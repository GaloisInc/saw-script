-------------------------------------------------------------------------------
-- Cryptol primitives for SAWCore

module CryptolM where

-- import Prelude;
-- import Cryptol;
import SpecM;

-- Alternate versions of gen and at to get around the behavior of the default prims
genCryM : (n : Nat) -> (a : sort 0) -> (Nat -> a) -> Vec n a;
genCryM = gen;
atCryM : (n : Nat) -> (a : isort 0) -> Vec n a -> Nat -> a;
atCryM = at;

-- Alternate versions of Prelude functions, changed to use genCryM and atCryM

takeCryM : (a : isort 0) -> (m n : Nat) -> Vec (addNat m n) a -> Vec m a;
takeCryM a m n v = genCryM m a (\ (i : Nat) -> at (addNat m n) a v i);

dropCryM : (a : isort 0) -> (m n : Nat) -> Vec (addNat m n) a -> Vec n a;
dropCryM a m n v = genCryM n a (\ (i : Nat) -> at (addNat m n) a v (addNat m i));

joinCryM : (m n : Nat) -> (a : isort 0) ->
           Vec m (Vec n a) -> Vec (mulNat m n) a;
joinCryM m n a v =
  genCryM (mulNat m n) a (\ (i : Nat) ->
    atCryM n a (at m (Vec n a) v (divNat i n)) (modNat i n));

zipCryM : (a b : isort 0) -> (m n : Nat) -> Vec m a -> Vec n b -> Vec (minNat m n) (a * b);
zipCryM a b m n xs ys =
  genCryM (minNat m n) (a * b) (\ (i:Nat) -> (atCryM m a xs i, atCryM n b ys i));

splitCryM : (m n : Nat) -> (a : isort 0) -> Vec (mulNat m n) a -> Vec m (Vec n a);
splitCryM m n a v =
  genCryM m (Vec n a) (\ (i : Nat) ->
    genCryM n a (\ (j : Nat) ->
      atCryM (mulNat m n) a v (addNat (mulNat i n) j)));

zipSameCryM : (a b : isort 0) -> (n : Nat) -> Vec n a -> Vec n b -> Vec n (a * b);
zipSameCryM a b n x y = genCryM n (a*b) (\ (i : Nat) -> (atCryM n a x i, atCryM n b y i));

reverseCryM : (n : Nat) -> (a : isort 0) -> Vec n a -> Vec n a;
reverseCryM n a xs = genCryM n a (\ (i : Nat) -> atCryM n a xs (subNat (subNat n 1) i));

transposeCryM : (m n : Nat) -> (a : isort 0) -> Vec m (Vec n a) -> Vec n (Vec m a);
transposeCryM m n a xss =
  genCryM n (Vec m a) (\ (j : Nat) ->
    genCryM m a (\ (i : Nat) -> atCryM n a (atCryM m (Vec n a) xss i) j));



--------------------------------------------------------------------------------
-- Monadic assertions

primitive proveEqNum : (n m:Num) -> Maybe (Eq Num n m);

-- A version of unsafeAssert specialized to the Num type
numAssertEqS : (E:EvType) -> (n m:Num) -> SpecM E (Eq Num n m);
numAssertEqS E n m =
  maybe (Eq Num n m) (SpecM E (Eq Num n m))
        (errorS E (Eq Num n m) "numAssertEqS: assertion failed")
        (retS E (Eq Num n m))
        (proveEqNum n m);

-- A proof that a Num is finite
isFinite : Num -> Prop;
isFinite = Num_rec (\ (_:Num) -> Prop) (\ (_:Nat) -> TrueProp) FalseProp;

-- Check whether a Num is finite
checkFinite : (n:Num) -> Maybe (isFinite n);
checkFinite =
  Num_rec (\ (n:Num) -> Maybe (isFinite n))
          (\ (n:Nat) -> Just (isFinite (TCNum n)) (Refl Bool True))
          (Nothing (isFinite TCInf));

-- Assert that a Num is finite, or fail
assertFiniteS : (E:EvType) -> (n:Num) -> SpecM E (isFinite n);
assertFiniteS E n =
  maybe (isFinite n) (SpecM E (isFinite n))
        (errorS E (isFinite n) "assertFiniteM: Num not finite")
        (retS E (isFinite n))
        (checkFinite n);

-- Recurse over a Num known to be finite
Num_rec_fin : (p: Num -> sort 1) -> ((n:Nat) -> p (TCNum n)) ->
              (n:Num) -> isFinite n -> p n;
Num_rec_fin p f =
  Num_rec (\ (n:Num) -> isFinite n -> p n)
          (\ (n:Nat) (_:TrueProp) -> f n)
          (efq1 (p TCInf));


--------------------------------------------------------------------------------
-- Monadic Sequences

bvVecAtM : (E:EvType) -> (n : Nat) -> (len : Vec n Bool) -> (a : sort 0) ->
           BVVec n len a -> Vec n Bool -> SpecM E a;
bvVecAtM E n len a xs i =
  maybe (is_bvult n i len) (SpecM E a)
        (errorS E a "bvVecAtM: invalid sequence index")
        (\ (pf:is_bvult n i len) -> retS E a (atBVVec n len a xs i pf))
        (bvultWithProof n i len);

atM : (E:EvType) -> (n : Nat) -> (a : sort 0) -> Vec n a -> Nat -> SpecM E a;
atM E n a xs i =
  maybe (IsLtNat i n) (SpecM E a)
        (errorS E a "atM: invalid sequence index")
        (\ (pf:IsLtNat i n) -> retS E a (atWithProof n a xs i pf))
        (proveLtNat i n);

bvVecUpdateM : (E:EvType) -> (n : Nat) -> (len : Vec n Bool) -> (a : sort 0) ->
               BVVec n len a -> Vec n Bool -> a ->
               SpecM E (BVVec n len a);
bvVecUpdateM E n len a xs i x =
  maybe (is_bvult n i len) (SpecM E (BVVec n len a))
        (errorS E (BVVec n len a) "bvVecUpdateM: invalid sequence index")
        (\ (_:is_bvult n i len) -> retS E (BVVec n len a)
                                        (updBVVec n len a xs i x))
        (bvultWithProof n i len);

fromBVVecUpdateM : (E:EvType) -> (n : Nat) -> (len : Vec n Bool) ->
                   (a : sort 0) -> BVVec n len a -> Vec n Bool -> a ->
                   a -> (m : Nat) -> SpecM E (Vec m a);
fromBVVecUpdateM E n len a xs i x def m =
  maybe (is_bvult n i len) (SpecM E (Vec m a))
        (errorS E (Vec m a) "bvVecUpdateM: invalid sequence index")
        (\ (_:is_bvult n i len) -> retS E (Vec m a)
                                        (genFromBVVec n len a
                                          (updBVVec n len a xs i x) def m))
        (bvultWithProof n i len);

updateM : (E:EvType) -> (n : Nat) -> (a : sort 0) -> Vec n a -> Nat -> a ->
          SpecM E (Vec n a);
updateM E n a xs i x =
  maybe (IsLtNat i n) (SpecM E (Vec n a))
        (errorS E (Vec n a) "updateM: invalid sequence index")
        (\ (pf:IsLtNat i n) -> retS E (Vec n a) (updWithProof n a xs i x pf))
        (proveLtNat i n);

eListSelM : (E:EvType) -> (a : sort 0) -> (n : Num) -> mseq E n a -> Nat ->
            SpecM E a;
eListSelM E a =
  Num_rec (\ (n:Num) -> mseq E n a -> Nat -> SpecM E a)
          (\ (n:Nat) -> atM E n a)
          (streamGet (SpecM E a));

streamJoinM : (E:EvType) -> (a : isort 0) -> (n : Nat) ->
              Stream (SpecM E (Vec (Succ n) a)) ->
              Stream (SpecM E a);
streamJoinM E a n s =
  MkStream (SpecM E a) (\ (i:Nat) ->
     fmapS E (Vec (Succ n) a) a
       (\ (xs:Vec (Succ n) a) -> at (Succ n) a xs (modNat i (Succ n)))
       (streamGet (SpecM E (Vec (Succ n) a)) s
                  (divNat i (Succ n))) );

{-
bvVecMapInvarBindM : (E:EvType) -> (stack:FunStack) ->
                     (a b c : isort 0) -> (n : Nat) -> (len : Vec n Bool) ->
                     (a -> SpecM E stack b) -> BVVec n len a ->
                     Bool -> (BVVec n len b -> SpecM E stack c) ->
                     SpecM E stack c;
bvVecMapInvarBindM E stack a b c n len f xs invar cont =
  bindS E stack (BVVec n len b) c
    (existsS E stack (BVVec n len b)) (\ (ys0:BVVec n len b) ->
    multiArgFixS
      E stack
      (LRT_Fun (Vec n Bool) (\ (_:Vec n Bool) ->
       LRT_Fun (BVVec n len b) (\ (_:BVVec n len b) ->
       LRT_Ret c)))
      (\ (rec : Vec n Bool -> BVVec n len b ->
                SpecM E (pushFunStack
                         (singletonFrame
                          (LRT_Fun (Vec n Bool) (\ (_:Vec n Bool) ->
                           LRT_Fun (BVVec n len b) (\ (_:BVVec n len b) ->
                           LRT_Ret c)))) stack) c)
         (i:Vec n Bool) (ys:BVVec n len b) ->
         invariantHint
           (SpecM E (pushFunStack
                     (singletonFrame
                      (LRT_Fun (Vec n Bool) (\ (_:Vec n Bool) ->
                       LRT_Fun (BVVec n len b) (\ (_:BVVec n len b) ->
                       LRT_Ret c)))) stack) c)
           (and (bvule n i len) invar)
           (maybe (is_bvult n i len)
                  (SpecM E (pushFunStack
                     (singletonFrame
                      (LRT_Fun (Vec n Bool) (\ (_:Vec n Bool) ->
                       LRT_Fun (BVVec n len b) (\ (_:BVVec n len b) ->
                       LRT_Ret c)))) stack) c)
                  (cont ys)
                  (\ (pf:is_bvult n i len) ->
                     bindS E stack b c
                           (f (atBVVec n len a xs i pf))
                           (\ (y:b) -> rec (bvAdd n i (bvNat n 1))
                                           (updBVVec n len b ys i y)))
                  (bvultWithProof n i len)))
      (bvNat n 0) ys0);

bvVecMapInvarM : (E:EvType) -> (stack:FunStack) ->
                 (a b : isort 0) -> (n : Nat) -> (len : Vec n Bool) ->
                 (a -> SpecM E stack b) -> BVVec n len a ->
                 Bool -> SpecM E stack (BVVec n len b);
bvVecMapInvarM E stack a b n len f xs invar =
  bvVecMapInvarBindM E stack a b (BVVec n len b) n len f xs invar
                                                 (retS E stack (BVVec n len b));

bvVecMapM : (E:EvType) -> (stack:FunStack) ->
            (a b : isort 0) -> (n : Nat) -> (len : Vec n Bool) ->
            (a -> SpecM E stack b) -> BVVec n len a ->
            SpecM E stack (BVVec n len b);
bvVecMapM E stack a b n len f xs = bvVecMapInvarM E stack a b n len f xs True;
-}

-- Map a function f over a vector and pass the resulting mapped vector to a
-- monadic continuation. Do this by starting with an arbitrary initial output
-- vector and iteratively updating each index of that initial vector with the
-- result of applying f to that index in the input vector, sort of like this:
--
-- > existsS (Vec n b) >>= \ys0 ->
-- >   letrec loop ys i =
-- >     if i < n then loop (upd ys i (f i (ys@i))) (Succ i) else k ys in
-- >     loop ys0 0
vecMapBindM : (E:EvType) -> (a : sort 0) -> (b : qsort 0) ->
              (c : sort 0) -> (n : Nat) -> (Nat -> a -> SpecM E b) ->
              Vec n a -> (Vec n b -> SpecM E c) ->
              SpecM E c;
vecMapBindM E a b c n f xs cont =
  bindS E (Vec n b) c
    (existsS E (Vec n b)) (\ (ys0:Vec n b) ->
    forNatLtThenS E (Vec n b) c n
      (\ (i:Nat) (ys:Vec n b) ->
         bindS E a (Vec n b) (atM E n a xs i) (\ (x:a) ->
         bindS E b (Vec n b) (f i x) (\ (y:b) ->
         updateM E n b ys i y)))
      cont ys0);

vecMapM : (E:EvType) -> (a : sort 0) -> (b : qsort 0) ->
          (n : Nat) -> (Nat -> a -> SpecM E b) ->
          Vec n a -> SpecM E (Vec n b);
vecMapM E a b n f xs = vecMapBindM E a b (Vec n b) n f xs (retS E (Vec n b));

-- Computational version of seqMap
seqMapM : (E:EvType) -> (a : sort 0) -> (b : qsort 0) -> (n : Num) ->
          (a -> SpecM E b) -> mseq E n a -> SpecM E (mseq E n b);
seqMapM E a b n_top f =
  Num_rec (\ (n:Num) -> mseq E n a -> SpecM E (mseq E n b))
          (\ (n:Nat) -> vecMapM E a b n (\(i:Nat) -> f))
          (\ (s:Stream (SpecM E a)) ->
             retS E (Stream (SpecM E b))
                  (streamMap (SpecM E a) (SpecM E b)
                             (\ (m:SpecM E a) -> bindS E a b m f) s))
          n_top;

mseq_cong1 : (E:EvType) -> (m : Num) -> (n : Num) -> (a : sort 0) ->
             Eq Num m n -> Eq (sort 0) (mseq E m a) (mseq E n a);
mseq_cong1 E m n a eq_mn =
  eq_cong Num m n eq_mn (sort 0) (\ (x:Num) -> mseq E x a);

-- Convert a seq to an mseq
seqToMseq : (E:EvType) -> (n:Num) -> (a:sort 0) -> seq n a -> mseq E n a;
seqToMseq E n_top a =
  Num_rec (\ (n:Num) -> seq n a -> mseq E n a)
          (\ (n:Nat) (v:Vec n a) -> v)
          (streamMap a (SpecM E a) (retS E a))
          n_top;

<<<<<<< HEAD
vecSequenceM : (E:EvType) -> (a : qsort 0) -> (n : Nat) ->
               Vec n (SpecM E a) -> SpecM E (Vec n a);
vecSequenceM E a n =
  vecMapM E (SpecM E a) a n (\(i:Nat) (x:SpecM E a) -> x);
=======
vecSequenceM : (E:EvType) -> (stack:FunStack) ->
               (a : qsort 0) -> (n : Nat) ->
               Vec n (SpecM E stack a) -> SpecM E stack (Vec n a);
vecSequenceM E stack a n =
  vecMapM E stack (SpecM E stack a) a n (\(i:Nat) (x:SpecM E stack a) -> x);


--------------------------------------------------------------------------------
-- Auxiliary functions

bvVecAtM : (E:EvType) -> (stack:FunStack) ->
           (n : Nat) -> (len : Vec n Bool) -> (a : sort 0) ->
           BVVec n len a -> Vec n Bool -> SpecM E stack a;
bvVecAtM E stack n len a xs i =
  maybe (is_bvult n i len) (SpecM E stack a)
        (errorS E stack a "bvVecAtM: invalid sequence index")
        (\ (pf:is_bvult n i len) -> retS E stack a (atBVVec n len a xs i pf))
        (bvultWithProof n i len);

atM : (E:EvType) -> (stack:FunStack) ->
      (n : Nat) -> (a : sort 0) -> Vec n a -> Nat -> SpecM E stack a;
atM E stack n a xs i =
  ite (SpecM E stack a) (ltNat i n)
      (retS E stack a (at n a xs i))
      (errorS E stack a "atM: invalid sequence index");

bvVecUpdateM : (E:EvType) -> (stack:FunStack) ->
               (n : Nat) -> (len : Vec n Bool) -> (a : sort 0) ->
               BVVec n len a -> Vec n Bool -> a ->
               SpecM E stack (BVVec n len a);
bvVecUpdateM E stack n len a xs i x =
  maybe (is_bvult n i len) (SpecM E stack (BVVec n len a))
        (errorS E stack (BVVec n len a) "bvVecUpdateM: invalid sequence index")
        (\ (_:is_bvult n i len) -> retS E stack (BVVec n len a)
                                        (updBVVec n len a xs i x))
        (bvultWithProof n i len);

fromBVVecUpdateM : (E:EvType) -> (stack:FunStack) ->
                   (n : Nat) -> (len : Vec n Bool) -> (a : sort 0) ->
                   BVVec n len a -> Vec n Bool -> a ->
                   a -> (m : Nat) -> SpecM E stack (Vec m a);
fromBVVecUpdateM E stack n len a xs i x def m =
  maybe (is_bvult n i len) (SpecM E stack (Vec m a))
        (errorS E stack (Vec m a) "bvVecUpdateM: invalid sequence index")
        (\ (_:is_bvult n i len) -> retS E stack (Vec m a)
                                        (genFromBVVec n len a
                                          (updBVVec n len a xs i x) def m))
        (bvultWithProof n i len);

updateM : (E:EvType) -> (stack:FunStack) ->
          (n : Nat) -> (a : sort 0) -> Vec n a -> Nat -> a ->
          SpecM E stack (Vec n a);
updateM E stack n a xs i x =
  ite (SpecM E stack (Vec n a)) (ltNat i n)
      (retS E stack (Vec n a) (upd n a xs i x))
      (errorS E stack (Vec n a) "updateM: invalid sequence index");

eListSelM : (E:EvType) -> (stack:FunStack) ->
            (a : sort 0) -> (n : Num) -> mseq E stack n a -> Nat ->
            SpecM E stack a;
eListSelM E stack a =
  Num_rec (\ (n:Num) -> mseq E stack n a -> Nat -> SpecM E stack a)
          (\ (n:Nat) -> atM E stack n a)
          (streamGet (SpecM E stack a));

streamJoinM : (E:EvType) -> (stack:FunStack) ->
              (a : isort 0) -> (n : Nat) ->
              Stream (SpecM E stack (Vec (Succ n) a)) ->
              Stream (SpecM E stack a);
streamJoinM E stack a n s =
  MkStream (SpecM E stack a) (\ (i:Nat) ->
     fmapS E stack (Vec (Succ n) a) a
       (\ (xs:Vec (Succ n) a) -> at (Succ n) a xs (modNat i (Succ n)))
       (streamGet (SpecM E stack (Vec (Succ n) a)) s
                  (divNat i (Succ n))) );
>>>>>>> f8ab0a1d


--------------------------------------------------------------------------------
-- List comprehensions

fromM : (E:EvType) -> (a b : qisort 0) -> (m n : Num) -> mseq E m a ->
        (a -> SpecM E (mseq E n b)) ->
        SpecM E (mseq E (tcMul m n) (a * b));
fromM E a b m n =
  Num_rec
    (\ (m:Num) -> mseq E m a ->
       (a -> SpecM E (mseq E n b)) ->
       SpecM E (mseq E (tcMul m n) (a * b)))
    (\ (m:Nat) ->
       Num_rec
         (\ (n:Num) -> Vec m a ->
            (a -> SpecM E (mseq E n b)) ->
            SpecM E (mseq E (tcMul (TCNum m) n) (a * b)))
         -- Case 1: (TCNum m, TCNum n)
         (\ (n:Nat) ->
            \ (xs : Vec m a) ->
            \ (k : a -> SpecM E (Vec n b)) ->
              vecMapBindM E a (Vec n (a * b))
                (Vec (mulNat m n) (a * b)) m
                (\ (i:Nat) -> \ (x:a) -> 
                   fmapS E (Vec n b) (Vec n (a * b))
                     (map b (a * b) (\ (y : b) -> (x, y)) n) (k x))
                xs (\ (kxs:Vec m (Vec n (a * b))) ->
                      retS E (Vec (mulNat m n) (a * b))
                        (joinCryM m n (a * b) kxs)))
         -- Case 2: n = (TCNum m, TCInf)
         (natCase
            (\ (m':Nat) -> Vec m' a ->
               (a -> SpecM E (Stream (SpecM E b))) ->
               SpecM E (mseq E (if0Nat Num m' (TCNum 0) TCInf) (a * b)))
            (\ (xs : Vec 0 a) ->
             \ (k : a -> SpecM E (Stream (SpecM E b))) ->
               retS E (Vec 0 (a * b)) (EmptyVec (a * b)))
            (\ (m' : Nat) ->
             \ (xs : Vec (Succ m') a) ->
             \ (k : a -> SpecM E (Stream (SpecM E b))) ->
               (\ (x:a) ->
                  fmapS E (Stream (SpecM E b)) (Stream (SpecM E (a * b)))
                    (streamMap (SpecM E b) (SpecM E (a * b))
                       (fmapS E b (a * b) (\ (y:b) -> (x, y))))
                    (k x))
               (head m' a xs))
            m)
         n)
    (Num_rec
       (\ (n:Num) -> Stream (SpecM E a) ->
          (a -> SpecM E (mseq E n b)) ->
          SpecM E (mseq E (tcMul TCInf n) (a * b)))
       -- Case 3: (TCInf, TCNum n)
       (\ (n:Nat) ->
          natCase
            (\ (n':Nat) -> Stream (SpecM E a) ->
               (a -> SpecM E (Vec n' b)) ->
               SpecM E (mseq E (if0Nat Num n' (TCNum 0) TCInf) (a * b)))
            (\ (xs : Stream (SpecM E a)) ->
             \ (k : a -> SpecM E (Vec 0 b)) ->
               retS E (Vec 0 (a * b)) (EmptyVec (a * b)))
            (\ (n' : Nat) ->
             \ (xs : Stream (SpecM E a)) ->
             \ (k : a -> SpecM E (Vec (Succ n') b)) ->
               retS E (Stream (SpecM E (a * b)))
                 (streamJoinM E (a * b) n'
                    (streamMap (SpecM E a)
                       (SpecM E (Vec (Succ n') (a * b)))
                       (\ (m:SpecM E a) ->
                          bindS E a (Vec (Succ n') (a * b)) m
                            (\ (x:a) ->
                               fmapS E (Vec (Succ n') b) (Vec (Succ n') (a * b))
                                 (map b (a * b) (\ (y:b) -> (x, y)) (Succ n'))
                                 (k x)))
                       xs)))
            n)
       -- Case 4: (TCInf, TCInf)
       (\ (xs : Stream (SpecM E a)) ->
        \ (k : a -> SpecM E (Stream (SpecM E b))) ->
          bindS E a (Stream (SpecM E (a * b)))
            (streamGet (SpecM E a) xs 0)
            (\ (x:a) ->
               fmapS E (Stream (SpecM E b)) (Stream (SpecM E (a * b)))
                 (streamMap (SpecM E b) (SpecM E (a * b))
                    (fmapS E b (a * b) (\ (y:b) -> (x, y))))
                 (k x)))
       n)
    m;

mletM : (E:EvType) -> (a : sort 0) -> (b : isort 0) -> (n : Num) -> a ->
        (a -> SpecM E (mseq E n b)) ->
        SpecM E (mseq E n (a * b));
mletM E a b n =
  Num_rec
    (\ (n:Num) -> a ->
       (a -> SpecM E (mseq E n b)) ->
       SpecM E (mseq E n (a * b)))
    (\ (n:Nat) -> \ (x:a) -> \ (f:a -> SpecM E (Vec n b)) ->
       fmapS E (Vec n b) (Vec n (a * b))
         (map b (a * b) (\ (y : b) -> (x, y)) n)
         (f x))
    (\ (x:a) -> \ (f:a -> SpecM E (Stream (SpecM E b))) ->
       fmapS E (Stream (SpecM E b)) (Stream (SpecM E (a * b)))
         (streamMap (SpecM E b) (SpecM E (a * b))
            (fmapS E b (a * b) (\ (y:b) -> (x, y))))
         (f x))
    n;

seqZipM : (E:EvType) -> (a b : qisort 0) -> (m n : Num) ->
          mseq E m a -> mseq E n b ->
          SpecM E (mseq E (tcMin m n) (a * b));
seqZipM E a b m n =
  Num_rec
    (\ (m:Num) -> mseq E m a -> mseq E n b
               -> SpecM E (mseq E (tcMin m n) (a * b)))
    (\ (m : Nat) ->
       Num_rec
         (\ (n:Num) -> Vec m a -> mseq E n b
                    -> SpecM E (mseq E (tcMin (TCNum m) n) (a * b)))
         (\ (n:Nat) ->
          \ (xs:Vec m a) -> \ (ys:Vec n b) ->
            retS E (Vec (minNat m n) (a * b)) (zipCryM a b m n xs ys))
         (\ (xs:Vec m a) -> \ (ys:Stream (SpecM E b)) ->
            vecMapM E a (a * b) m
              (\ (i : Nat) (x : a) ->
                fmapS E b (a * b) (\ (y : b) -> (x,y))
                  (streamGet (SpecM E b) ys i))
              xs)
         n)
    (Num_rec
       (\ (n:Num) -> Stream (SpecM E a) -> mseq E n b
                  -> SpecM E (mseq E (tcMin TCInf n) (a * b)))
       (\ (n:Nat) ->
        \ (xs:Stream (SpecM E a)) -> \ (ys:Vec n b) ->
          vecMapM E b (a * b) n
            (\ (i : Nat) (y : b) ->
              fmapS E a (a * b) (\ (x : a) -> (x,y))
                (streamGet (SpecM E a) xs i))
            ys)
       (\ (xs:Stream (SpecM E a)) -> \ (ys:Stream (SpecM E b)) ->
          retS E (Stream (SpecM E (a * b)))
            (streamMap2 (SpecM E a) (SpecM E b) (SpecM E (a * b))
               (fmapS2 E a b (a * b) (\ (x:a) -> \ (y:b) -> (x, y)))
               xs ys))
       n)
    m;

seqZipSameM : (E:EvType) -> (a b : isort 0) -> (n : Num) ->
              mseq E n a -> mseq E n b ->
              mseq E n (a * b);
seqZipSameM E a b n =
  Num_rec
    (\ (n : Num) -> mseq E n a -> mseq E n b -> mseq E n (a * b))
    (\ (n : Nat) -> zipSameCryM a b n)
    (streamMap2 (SpecM E a) (SpecM E b) (SpecM E (a * b))
       (fmapS2 E a b (a * b) (\ (x:a) -> \ (y:b) -> (x,y))))
    n;


--------------------------------------------------------------------------------
-- Monadic versions of the Cryptol typeclass instances

-- PEq
PEqMSeq : (E:EvType) -> (n:Num) -> isFinite n -> (a:isort 0) -> PEq a ->
          PEq (mseq E n a);
PEqMSeq E =
  Num_rec_fin (\ (n:Num) -> (a:isort 0) -> PEq a -> PEq (mseq E n a))
              (\ (n:Nat) -> PEqVec n);

PEqMSeqBool : (E:EvType) -> (n : Num) -> isFinite n -> PEq (mseq E n Bool);
PEqMSeqBool E =
  Num_rec_fin (\ (n:Num) -> PEq (mseq E n Bool)) PEqWord;

-- PCmp
PCmpMSeq : (E:EvType) -> (n:Num) -> isFinite n -> (a:isort 0) -> PCmp a ->
           PCmp (mseq E n a);
PCmpMSeq E =
  Num_rec_fin (\ (n:Num) -> (a:isort 0) -> PCmp a -> PCmp (mseq E n a))
              (\ (n:Nat) -> PCmpVec n);

PCmpMSeqBool : (E:EvType) -> (n : Num) -> isFinite n -> PCmp (mseq E n Bool);
PCmpMSeqBool E =
  Num_rec_fin (\ (n:Num) -> PCmp (mseq E n Bool)) PCmpWord;

-- PSignedCmp
PSignedCmpMSeq : (E:EvType) -> (n:Num) -> isFinite n -> (a:isort 0) ->
                 PSignedCmp a -> PSignedCmp (mseq E n a);
PSignedCmpMSeq E =
  Num_rec_fin (\ (n:Num) -> (a:isort 0) -> PSignedCmp a ->
                 PSignedCmp (mseq E n a))
              (\ (n:Nat) -> PSignedCmpVec n);

PSignedCmpMSeqBool : (E:EvType) -> (n : Num) -> isFinite n ->
                     PSignedCmp (mseq E n Bool);
PSignedCmpMSeqBool E =
  Num_rec_fin (\ (n:Num) -> PSignedCmp (mseq E n Bool)) PSignedCmpWord;


-- PZero
PZeroSpecM : (E:EvType) -> (a : sort 0) -> PZero a -> PZero (SpecM E a);
PZeroSpecM E = retS E;

PZeroMSeq : (E:EvType) -> (n : Num) -> (a : sort 0) -> PZero a ->
            PZero (mseq E n a);
PZeroMSeq E n_top a pa =
  Num_rec (\ (n:Num) -> PZero (mseq E n a))
          (\ (n:Nat) -> seqConst (TCNum n) a pa)
          (seqConst TCInf (SpecM E a) (retS E a pa))
          n_top;

PZeroMSeqBool : (E:EvType) -> (stack:FunStack) ->
                (n : Num) -> isFinite n -> PZero (mseq E stack n Bool);
PZeroMSeqBool E stack =
  Num_rec_fin (\ (n:Num) -> PZero (mseq E stack n Bool))
              (\ (n:Nat) -> bvNat n 0);

-- PLogic
PLogicSpecM : (E:EvType) -> (a : sort 0) -> PLogic a -> PLogic (SpecM E a);
PLogicSpecM E a pa =
  { logicZero = retS E a (pa.logicZero)
  , and  = fmapS2 E a a a (pa.and)
  , or   = fmapS2 E a a a (pa.or)
  , xor  = fmapS2 E a a a (pa.xor)
  , not  = fmapS E a a (pa.not)
  };

PLogicMSeq : (E:EvType) -> (n : Num) -> (a : isort 0) -> PLogic a ->
             PLogic (mseq E n a);
PLogicMSeq E n_top a pa =
  Num_rec (\ (n:Num) -> PLogic (mseq E n a))
          (\ (n:Nat) -> PLogicVec n a pa)
          (PLogicStream (SpecM E a) (PLogicSpecM E a pa))
          n_top;

PLogicMSeqBool : (E:EvType) -> (n : Num) -> isFinite n ->
                 PLogic (mseq E n Bool);
PLogicMSeqBool E =
  Num_rec_fin (\ (n:Num) -> PLogic (mseq E n Bool)) PLogicWord;

-- PRing
PRingSpecM : (E:EvType) -> (a : sort 0) -> PRing a -> PRing (SpecM E a);
PRingSpecM E a pa =
  { ringZero = retS E a (pa.ringZero)
  , add = fmapS2 E a a a (pa.add)
  , sub = fmapS2 E a a a (pa.sub)
  , mul = fmapS2 E a a a (pa.mul)
  , neg = fmapS E a a (pa.neg)
  , int = \ (i : Integer) -> retS E a (pa.int i)
  };

PRingMSeq : (E:EvType) -> (n : Num) -> (a : isort 0) -> PRing a ->
            PRing (mseq E n a);
PRingMSeq E n_top a pa =
  Num_rec (\ (n:Num) -> PRing (mseq E n a))
          (\ (n:Nat) -> PRingVec n a pa)
          (PRingStream (SpecM E a) (PRingSpecM E a pa))
          n_top;

PRingMSeqBool : (E:EvType) -> (n : Num) -> isFinite n -> PRing (mseq E n Bool);
PRingMSeqBool E =
  Num_rec_fin (\ (n:Num) -> PRing (mseq E n Bool)) PRingWord;

-- Integral
PIntegralMSeqBool : (E:EvType) -> (n : Num) -> isFinite n ->
                    PIntegral (mseq E n Bool);
PIntegralMSeqBool E =
  Num_rec_fin (\ (n:Num) -> PIntegral (mseq E n Bool)) PIntegralWord;

-- PLiteral
PLiteralSeqBoolM : (E:EvType) -> (n : Num) -> isFinite n ->
                   PLiteral (mseq E n Bool);
PLiteralSeqBoolM E =
  Num_rec_fin (\ (n:Num) -> PLiteral (mseq E n Bool)) bvNat;


--------------------------------------------------------------------------------
-- Monadic versions of the Cryptol primitives


-- Sequences

ecShiftLM : (E:EvType) -> (m : Num) -> (ix a : sort 0) -> PIntegral ix ->
            PZero a -> mseq E m a -> ix -> mseq E m a;
ecShiftLM E =
  Num_rec (\ (m:Num) -> (ix a : sort 0) -> PIntegral ix -> PZero a ->
                        mseq E m a -> ix -> mseq E m a)
          (\ (m:Nat) -> ecShiftL (TCNum m))
          (\ (ix a : sort 0) (pix:PIntegral ix) (pa:PZero a) ->
             ecShiftL TCInf ix (SpecM E a) pix (PZeroSpecM E a pa));

ecShiftRM : (E:EvType) -> (m : Num) -> (ix a : sort 0) -> PIntegral ix ->
            PZero a -> mseq E m a -> ix -> mseq E m a;
ecShiftRM E =
  Num_rec (\ (m:Num) -> (ix a : sort 0) -> PIntegral ix -> PZero a ->
                        mseq E m a -> ix -> mseq E m a)
          (\ (m:Nat) -> ecShiftR (TCNum m))
          (\ (ix a : sort 0) (pix:PIntegral ix) (pa:PZero a) ->
             ecShiftR TCInf ix (SpecM E a) pix (PZeroSpecM E a pa));

ecSShiftRM : (E:EvType) -> (n : Num) -> isFinite n -> (ix : sort 0) ->
             PIntegral ix -> mseq E n Bool -> ix -> mseq E n Bool;
ecSShiftRM E =
  Num_rec_fin
    (\ (n:Num) -> (ix : sort 0) -> PIntegral ix -> mseq E n Bool -> ix ->
                  mseq E n Bool)
    (\ (n:Nat) -> ecSShiftR (TCNum n));

ecRotLM : (E:EvType) -> (m : Num) -> isFinite m -> (ix a : sort 0) ->
          PIntegral ix -> mseq E m a -> ix -> mseq E m a;
ecRotLM E =
  Num_rec_fin
    (\ (m:Num) -> (ix a : sort 0) -> PIntegral ix -> mseq E m a -> ix ->
       mseq E m a)
    (\ (m:Nat) -> ecRotL (TCNum m));

ecRotRM : (E:EvType) -> (m : Num) -> isFinite m -> (ix a : sort 0) ->
          PIntegral ix -> mseq E m a -> ix -> mseq E m a;
ecRotRM E =
  Num_rec_fin
    (\ (m:Num) -> (ix a : sort 0) -> PIntegral ix -> mseq E m a -> ix ->
       mseq E m a)
    (\ (m:Nat) -> ecRotR (TCNum m));

ecCatM : (E:EvType) -> (m : Num) -> isFinite m -> (n : Num) -> (a : isort 0) ->
         mseq E m a -> mseq E n a -> mseq E (tcAdd m n) a;
ecCatM E =
  Num_rec_fin
    (\ (m:Num) -> (n:Num) -> (a:isort 0) -> mseq E m a -> mseq E n a ->
                  mseq E (tcAdd m n) a)
    (\ (m:Nat) ->
       Num_rec
         (\ (n:Num) -> (a:isort 0) -> Vec m a -> mseq E n a ->
            mseq E (tcAdd (TCNum m) n) a)
         -- Case for (TCNum m, TCNum n)
         (\ (n:Nat) -> \ (a:isort 0) -> append m n a)
         -- Case for (TCNum m, TCInf)
         (\ (a:isort 0) (v:Vec m a) ->
            streamAppend (SpecM E a) m
                         (map a (SpecM E a) (retS E a) m v)));

ecTakeM : (E:EvType) -> (m n : Num) -> (a : qisort 0) -> mseq E (tcAdd m n) a ->
          SpecM E (mseq E m a);
ecTakeM E =
  Num_rec
    (\ (m:Num) -> (n:Num) -> (a:qisort 0) -> mseq E (tcAdd m n) a ->
       SpecM E (mseq E m a))
    (\ (m:Nat) ->
       Num_rec
         (\ (n:Num) -> (a:qisort 0) -> mseq E (tcAdd (TCNum m) n) a ->
            SpecM E (Vec m a))
         -- The case (TCNum m, TCNum n)
         (\ (n:Nat) -> \ (a:qisort 0) -> \ (xs: Vec (addNat m n) a) ->
<<<<<<< HEAD
            retS E (Vec m a) (take a m n xs))
=======
            retS E stack (Vec m a) (takeCryM a m n xs))
>>>>>>> f8ab0a1d
         -- The case (TCNum m, infinity)
         (\ (a:qisort 0) -> \ (xs: Stream (SpecM E a)) ->
            vecSequenceM E a m (streamTake (SpecM E a) m xs)))
    (Num_rec
      (\ (n:Num) -> (a:qisort 0) -> mseq E (tcAdd TCInf n) a ->
         SpecM E (Stream (SpecM E a)))
        -- The case (TCInf, TCNum n)
        (\ (n:Nat) -> \ (a:qisort 0) -> \ (xs:Stream (SpecM E a)) ->
           retS E (Stream (SpecM E a)) xs)
        -- The case (TCInf, TCInf)
        (\ (a:qisort 0) -> \ (xs:Stream (SpecM E a)) ->
           retS E (Stream (SpecM E a)) xs));

ecDropM : (E:EvType) -> (m : Num) -> isFinite m -> (n : Num) -> (a : isort 0) ->
          mseq E (tcAdd m n) a -> mseq E n a;
ecDropM E =
  Num_rec_fin
    (\ (m:Num) -> (n:Num) -> (a:isort 0) -> mseq E (tcAdd m n) a -> mseq E n a)
    (\ (m:Nat) ->
       Num_rec
         (\ (n:Num) -> (a:isort 0) -> mseq E (tcAdd (TCNum m) n) a -> mseq E n a)
         -- The case (TCNum m, TCNum n)
         (\ (n:Nat) -> \ (a:isort 0) -> dropCryM a m n)
         -- The case (TCNum m, infinity)
         (\ (a:isort 0) -> streamDrop (SpecM E a) m));

ecJoinM : (E:EvType) -> (m n : Num) -> isFinite n -> (a : isort 0) ->
          mseq E m (mseq E n a) -> mseq E (tcMul m n) a;
ecJoinM E =
  Num_rec
    (\ (m:Num) -> (n:Num) -> isFinite n -> (a:isort 0) ->
       mseq E m (mseq E n a) -> mseq E (tcMul m n) a)
    (\ (m:Nat) ->
       Num_rec_fin
         (\ (n:Num) -> (a:isort 0) -> Vec m (mseq E n a) ->
            mseq E (tcMul (TCNum m) n) a)
         -- Case for (TCNum m, TCNum n)
         (\ (n:Nat) -> \ (a:isort 0) -> joinCryM m n a))
         -- No case for (TCNum m, TCInf), shoudn't happen
    (Num_rec_fin
       (\ (n:Num) -> (a:isort 0) -> Stream (SpecM E (mseq E n a)) ->
          mseq E (tcMul TCInf n) a)
       -- Case for (TCInf, TCNum n)
       (\ (n:Nat) -> \ (a:isort 0) ->
          natCase
            (\ (n':Nat) -> Stream (SpecM E (Vec n' a)) ->
               mseq E (if0Nat Num n' (TCNum 0) TCInf) a)
            (\ (s:Stream (SpecM E (Vec 0 a))) -> EmptyVec a)
            (\ (n':Nat) -> \ (s:Stream (SpecM E (Vec (Succ n') a))) ->
               streamJoinM E a n' s)
            n));
       -- No case for (TCInf, TCInf), shouldn't happen

ecSplitM : (E:EvType) -> (m n : Num) -> isFinite n -> (a : qisort 0) ->
           mseq E (tcMul m n) a -> mseq E m (mseq E n a);
ecSplitM E =
  Num_rec
    (\ (m:Num) -> (n:Num) -> isFinite n -> (a:qisort 0) ->
       mseq E (tcMul m n) a -> mseq E m (mseq E n a))
    (\ (m:Nat) ->
       Num_rec_fin
         (\ (n:Num) -> (a:qisort 0) -> mseq E (tcMul (TCNum m) n) a ->
            Vec m (mseq E n a))
         -- Case for (TCNum m, TCNum n)
         (\ (n:Nat) -> \ (a:qisort 0) -> splitCryM m n a))
         -- No case for (TCNum m, TCInf), shouldn't happen
    (Num_rec_fin
       (\ (n:Num) -> (a:qisort 0) -> mseq E (tcMul TCInf n) a ->
          Stream (SpecM E (mseq E n a)))
       -- Case for (TCInf, TCNum n)
       (\ (n:Nat) -> \ (a:qisort 0) ->
          natCase
            (\ (n':Nat) ->
               mseq E (if0Nat Num n' (TCNum 0) TCInf) a ->
               Stream (SpecM E (Vec n' a)))
            (\ (xs : Vec 0 a) -> streamConst (SpecM E (Vec 0 a))
                                             (retS E (Vec 0 a) xs))
            (\ (n':Nat) (xs : Stream (SpecM E a)) -> 
               streamMap (Vec (Succ n') (SpecM E a))
                         (SpecM E (Vec (Succ n') a))
                         (vecSequenceM E a (Succ n'))
                         (streamSplit (SpecM E a) (Succ n') xs))
            n));
       -- No case for (TCInf, TCInf), shouldn't happen

ecReverseM : (E:EvType) -> (n : Num) -> isFinite n -> (a : isort 0) ->
             mseq E n a -> mseq E n a;
ecReverseM E =
  Num_rec_fin (\ (n:Num) -> (a : isort 0) -> mseq E n a -> mseq E n a)
              (\ (n:Nat) -> reverseCryM n);

ecTransposeM : (E:EvType) -> (m n : Num) -> (a : qisort 0) ->
               mseq E m (mseq E n a) -> mseq E n (mseq E m a);
ecTransposeM E m n a =
  Num_rec
    (\ (m : Num) -> mseq E m (mseq E n a) ->
       mseq E n (mseq E m a))
    (\ (m : Nat) ->
      Num_rec
        (\ (n : Num) -> Vec m (mseq E n a) ->
           mseq E n (Vec m a))
        (\ (n : Nat) -> transposeCryM m n a)
        (\ (xss : Vec m (Stream (SpecM E a))) ->
          MkStream (SpecM E (Vec m a)) (\ (i : Nat) ->
            vecMapM E (Stream (SpecM E a)) a m
              (\ (j:Nat) -> \ (xs:Stream (SpecM E a)) ->
                 streamGet (SpecM E a) xs i)
              xss))
        n
    )
    ( Num_rec
        (\ (n : Num) -> Stream (SpecM E (mseq E n a)) ->
           mseq E n (Stream (SpecM E a)))
        (\ (n : Nat) -> \ (xss : Stream (SpecM E (Vec n a))) ->
          genCryM n (Stream (SpecM E a)) (\ (i : Nat) ->
            MkStream (SpecM E a) (\ (j : Nat) ->
              fmapS E (Vec n a) a
                (\ (xs:Vec n a) -> atCryM n a xs i)
                (streamGet (SpecM E (Vec n a)) xss j))))
        (\ (xss : Stream (SpecM E (Stream (SpecM E a)))) ->
          MkStream (SpecM E (Stream (SpecM E a))) (\ (i : Nat) ->
            retS E (Stream (SpecM E a))
              (MkStream (SpecM E a) (\ (j : Nat) ->
                 bindS E (Stream (SpecM E a)) a
                   (streamGet (SpecM E (Stream (SpecM E a))) xss j)
                   (\ (xs:Stream (SpecM E a)) -> streamGet (SpecM E a) xs i)))))
        n
    )
    m;

ecAtM : (E:EvType) -> (n : Num) -> (a : sort 0) -> (ix : sort 0) ->
        PIntegral ix -> mseq E n a -> ix -> SpecM E a;
ecAtM E n_top a ix pix =
  Num_rec
    (\ (n:Num) -> mseq E n a -> ix -> SpecM E a)
    (\ (n:Nat) (v:Vec n a) ->
       pix.posNegCases (SpecM E a) (atM E n a v)
                       (\ (_:Nat) ->
                          errorS E a "ecAtM: invalid sequence index"))
    (\ (s:Stream (SpecM E a)) ->
       pix.posNegCases (SpecM E a) (streamGet (SpecM E a) s)
                       (\ (_:Nat) ->
                          errorS E a "ecAtM: invalid sequence index"))
    n_top;

ecUpdateM : (E:EvType) -> (n : Num) -> (a : sort 0) -> (ix : sort 0) ->
            PIntegral ix -> mseq E n a -> ix -> a -> SpecM E (mseq E n a);
ecUpdateM E n_top a ix pix =
  Num_rec
    (\ (n:Num) -> mseq E n a -> ix -> a ->
       SpecM E (mseq E n a))
    (\ (n:Nat) (v:Vec n a) (i:ix) (x:a) ->
       pix.posNegCases (SpecM E (Vec n a))
                       (\ (i:Nat) -> updateM E n a v i x)
                       (\ (_:Nat) -> errorS E (Vec n a)
                                            "ecUpdateM: invalid sequence index") i)
    (\ (s:Stream (SpecM E a)) (i:ix) (x:a) ->
       pix.posNegCases (SpecM E (Stream (SpecM E a)))
                       (\ (i:Nat) ->
                          retS E (Stream (SpecM E a))
                               (streamUpd (SpecM E a) s i
                                          (retS E a x)))
                       (\ (_:Nat) -> errorS E (Stream (SpecM E a))
                                            "ecUpdateM: invalid sequence index") i)
    n_top;

ecAtBackM : (E:EvType) -> (n : Num) -> isFinite n -> (a : isort 0) ->
            (ix : sort 0) -> PIntegral ix ->
            mseq E n a -> ix -> SpecM E a;
ecAtBackM E n pf a ix pix xs =
  ecAtM E n a ix pix (ecReverseM E n pf a xs);

ecFromToM : (E:EvType) -> (first : Num) -> isFinite first -> (last : Num) ->
            isFinite last -> (a : sort 0) -> PLiteral a ->
            mseq E (tcAdd (TCNum 1) (tcSub last first)) a;
ecFromToM E =
  Num_rec_fin
    (\ (first:Num) -> (last:Num) -> isFinite last ->
       (a : sort 0) -> PLiteral a ->
       mseq E (tcAdd (TCNum 1) (tcSub last first)) a)
    (\ (first:Nat) ->
       Num_rec_fin
         (\ (last:Num) -> (a : sort 0) -> PLiteral a ->
            mseq E (tcAdd (TCNum 1) (tcSub last (TCNum first))) a)
         (\ (last:Nat) -> \ (a : sort 0) -> \ (pa : PLiteral a) ->
            genCryM (addNat 1 (subNat last first)) a
                    (\ (i : Nat) -> pa (addNat i first))));

ecFromToLessThanM : (E:EvType) -> (first : Num) -> isFinite first ->
                    (bound : Num) -> (a : sort 0) -> PLiteralLessThan a ->
                    mseq E (tcSub bound first) a;
ecFromToLessThanM E first pf bound a =
  Num_rec_fin
    (\ (first:Num) -> PLiteralLessThan a ->
       mseq E (tcSub bound first) a)
    (\ (first:Nat) ->
       Num_rec
         (\ (bound:Num) -> PLiteralLessThan a ->
            mseq E (tcSub bound (TCNum first)) a)
         (\ (bound:Nat) -> \ (pa : PLiteralLessThan a) ->
            genCryM (subNat bound first) a
                    (\ (i : Nat) -> pa (addNat i first)))
         (\ (pa : PLiteralLessThan a) ->
            MkStream (SpecM E a)
                     (\ (i : Nat) -> retS E a (pa (addNat i first))))
         bound)
    first pf;

ecFromThenToM :
  (E:EvType) -> (first next last : Num) -> (a : sort 0) -> (len : Num) ->
  isFinite len -> PLiteral a -> PLiteral a -> PLiteral a -> mseq E len a;
ecFromThenToM E first next _ a =
  Num_rec_fin
    (\ (len:Num) -> PLiteral a -> PLiteral a -> PLiteral a -> mseq E len a)
    (\ (len:Nat) -> \ (pa : PLiteral a) -> \ (_ : PLiteral a) -> \ (_ : PLiteral a) ->
       genCryM len a
               (\ (i : Nat) ->
                  pa (subNat (addNat (getFinNat first)
                                     (mulNat i (getFinNat next)))
                             (mulNat i (getFinNat first)))));

ecInfFromM : (E:EvType) -> (a : sort 0) -> PIntegral a -> a -> mseq E TCInf a;
ecInfFromM E a pa x =
  MkStream (SpecM E a)
           (\ (i : Nat) ->
              retS E a (pa.integralRing.add
                              x (pa.integralRing.int (natToInt i))));

ecInfFromThenM : (E:EvType) -> (a : sort 0) -> PIntegral a -> a -> a ->
                 mseq E TCInf a;
ecInfFromThenM E a pa x y =
  MkStream (SpecM E a)
           (\ (i : Nat) ->
              retS E a (pa.integralRing.add x
                   (pa.integralRing.mul (pa.integralRing.sub y x)
                                        (pa.integralRing.int (natToInt i)))));

ecErrorM : (E:EvType) -> (a : sort 0) -> (len : Num) ->
           mseq E len (Vec 8 Bool) -> SpecM E a;
ecErrorM E a len msg =
  errorS E a "encountered call to the Cryptol 'error' function";


--------------------------------------------------------------------------------<|MERGE_RESOLUTION|>--- conflicted
+++ resolved
@@ -104,10 +104,9 @@
 
 atM : (E:EvType) -> (n : Nat) -> (a : sort 0) -> Vec n a -> Nat -> SpecM E a;
 atM E n a xs i =
-  maybe (IsLtNat i n) (SpecM E a)
-        (errorS E a "atM: invalid sequence index")
-        (\ (pf:IsLtNat i n) -> retS E a (atWithProof n a xs i pf))
-        (proveLtNat i n);
+  ite (SpecM E a) (ltNat i n)
+      (retS E a (at n a xs i))
+      (errorS E a "atM: invalid sequence index");
 
 bvVecUpdateM : (E:EvType) -> (n : Nat) -> (len : Vec n Bool) -> (a : sort 0) ->
                BVVec n len a -> Vec n Bool -> a ->
@@ -133,10 +132,9 @@
 updateM : (E:EvType) -> (n : Nat) -> (a : sort 0) -> Vec n a -> Nat -> a ->
           SpecM E (Vec n a);
 updateM E n a xs i x =
-  maybe (IsLtNat i n) (SpecM E (Vec n a))
-        (errorS E (Vec n a) "updateM: invalid sequence index")
-        (\ (pf:IsLtNat i n) -> retS E (Vec n a) (updWithProof n a xs i x pf))
-        (proveLtNat i n);
+  ite (SpecM E (Vec n a)) (ltNat i n)
+      (retS E (Vec n a) (upd n a xs i x))
+      (errorS E (Vec n a) "updateM: invalid sequence index");
 
 eListSelM : (E:EvType) -> (a : sort 0) -> (n : Num) -> mseq E n a -> Nat ->
             SpecM E a;
@@ -266,88 +264,10 @@
           (streamMap a (SpecM E a) (retS E a))
           n_top;
 
-<<<<<<< HEAD
 vecSequenceM : (E:EvType) -> (a : qsort 0) -> (n : Nat) ->
                Vec n (SpecM E a) -> SpecM E (Vec n a);
 vecSequenceM E a n =
   vecMapM E (SpecM E a) a n (\(i:Nat) (x:SpecM E a) -> x);
-=======
-vecSequenceM : (E:EvType) -> (stack:FunStack) ->
-               (a : qsort 0) -> (n : Nat) ->
-               Vec n (SpecM E stack a) -> SpecM E stack (Vec n a);
-vecSequenceM E stack a n =
-  vecMapM E stack (SpecM E stack a) a n (\(i:Nat) (x:SpecM E stack a) -> x);
-
-
---------------------------------------------------------------------------------
--- Auxiliary functions
-
-bvVecAtM : (E:EvType) -> (stack:FunStack) ->
-           (n : Nat) -> (len : Vec n Bool) -> (a : sort 0) ->
-           BVVec n len a -> Vec n Bool -> SpecM E stack a;
-bvVecAtM E stack n len a xs i =
-  maybe (is_bvult n i len) (SpecM E stack a)
-        (errorS E stack a "bvVecAtM: invalid sequence index")
-        (\ (pf:is_bvult n i len) -> retS E stack a (atBVVec n len a xs i pf))
-        (bvultWithProof n i len);
-
-atM : (E:EvType) -> (stack:FunStack) ->
-      (n : Nat) -> (a : sort 0) -> Vec n a -> Nat -> SpecM E stack a;
-atM E stack n a xs i =
-  ite (SpecM E stack a) (ltNat i n)
-      (retS E stack a (at n a xs i))
-      (errorS E stack a "atM: invalid sequence index");
-
-bvVecUpdateM : (E:EvType) -> (stack:FunStack) ->
-               (n : Nat) -> (len : Vec n Bool) -> (a : sort 0) ->
-               BVVec n len a -> Vec n Bool -> a ->
-               SpecM E stack (BVVec n len a);
-bvVecUpdateM E stack n len a xs i x =
-  maybe (is_bvult n i len) (SpecM E stack (BVVec n len a))
-        (errorS E stack (BVVec n len a) "bvVecUpdateM: invalid sequence index")
-        (\ (_:is_bvult n i len) -> retS E stack (BVVec n len a)
-                                        (updBVVec n len a xs i x))
-        (bvultWithProof n i len);
-
-fromBVVecUpdateM : (E:EvType) -> (stack:FunStack) ->
-                   (n : Nat) -> (len : Vec n Bool) -> (a : sort 0) ->
-                   BVVec n len a -> Vec n Bool -> a ->
-                   a -> (m : Nat) -> SpecM E stack (Vec m a);
-fromBVVecUpdateM E stack n len a xs i x def m =
-  maybe (is_bvult n i len) (SpecM E stack (Vec m a))
-        (errorS E stack (Vec m a) "bvVecUpdateM: invalid sequence index")
-        (\ (_:is_bvult n i len) -> retS E stack (Vec m a)
-                                        (genFromBVVec n len a
-                                          (updBVVec n len a xs i x) def m))
-        (bvultWithProof n i len);
-
-updateM : (E:EvType) -> (stack:FunStack) ->
-          (n : Nat) -> (a : sort 0) -> Vec n a -> Nat -> a ->
-          SpecM E stack (Vec n a);
-updateM E stack n a xs i x =
-  ite (SpecM E stack (Vec n a)) (ltNat i n)
-      (retS E stack (Vec n a) (upd n a xs i x))
-      (errorS E stack (Vec n a) "updateM: invalid sequence index");
-
-eListSelM : (E:EvType) -> (stack:FunStack) ->
-            (a : sort 0) -> (n : Num) -> mseq E stack n a -> Nat ->
-            SpecM E stack a;
-eListSelM E stack a =
-  Num_rec (\ (n:Num) -> mseq E stack n a -> Nat -> SpecM E stack a)
-          (\ (n:Nat) -> atM E stack n a)
-          (streamGet (SpecM E stack a));
-
-streamJoinM : (E:EvType) -> (stack:FunStack) ->
-              (a : isort 0) -> (n : Nat) ->
-              Stream (SpecM E stack (Vec (Succ n) a)) ->
-              Stream (SpecM E stack a);
-streamJoinM E stack a n s =
-  MkStream (SpecM E stack a) (\ (i:Nat) ->
-     fmapS E stack (Vec (Succ n) a) a
-       (\ (xs:Vec (Succ n) a) -> at (Succ n) a xs (modNat i (Succ n)))
-       (streamGet (SpecM E stack (Vec (Succ n) a)) s
-                  (divNat i (Succ n))) );
->>>>>>> f8ab0a1d
 
 
 --------------------------------------------------------------------------------
@@ -559,10 +479,10 @@
           (seqConst TCInf (SpecM E a) (retS E a pa))
           n_top;
 
-PZeroMSeqBool : (E:EvType) -> (stack:FunStack) ->
-                (n : Num) -> isFinite n -> PZero (mseq E stack n Bool);
-PZeroMSeqBool E stack =
-  Num_rec_fin (\ (n:Num) -> PZero (mseq E stack n Bool))
+PZeroMSeqBool : (E:EvType) -> (n : Num) -> isFinite n ->
+                PZero (mseq E n Bool);
+PZeroMSeqBool E =
+  Num_rec_fin (\ (n:Num) -> PZero (mseq E n Bool))
               (\ (n:Nat) -> bvNat n 0);
 
 -- PLogic
@@ -701,11 +621,7 @@
             SpecM E (Vec m a))
          -- The case (TCNum m, TCNum n)
          (\ (n:Nat) -> \ (a:qisort 0) -> \ (xs: Vec (addNat m n) a) ->
-<<<<<<< HEAD
-            retS E (Vec m a) (take a m n xs))
-=======
-            retS E stack (Vec m a) (takeCryM a m n xs))
->>>>>>> f8ab0a1d
+            retS E (Vec m a) (takeCryM a m n xs))
          -- The case (TCNum m, infinity)
          (\ (a:qisort 0) -> \ (xs: Stream (SpecM E a)) ->
             vecSequenceM E a m (streamTake (SpecM E a) m xs)))
