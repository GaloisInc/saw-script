{-# LANGUAGE BangPatterns #-}
{-# LANGUAGE DeriveFunctor #-}
{-# LANGUAGE DeriveFoldable #-}
{-# LANGUAGE DeriveTraversable #-}
{-# LANGUAGE GeneralizedNewtypeDeriving #-}
{-# LANGUAGE ImplicitParams #-}
{-# LANGUAGE RankNTypes #-}

{-# LANGUAGE ViewPatterns #-}
module Verifier.SAW.TypedAST
 ( -- * Module operations.
   Module
 , emptyModule
 , ModuleName, mkModuleName
 , moduleName
 , ModuleDecl(..)
 , moduleDecls
 , TypedDataType
 , moduleDataTypes
 , findDataType
 , TypedCtor
 , moduleCtors
 , findCtor
 , TypedDef
 , TypedDefEqn
 , moduleDefs
 , findDef
 , insImport
 , insDataType
 , insDef
   -- * Data types and defintiions.
 , DataType(..)
 , Ctor(..)
 , Def(..)
 , LocalDef(..)
 , localVarNames
 , DefEqn(..)
 , Pat(..)
 , patBoundVarCount
   -- * Terms and associated operations.
 , Term(..)
 , incVars
 , piArgCount
 , TermF(..)
 , FlatTermF(..)
 , zipWithFlatTermF
 , ppTerm
 , ppFlatTermF
 , ppRecordF
   -- * Primitive types.
 , Sort, mkSort, sortOf, maxSort
 , Ident(identModule, identName), mkIdent
 , parseIdent
 , isIdent
 , ppIdent
 , DeBruijnIndex
 , FieldName
 , instantiateVarList
   -- * Utility functions
 , Prec
 , commaSepList
 , semiTermList
 , ppParens
 , emptyLocalVarDoc
 ) where

import Control.Applicative hiding (empty)
import Control.Exception (assert)
import Control.Lens
import Control.Monad.Identity (runIdentity)
import Data.Char
import Data.Foldable
import Data.List (intercalate)
import Data.Map (Map)
import qualified Data.Map as Map
import Data.Vector (Vector)
import qualified Data.Vector as V
import Text.PrettyPrint.HughesPJ

import Prelude hiding (all, concatMap, foldr, sum)

import Verifier.SAW.Utils

data ModuleName = ModuleName [String]
  deriving (Eq, Ord)

instance Show ModuleName where
   show (ModuleName s) = intercalate "." (reverse s)

isIdent :: String -> Bool
isIdent (c:l) = isAlpha c && all isIdChar l
isIdent [] = False

isCtor :: String -> Bool
isCtor (c:l) = isUpper c && all isIdChar l
isCtor [] = False

-- | Returns true if character can appear in identifier.
isIdChar :: Char -> Bool
isIdChar c = isAlphaNum c || (c == '_') || (c == '\'')

-- | Crete a module name given a list of strings with the top-most
-- module name given first.
mkModuleName :: [String] -> ModuleName
mkModuleName [] = error "internal: Unexpected empty module name"
mkModuleName nms = assert (all isCtor nms) $ ModuleName nms

data Ident = Ident { identModule :: ModuleName
                   , identName :: String
                   }
  deriving (Eq, Ord)

instance Show Ident where
  show (Ident m s) = shows m ('.' : s)

mkIdent :: ModuleName -> String -> Ident
mkIdent = Ident

-- | Parse a fully qualified identifier.
parseIdent :: String -> Ident
parseIdent s0 = 
    case reverse (breakEach s0) of
      (nm:rMod) -> mkIdent (mkModuleName (reverse rMod)) nm
      _ -> internalError $ "parseIdent given bad identifier " ++ show s0
  where breakEach s =
          case break (=='.') s of
            (h,[]) -> [h]
            (h,'.':r) -> h : breakEach r
            _ -> internalError "breakEach failed"
    
newtype Sort = SortCtor { _sortIndex :: Integer }
  deriving (Eq, Ord)

instance Show Sort where
  showsPrec p (SortCtor i) = showParen (p >= 10) (showString "sort " . shows i)

-- | Create sort for given integer.
mkSort :: Integer -> Sort
mkSort i | 0 <= i = SortCtor i
         | otherwise = error "Negative index given to sort."

-- | Returns sort of the given sort.
sortOf :: Sort -> Sort
sortOf (SortCtor i) = SortCtor (i + 1)

-- | Returns the larger of the two sorts.
maxSort :: Sort -> Sort -> Sort
maxSort (SortCtor x) (SortCtor y) = SortCtor (max x y)

type DeBruijnIndex = Int

type FieldName = String

-- Patterns are used to match equations.
data Pat e = -- | Variable bound by pattern.
             -- Variables may be bound in context in a different order than
             -- a left-to-right traversal.  The DeBruijnIndex indicates the order.
             PVar String DeBruijnIndex e
             -- | The
           | PUnused DeBruijnIndex e
           | PTuple [Pat e]
           | PRecord (Map FieldName (Pat e))
             -- An arbitrary term that matches anything, but needs to be later
             -- verified to be equivalent.
           | PCtor Ident [Pat e]
  deriving (Eq,Ord, Show, Functor, Foldable, Traversable)

patBoundVarCount :: Pat e -> DeBruijnIndex
patBoundVarCount p =
  case p of
    PVar{} -> 1
    PCtor _ l -> sumBy patBoundVarCount l
    PTuple l  -> sumBy patBoundVarCount l
    PRecord m -> sumBy patBoundVarCount m
    _ -> 0

patBoundVars :: Pat e -> [String]
patBoundVars p =
  case p of
    PVar s _ _ -> [s]
    PCtor _ l -> concatMap patBoundVars l
    PTuple l -> concatMap patBoundVars l
    PRecord m -> concatMap patBoundVars m
    _ -> []

lift2 :: (a -> b) -> (b -> b -> c) -> a -> a -> c
lift2 f h x y = h (f x) (f y)

data LocalDef e
   = LocalFnDef String e [DefEqn e]
  deriving (Eq, Ord, Show, Functor, Foldable, Traversable)

localVarNames :: LocalDef e -> [String]
localVarNames (LocalFnDef nm _ _) = [nm]

-- A Definition contains an identifier, the type of the definition, and a list of equations.
data Def e = Def { defIdent :: Ident
                 , defType :: e
                 , defEqs :: [DefEqn e]
                 }

instance Eq (Def e) where
  (==) = lift2 defIdent (==)

instance Ord (Def e) where
  compare = lift2 defIdent compare

instance Show (Def e) where
  show = show . defIdent

data DefEqn e
  = DefEqn [Pat e]  -- ^ List of patterns
           e -- ^ Right hand side.
  deriving (Functor, Foldable, Traversable)

instance (Eq e) => Eq (DefEqn e) where
  DefEqn xp xr == DefEqn yp yr = xp == yp && xr == yr

instance (Ord e) => Ord (DefEqn e) where
  compare (DefEqn xp xr) (DefEqn yp yr) = compare (xp,xr) (yp,yr)

instance (Show e) => Show (DefEqn e) where
  showsPrec p t = showParen (p >= 10) $ ("DefEqn "++) . showsPrec 10 p . showsPrec 10 t

data Ctor n tp = Ctor { ctorName :: !n
                        -- | The type of the constructor (should contain no free variables).
                      , ctorType :: tp
                      }
  deriving (Functor, Foldable, Traversable)

instance Eq n => Eq (Ctor n tp) where
  (==) = lift2 ctorName (==)

instance Ord n => Ord (Ctor n tp) where
  compare = lift2 ctorName compare

instance Show n => Show (Ctor n tp) where
  show = show . ctorName

ppCtor :: TermPrinter e -> Ctor Ident e -> Doc
ppCtor f c = ppIdent (ctorName c) <+> doublecolon <+> tp
  where lcls = emptyLocalVarDoc
        tp = f lcls 1 (ctorType c)

data DataType n t = DataType { dtName :: n
                             , dtType :: t
                             , dtCtors :: [Ctor n t]
                             }
  deriving (Functor, Foldable, Traversable)

instance Eq n => Eq (DataType n t) where
  (==) = lift2 dtName (==)

instance Ord n => Ord (DataType n t) where
  compare = lift2 dtName compare

instance Show n => Show (DataType n t) where
  show = show . dtName

ppDataType :: TermPrinter e -> DataType Ident e -> Doc
ppDataType f dt = text "data" <+> tc <+> text "where" <+> lbrace $$
                    nest 4 (vcat (ppc <$> dtCtors dt)) $$
                    nest 2 rbrace
  where lcls = emptyLocalVarDoc
        sym = ppIdent (dtName dt)
        tc = ppTypeConstraint f lcls sym (dtType dt)
        ppc c = ppCtor f c <> semi

data FlatTermF e
  = GlobalDef Ident  -- ^ Global variables are referenced by label.

  | App !e !e

    -- Tuples may be 0 or 2+ elements.
    -- A tuple of a single element is not allowed in well-formed expressions.
  | TupleValue [e]
  | TupleType [e]
  | TupleSelector e Int

  | RecordValue (Map FieldName e)
  | RecordSelector e FieldName
  | RecordType (Map FieldName e)

  | CtorApp Ident [e]
  | DataTypeApp Ident [e]

  | Sort Sort

    -- Primitive builtin values
  | NatLit Integer
    -- | Array value includes type of elements followed by elements.
  | ArrayValue e (Vector e)
  deriving (Eq, Ord, Functor, Foldable, Traversable)

zipWithFlatTermF :: (x -> y -> z) -> FlatTermF x -> FlatTermF y -> Maybe (FlatTermF z)
zipWithFlatTermF f = go
  where go (GlobalDef x) (GlobalDef y) | x == y = Just $ GlobalDef x
        go (App fx vx) (App fy vy) = Just $ App (f fx fy) (f vx vy)

        go (TupleValue lx) (TupleValue ly)
          | length lx == length ly = Just $ TupleValue (zipWith f lx ly)
        go (TupleType lx) (TupleType ly)
          | length lx == length ly = Just $ TupleType (zipWith f lx ly)

        go (RecordValue mx) (RecordValue my)
          | Map.keys mx == Map.keys my =
              Just $ RecordValue $ Map.intersectionWith f mx my
        go (RecordSelector x fx) (RecordSelector y fy)
          | fx == fy = Just $ RecordSelector (f x y) fx
        go (RecordType mx) (RecordType my)
          | Map.keys mx == Map.keys my =
              Just $ RecordType (Map.intersectionWith f mx my)

        go (CtorApp cx lx) (CtorApp cy ly)
          | cx == cy = Just $ CtorApp cx (zipWith f lx ly)
        go (DataTypeApp dx lx) (DataTypeApp dy ly)
          | dx == dy = Just $ DataTypeApp dx (zipWith f lx ly)
        go (Sort sx) (Sort sy) | sx == sy = Just (Sort sx)
        go (NatLit i) (NatLit j) | i == j = Just (NatLit i)
        go (ArrayValue tx vx) (ArrayValue ty vy)
          | V.length vx == V.length vy = Just $ ArrayValue (f tx ty) (V.zipWith f vx vy)

        go _ _ = Nothing

data TermF e
    = FTermF !(FlatTermF e)  -- ^ Global variables are referenced by label.
    | Lambda !(Pat e) !e !e
    | Pi !String !e !e
       -- | List of bindings and the let expression itself.
      -- Let expressions introduce variables for each identifier.
    | Let [LocalDef e] !e
      -- | Local variables are referenced by deBruijn index.
      -- The type of the var is in the context of when the variable was bound.
    | LocalVar !DeBruijnIndex !e
      -- | @EqType x y@ is a type representing the equality proposition @x = y@
  deriving (Eq, Ord, Functor, Foldable, Traversable)

ppIdent :: Ident -> Doc
ppIdent i = text (show i)

doublecolon :: Doc
doublecolon = colon <> colon

ppTypeConstraint :: TermPrinter e -> LocalVarDoc -> Doc -> e -> Doc
ppTypeConstraint f lcls sym tp = sym <+> doublecolon <+> f lcls 1 tp

ppDef :: LocalVarDoc -> Def Term -> Doc
ppDef lcls d = vcat (tpd : (ppDefEqn ppTerm lcls sym <$> defEqs d))
  where sym = ppIdent (defIdent d)
        tpd = ppTypeConstraint ppTerm lcls sym (defType d)

ppLocalDef :: TermPrinter e -> LocalVarDoc -> LocalDef e -> Doc
ppLocalDef f lcls (LocalFnDef nm tp eqs) = tpd $$ vcat (ppDefEqn f lcls sym <$> eqs)
  where sym = text nm
        tpd = sym <+> doublecolon <+> f lcls 1 tp

ppDefEqn :: TermPrinter e -> LocalVarDoc -> Doc -> DefEqn e -> Doc
ppDefEqn f lcls sym (DefEqn pats rhs) = lhs <+> equals <+> f lcls' 1 rhs
  where lcls' = foldl' consBinding lcls (concatMap patBoundVars pats)
        lhs = sym <+> hsep (ppPat f lcls' 10 <$> pats)

-- | Print a list of items separated by semicolons
semiTermList :: [Doc] -> Doc
semiTermList = hsep . fmap (<> semi)

type Prec = Int

-- | Add parenthesis around a document if condition is true.
ppParens :: Bool -> Doc -> Doc
ppParens True  d = parens d
ppParens False d = d

ppPat :: TermPrinter e -> TermPrinter (Pat e)
ppPat f lcls p pat =
  case pat of
    PVar i _ _ -> text i
    PUnused{} -> char '_'
    PCtor c pl -> ppParens (p >= 10) $
      ppIdent c <+> hsep (ppPat f lcls 10 <$> pl)
    PTuple pl -> parens $ commaSepList $ ppPat f lcls 1 <$> pl
    PRecord m -> braces $ semiTermList $ ppFld <$> Map.toList m
      where ppFld (fld,v) = text fld <+> equals <+> ppPat f lcls 1 v

commaSepList :: [Doc] -> Doc
commaSepList [] = empty
commaSepList [d] = d
commaSepList (d:l) = d <> comma <+> commaSepList l

data LocalVarDoc = LVD { docMap :: !(Map DeBruijnIndex Doc)
                       , docLvl :: !DeBruijnIndex
                       , docUsedMap :: Map String DeBruijnIndex
                       }

emptyLocalVarDoc :: LocalVarDoc
emptyLocalVarDoc = LVD { docMap = Map.empty
                       , docLvl = 0
                       , docUsedMap = Map.empty
                       }

consBinding :: LocalVarDoc -> String -> LocalVarDoc
consBinding lvd i = LVD { docMap = Map.insert lvl (text i) m
                        , docLvl = lvl + 1
                        , docUsedMap = Map.insert i lvl (docUsedMap lvd)
                        }
 where lvl = docLvl lvd
       m = case Map.lookup i (docUsedMap lvd) of
             Just pl -> Map.delete pl (docMap lvd)
             Nothing -> docMap lvd

lookupDoc :: LocalVarDoc -> DeBruijnIndex -> Doc
lookupDoc lvd i =
  let lvl = docLvl lvd - i - 1
   in case Map.lookup lvl (docMap lvd) of
        Just d -> d
        Nothing -> char '!' <> integer (toInteger (i - docLvl lvd))

type TermPrinter e = LocalVarDoc -> Prec -> e -> Doc

{-
ppPi :: TermPrinter e -> TermPrinter r -> TermPrinter (Pat e, e, r)
ppPi ftp frhs lcls p (pat,tp,rhs) =
    ppParens (p >= 2) $ lhs <+> text "->" <+> frhs lcls' 1 rhs
  where lcls' = foldl' consBinding lcls (patBoundVars pat)
        lhs = case pat of
                PUnused -> ftp lcls 2 tp
                _ -> parens (ppPat ftp lcls' 1 pat <> doublecolon <> ftp lcls 1 tp)
-}

ppPi :: TermPrinter e -> TermPrinter r -> TermPrinter (String, e, r)
ppPi ftp frhs lcls p (i,tp,rhs) =
    ppParens (p >= 2) $ lhs <+> text "->" <+> frhs lcls' 1 rhs
  where lcls' = consBinding lcls i
        lhs | i == "_"  = ftp lcls 2 tp
            | otherwise = parens (text i <> doublecolon <> ftp lcls 1 tp)

ppRecordF :: Applicative f => (t -> f Doc) -> Map String t -> f Doc
ppRecordF pp m = braces . semiTermList <$> traverse ppFld (Map.toList m)
  where ppFld (fld,v) = (text fld <+> equals <+>) <$> pp v

ppFlatTermF :: Applicative f => (Prec -> t -> f Doc) -> Prec -> FlatTermF t -> f Doc
ppFlatTermF pp prec tf =
  case tf of
    GlobalDef i -> pure $ ppIdent i
    App l r -> ppParens (prec >= 10) <$> liftA2 (<+>) (pp 10 l) (pp 10 r)
    TupleValue l -> parens . commaSepList <$> traverse (pp 1) l
    TupleType l -> (char '#' <>) . parens . commaSepList <$> traverse (pp 1) l
    TupleSelector t i -> ppParens (prec >= 10) . (<> (char '.' <> int i)) <$> pp 11 t
    RecordValue m -> ppRecordF (pp 1) m
    RecordSelector t f -> ppParens (prec >= 10) . (<> (char '.' <> text f)) <$> pp 11 t
    RecordType m -> (char '#' <>) <$> ppRecordF (pp 1) m
    CtorApp c l
      | null l -> pure (ppIdent c)
      | otherwise -> ppParens (prec >= 10) . hsep . (ppIdent c :) <$> traverse (pp 10) l
    DataTypeApp dt l
      | null l -> pure (ppIdent dt)
      | otherwise -> ppParens (prec >= 10) . hsep . (ppIdent dt :) <$> traverse (pp 10) l
    Sort s -> pure $ text (show s)
    NatLit i -> pure $ integer i
    ArrayValue _ vl -> brackets . commaSepList <$> traverse (pp 1) (V.toList vl)

newtype Term = Term (TermF Term)
  deriving (Eq)

asApp :: Term -> (Term, [Term])
asApp = go []
  where go l (Term (FTermF (App t u))) = go (u:l) t
        go l t = (t,l)

-- | Returns the number of nested pi expressions.
piArgCount :: Term -> Int
piArgCount = go 0
  where go i (Term (Pi _ _ rhs)) = go (i+1) rhs
        go i _ = i

-- | @instantiateVars f l t@ substitutes each dangling bound variable
-- @LocalVar j t@ with the term @f i j t@, where @i@ is the number of
-- binders surrounding @LocalVar j t@.
instantiateVars :: (DeBruijnIndex -> DeBruijnIndex -> Term -> Term)
                -> DeBruijnIndex -> Term -> Term
instantiateVars f initialLevel = go initialLevel
  where goList :: DeBruijnIndex -> [Term] -> [Term]
        goList _ []  = []
        goList l (e:r) = go l e : goList (l+1) r

        gof l ftf =
          case ftf of
            App x y -> App (go l x) (go l y)
            TupleValue ll -> TupleValue $ go l <$> ll
            TupleType ll  -> TupleType $ go l <$> ll
            RecordValue m -> RecordValue $ go l <$> m
            RecordSelector x fld -> RecordSelector (go l x) fld
            RecordType m      -> RecordType $ go l <$> m
            CtorApp c ll      -> CtorApp c (goList l ll)
            DataTypeApp dt ll -> DataTypeApp dt (goList l ll)
            _ -> ftf
        go :: DeBruijnIndex -> Term -> Term
        go l (Term tf) =
          case tf of
            FTermF ftf ->  Term $ FTermF $ gof l ftf
            Lambda i tp rhs -> Term $ Lambda i (go l tp) (go (l+1) rhs)
            Pi i lhs rhs    -> Term $ Pi i (go l lhs) (go (l+1) rhs)
            Let defs r      -> Term $ Let (procDef <$> defs) (go l' r)
              where l' = l + length defs
                    procDef (LocalFnDef sym tp eqs) = LocalFnDef sym tp' eqs'
                      where tp' = go l tp
                            eqs' = procEq <$> eqs
                    procEq (DefEqn pats rhs) = DefEqn pats (go eql rhs)
                      where eql = l' + sum (patBoundVarCount <$> pats)
            LocalVar i tp
              | i < l -> Term $ LocalVar i (go l tp)
              | otherwise -> f l i (go l tp)
--            EqType lhs rhs -> Term $ EqType (go l lhs) (go l rhs)
--            Oracle s prop  -> Term $ Oracle s (go l prop)

-- | @incVars j k t@ increments free variables at least @j@ by @k@.
-- e.g., incVars 1 2 (C ?0 ?1) = C ?0 ?3
incVars :: DeBruijnIndex -> DeBruijnIndex -> Term -> Term
incVars _ 0 = id
incVars initialLevel j = assert (j > 0) $ instantiateVars fn initialLevel
  where fn _ i t = Term $ LocalVar (i+j) t

-- | Substitute @t@ for variable @k@ and decrement all higher dangling
-- variables.
instantiateVar :: DeBruijnIndex -> Term -> Term -> Term
instantiateVar k u = instantiateVars fn 0
  where -- Use terms to memoize instantiated versions of t.
        terms = [ incVars 0 i u | i <- [0..] ]
        -- Instantiate variable 0.
        fn i j t | j - k == i = terms !! i
                 | j - i > k  = Term $ LocalVar (j - 1) t
                 | otherwise  = Term $ LocalVar j t

-- | Substitute @ts@ for variables @[k .. k + length ts - 1]@ and
-- decrement all higher loose variables by @length ts@.
instantiateVarList :: DeBruijnIndex -> [Term] -> Term -> Term
instantiateVarList _ [] = id
instantiateVarList k ts = instantiateVars fn 0
  where
    l = length ts
    -- Use terms to memoize instantiated versions of ts.
    terms = [ [ incVars 0 i t | i <- [0..] ] | t <- ts ]
    -- Instantiate variables [k .. k+l-1].
    fn i j t | j >= i + k + l = Term $ LocalVar (j - l) t
             | j >= i + k     = (terms !! (j - i - k)) !! i
             | otherwise      = Term $ LocalVar j t
-- ^ Specification in terms of @instantiateVar@ (by example):
-- @instantiateVarList 0 [x,y,z] t@ is the beta-reduced form of @Lam
-- (Lam (Lam t)) `App` z `App` y `App` x@, i.e. @instantiateVarList 0
-- [x,y,z] t == instantiateVar 0 x (instantiateVar 1 (incVars 0 1 y)
-- (instantiateVar 2 (incVars 0 2 z) t))@.


-- | Substitute @t@ for variable 0 in @s@ and decrement all remaining
-- variables.
betaReduce :: Term -> Term -> Term
betaReduce s t = instantiateVar 0 t s

-- | Pretty print a term with the given outer precedence.
ppTerm :: TermPrinter Term
ppTerm lcls p0 t =
  case asApp t of
    (Term u,[]) -> ppTermF p0 u
    (Term u,l) -> ppParens (p0 >= 10) $ hsep $ ppTermF 10 u : fmap (ppTerm lcls 10) l
 where ppTermF p (FTermF tf) = runIdentity $ ppFlatTermF (\p' -> pure . ppTerm lcls p') p tf
       ppTermF p (Lambda pat tp rhs) = ppParens (p >= 1) $
           text "\\" <> lhs <+> text "->" <+> ppTerm lcls' 2 rhs
         where lcls' = foldl' consBinding lcls (patBoundVars pat)
               lhs = parens (ppPat ppTerm lcls' 1 pat <> doublecolon <> ppTerm lcls 1 tp)
       ppTermF p (Pi pat tp rhs) = ppPi ppTerm ppTerm lcls p (pat,tp,rhs)
       ppTermF p (Let dl u) = ppParens (p >= 2) $
           text "let" <+> vcat (ppLocalDef ppTerm lcls' <$> dl) $$
           text " in" <+> ppTerm lcls' 0 u
         where nms = concatMap localVarNames dl
               lcls' = foldl' consBinding lcls nms
       ppTermF _ (LocalVar i _) = lookupDoc lcls i
--       ppTermF _ (EqType lhs rhs) = ppTerm lcls 1 lhs <+> equals <+> ppTerm lcls 1 rhs
--       ppTermF _ (Oracle s prop) = quotes (text s) <> parens (ppTerm lcls 0 prop)


instance Show Term where
  showsPrec p t = shows $ ppTerm emptyLocalVarDoc p t

type TypedDataType = DataType Ident Term
type TypedCtor = Ctor Ident Term
type TypedDef = Def Term
type TypedDefEqn = DefEqn Term

data ModuleDecl = TypeDecl TypedDataType
                | DefDecl TypedDef

data Module = Module {
<<<<<<< HEAD
          moduleName    :: !ModuleName
        , _moduleImports :: !(Map ModuleName Module)
        , moduleTypeMap :: !(Map String TypedDataType)
        , moduleCtorMap :: !(Map String TypedCtor)
        , moduleDefMap  :: !(Map String TypedDef)
        , moduleRDecls  :: [ModuleDecl] -- ^ All declarations in reverse order they were added. 
=======
          moduleName    :: ModuleName
        , moduleTypeMap :: !(Map Ident TypedDataType)
        , moduleCtorMap :: !(Map Ident TypedCtor)
        , moduleDefMap  :: !(Map Ident TypedDef)
        , moduleRDecls   :: [ModuleDecl] -- ^ All declarations in reverse order they were added.
>>>>>>> bb8521f3
        }

moduleImports :: Simple Lens Module (Map ModuleName Module)
moduleImports = lens _moduleImports (\m v -> m { _moduleImports = v })

instance Show Module where
  show m = render $ vcat $ fmap ppImport (Map.keys (m^.moduleImports))
                        ++ fmap ppdecl   (moduleDecls m)
    where ppImport nm = text $ "import " ++ show nm 
          ppdecl (TypeDecl d) = ppDataType ppTerm d
          ppdecl (DefDecl d) = ppDef emptyLocalVarDoc d <> char '\n'

emptyModule :: ModuleName -> Module
emptyModule nm =
  Module { moduleName = nm
         , _moduleImports = Map.empty
         , moduleTypeMap = Map.empty
         , moduleCtorMap = Map.empty
         , moduleDefMap  = Map.empty
         , moduleRDecls = []
         }

findDataType :: Module -> Ident -> Maybe TypedDataType
findDataType m i = do
  m' <- findDeclaringModule m (identModule i)
  Map.lookup (identName i) (moduleTypeMap m')

-- | @insImport i m@ returns module obtained by importing @i@ into @m@.
insImport :: Module -> Module -> Module
insImport i = moduleImports . at (moduleName i) ?~ i

insDataType :: Module -> TypedDataType -> Module
<<<<<<< HEAD
insDataType m dt 
    | identModule (dtName dt) == moduleName m =
        m { moduleTypeMap = Map.insert (identName (dtName dt)) dt (moduleTypeMap m)
          , moduleCtorMap = foldl' insCtor (moduleCtorMap m) (dtCtors dt)
          , moduleRDecls = TypeDecl dt : moduleRDecls m
          }
    | otherwise = internalError "insDataType given datatype from another module."
  where insCtor m' c = Map.insert (identName (ctorName c)) c m' 
=======
insDataType m dt = m { moduleTypeMap = Map.insert (dtName dt) dt (moduleTypeMap m)
                     , moduleCtorMap = foldl' insCtor (moduleCtorMap m) (dtCtors dt)
                     , moduleRDecls = TypeDecl dt : moduleRDecls m
                     }
  where insCtor m' c = Map.insert (ctorName c) c m'
>>>>>>> bb8521f3

-- | Data types defined in module.
moduleDataTypes :: Module -> [TypedDataType]
moduleDataTypes = Map.elems . moduleTypeMap

-- | Ctors defined in module.
moduleCtors :: Module -> [TypedCtor]
moduleCtors = Map.elems . moduleCtorMap

findDeclaringModule :: Module -> ModuleName -> Maybe Module
findDeclaringModule m nm
  | moduleName m == nm = Just m
  | otherwise = m^.moduleImports^.at nm

findCtor :: Module -> Ident -> Maybe TypedCtor
findCtor m i = do
  m' <- findDeclaringModule m (identModule i)
  Map.lookup (identName i) (moduleCtorMap m')

moduleDefs :: Module -> [TypedDef]
moduleDefs = Map.elems . moduleDefMap

findDef :: Module -> Ident -> Maybe TypedDef
findDef m i = do
  m' <- findDeclaringModule m (identModule i)
  Map.lookup (identName i) (moduleDefMap m')

insDef :: Module -> Def Term -> Module
insDef m d 
  | identModule (defIdent d) == moduleName m =
      m { moduleDefMap = Map.insert (identName (defIdent d)) d (moduleDefMap m)
        , moduleRDecls = DefDecl d : moduleRDecls m
        }
  | otherwise = internalError "insDef given def from another module."

moduleDecls :: Module -> [ModuleDecl]
moduleDecls = reverse . moduleRDecls<|MERGE_RESOLUTION|>--- conflicted
+++ resolved
@@ -589,20 +589,12 @@
                 | DefDecl TypedDef
 
 data Module = Module {
-<<<<<<< HEAD
           moduleName    :: !ModuleName
         , _moduleImports :: !(Map ModuleName Module)
         , moduleTypeMap :: !(Map String TypedDataType)
         , moduleCtorMap :: !(Map String TypedCtor)
         , moduleDefMap  :: !(Map String TypedDef)
-        , moduleRDecls  :: [ModuleDecl] -- ^ All declarations in reverse order they were added. 
-=======
-          moduleName    :: ModuleName
-        , moduleTypeMap :: !(Map Ident TypedDataType)
-        , moduleCtorMap :: !(Map Ident TypedCtor)
-        , moduleDefMap  :: !(Map Ident TypedDef)
         , moduleRDecls   :: [ModuleDecl] -- ^ All declarations in reverse order they were added.
->>>>>>> bb8521f3
         }
 
 moduleImports :: Simple Lens Module (Map ModuleName Module)
@@ -635,7 +627,6 @@
 insImport i = moduleImports . at (moduleName i) ?~ i
 
 insDataType :: Module -> TypedDataType -> Module
-<<<<<<< HEAD
 insDataType m dt 
     | identModule (dtName dt) == moduleName m =
         m { moduleTypeMap = Map.insert (identName (dtName dt)) dt (moduleTypeMap m)
@@ -644,13 +635,6 @@
           }
     | otherwise = internalError "insDataType given datatype from another module."
   where insCtor m' c = Map.insert (identName (ctorName c)) c m' 
-=======
-insDataType m dt = m { moduleTypeMap = Map.insert (dtName dt) dt (moduleTypeMap m)
-                     , moduleCtorMap = foldl' insCtor (moduleCtorMap m) (dtCtors dt)
-                     , moduleRDecls = TypeDecl dt : moduleRDecls m
-                     }
-  where insCtor m' c = Map.insert (ctorName c) c m'
->>>>>>> bb8521f3
 
 -- | Data types defined in module.
 moduleDataTypes :: Module -> [TypedDataType]
