--- conflicted
+++ resolved
@@ -422,21 +422,18 @@
 mkSharedContext m = do
   vr <- newMVar  0 -- ^ Reference for getting variables.
   cr <- newAppCacheRef
-<<<<<<< HEAD
-  let shareDef d = do
-        t <- sharedTerm cr $ Term (FTermF (GlobalDef (defIdent d)))
-        return (defIdent d, t)
-  sharedDefMap <- Map.fromList <$> traverse shareDef (moduleDefs m)
-  let getDef sym =
-        case Map.lookup (mkIdent (moduleName m) sym) sharedDefMap of
-          Nothing -> fail $ "Failed to find " ++ show sym ++ " in module."
-          Just d -> return d
-=======
+--  let shareDef d = do
+--        t <- sharedTerm cr $ Term (FTermF (GlobalDef (defIdent d)))
+--        return (defIdent d, t)
+--  sharedDefMap <- Map.fromList <$> traverse shareDef (moduleDefs m)
+--  let getDef sym =
+--        case Map.lookup (mkIdent (moduleName m) sym) sharedDefMap of
+--          Nothing -> fail $ "Failed to find " ++ show sym ++ " in module."
+--          Just d -> return d
   let typeOfGlobal ident =
-        case Map.lookup ident (moduleDefMap m) of
+        case findDef m ident of
           Nothing -> fail $ "Failed to find " ++ show ident ++ " in module."
           Just d -> sharedTerm cr (defType d)
->>>>>>> e6604cac
   let freshGlobal sym tp = do
         i <- modifyMVar vr (\i -> return (i,i+1))
         return (STVar i sym tp)
@@ -463,21 +460,6 @@
            , scInstVarListFn = instantiateVarList cr
            }
 
-<<<<<<< HEAD
-{-
--- | Strip equations from every GlobalDef, making the term acyclic.
--- This makes it possible to run @sharedTerm@ on the result. TODO:
--- Update the term representation to make this unnecessary.
-stripDefEqs :: Term -> Term
-stripDefEqs (Term termf) =
-    Term $ fmap stripDefEqs $
-         case termf of
-           FTermF (GlobalDef d) -> FTermF (GlobalDef d)
-           _ -> termf
--}
-
-=======
->>>>>>> e6604cac
 asNatLit :: SharedTerm s -> Maybe Integer
 asNatLit (STApp _ (FTermF (NatLit i))) = Just i
 asNatLit _ = Nothing
