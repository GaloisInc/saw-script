--- conflicted
+++ resolved
@@ -283,14 +283,6 @@
       Nothing -> fail $ "Failed to find " ++ show ident ++ " in module."
       Just d -> scSharedTerm sc (ctorType d)
 
-<<<<<<< HEAD
-=======
--- TODO: separate versions of typeOf: One fast one that assumes the
--- term is well-formed. Another that completely typechecks a term,
--- ensuring that it is well-formed. The full typechecking should use
--- memoization on subterms. Perhaps the fast one won't need to?
-
->>>>>>> e3128dee
 -- | Computes the type of a term as quickly as possible, assuming that
 -- the term is well-typed.
 scTypeOf :: forall s. SharedContext s -> SharedTerm s -> IO (SharedTerm s)
@@ -327,11 +319,7 @@
           rtp <- asSort =<< lift (scTypeOf' sc (tp : env) rhs)
           lift $ scSort sc (max ltp rtp)
         Let defs rhs -> error "scTypeOf Let" defs rhs
-<<<<<<< HEAD
-        LocalVar i _
-=======
         LocalVar i
->>>>>>> e3128dee
           | i < length env -> lift $ incVars sc 0 (i + 1) (env !! i)
           | otherwise      -> fail $ "Dangling bound variable: " ++ show (i - length env)
         Constant _ t -> memo t
@@ -367,7 +355,6 @@
         StringLit{} -> lift $ scFlatTermF sc (DataTypeApp preludeStringIdent [])
         ExtCns ec   -> return $ ecType ec
 
-<<<<<<< HEAD
 -- | This version of the type checking function makes sure that the
 -- entire term is well-formed, and that all internal type annotations
 -- are correct. When matching types, it ensures only that they are
@@ -449,15 +436,12 @@
         StringLit{} -> lift $ scFlatTermF sc (DataTypeApp preludeStringIdent [])
         ExtCns ec   -> return $ ecType ec
 
-=======
->>>>>>> e3128dee
 asSort :: Monad m => SharedTerm s -> m Sort
 asSort tp =
   case tp of
     STApp _ (FTermF (Sort s)) -> return s
     _ -> fail $ "Not a sort: " ++ show tp
 
-<<<<<<< HEAD
 alphaEquiv :: SharedTerm s -> SharedTerm s -> Bool
 alphaEquiv = term
   where
@@ -472,8 +456,6 @@
                          Nothing -> False
                          Just ftf3 -> Data.Foldable.and ftf3
 
-=======
->>>>>>> e3128dee
 -- | The inverse function to @scSharedTerm@.
 unshare :: forall s. SharedTerm s -> Term
 unshare t0 = State.evalState (go t0) Map.empty
