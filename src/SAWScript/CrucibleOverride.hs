--- conflicted
+++ resolved
@@ -1,8 +1,5 @@
 {-# LANGUAGE DataKinds #-}
-<<<<<<< HEAD
-=======
 {-# LANGUAGE DeriveGeneric #-}
->>>>>>> 996a3d7d
 {-# LANGUAGE FlexibleContexts #-}
 {-# LANGUAGE GADTs #-}
 {-# LANGUAGE GeneralizedNewtypeDeriving #-}
@@ -37,14 +34,9 @@
 
 import           Control.Lens
 import           Control.Exception as X
-<<<<<<< HEAD
-import           Control.Monad.Trans.State
-import           Control.Monad.State.Class (MonadState)
-=======
 import           Control.Monad.Trans.State hiding (get, put)
 import           Control.Monad.State.Class (MonadState(..))
 import           Control.Monad.Error.Class (MonadError)
->>>>>>> 996a3d7d
 import           Control.Monad.Trans.Except
 import           Control.Monad.Trans.Class
 import           Control.Monad.IO.Class
@@ -121,8 +113,6 @@
 
 type AllocMap arch = Map AllocIndex (LLVMPtr (Crucible.ArchWidth arch))
 
-deriving instance MonadState (OverrideState arch) (OverrideMatcher arch mode)
-
 data OverrideState arch = OverrideState
   { -- | Substitution for memory allocations
     _setupValueSub :: AllocMap arch
@@ -156,13 +146,9 @@
   | BadPointerCast -- ^ Pointer required to process points-to
   | BadReturnSpecification -- ^ type mismatch in return specification
   | NonlinearPatternNotSupported
-<<<<<<< HEAD
-  | BadPointerLoad String -- ^ loadRaw failed due to type error
   | BadEqualityComparison String -- ^ Comparison on an undef value
-=======
   | BadPointerLoad PointsTo (AllocMap arch) String
-    -- ^ loadRaw failed due to type error
->>>>>>> 996a3d7d
+    -- ^ @loadRaw@ failed due to type error
   | StructuralMismatch (Crucible.LLVMVal Sym)
                        SetupValue
                        Crucible.MemType
@@ -186,14 +172,9 @@
     PP.text "bad return specification"
   NonlinearPatternNotSupported ->
     PP.text "nonlinear pattern no supported"
-<<<<<<< HEAD
-  BadPointerLoad msg ->
-    PP.text "type error when loading through pointer" PP.<$$>
-    PP.indent 2 (PP.text msg)
   BadEqualityComparison globName ->
     PP.text "global initializer containing `undef` compared for equality:" PP.<$$>
     (PP.indent 2 (PP.text globName))
-=======
   BadPointerLoad pointsTo allocMap msg ->
     PP.text "type error when loading through pointer that " PP.<>
     PP.text "appeared in the override's points-to precondition(s):" PP.<$$>
@@ -201,7 +182,6 @@
     PP.indent 2 (PP.text "Allocations: "
                  PP.<> ppAllocMap (Proxy :: Proxy arch) allocMap) PP.<$$>
     PP.indent 2 (PP.text "Failure reason: " PP.<> PP.text msg)
->>>>>>> 996a3d7d
   StructuralMismatch llvmval setupval ty ->
     PP.text "could not match the following terms" PP.<$$>
     PP.indent 2 (PP.text $ show llvmval) PP.<$$>
@@ -1042,15 +1022,9 @@
            (Proxy @(Crucible.LLVM arch))
            sym
            assertion_tree
-<<<<<<< HEAD
          addAssert pred_ $ Crucible.SimError loc "Invalid memory load"
-         matchArg opts sc cc spec prepost res_val memTy val
-       W4.Err err -> failure loc $ BadPointerLoad $ show err
-=======
-         addAssert pred $ Crucible.SimError loc "Invalid memory load"
-         pure Nothing <* matchArg sc cc loc prepost res_val memTy val
+         pure Nothing <* matchArg opts sc cc spec prepost res_val memTy val
        W4.Err err -> pure (Just (show err))
->>>>>>> 996a3d7d
 
 
 ------------------------------------------------------------------------
