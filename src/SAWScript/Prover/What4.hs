--- conflicted
+++ resolved
@@ -60,17 +60,10 @@
 what4Theories unintSet hashConsing goal =
   getSharedContext >>= \sc -> io $
   do sym <- setupWhat4_sym hashConsing
-<<<<<<< HEAD
      satq <- sequentToSATQuery sc unintSet goal
-     (_varMap, lit) <- W.w4Solve sym sc satq
-     let pf = (predicateVarInfo lit)^.problemFeatures
-     return (evalTheories pf)
-=======
-     satq <- propToSATQuery sc unintSet goal
      (_varMap, lits) <- W.w4Solve sym sc satq
      let pf lit = (predicateVarInfo lit)^.problemFeatures
      return (nub (concatMap evalTheories (map pf lits)))
->>>>>>> 956060cf
 
 evalTheories :: ProblemFeatures -> [String]
 evalTheories pf = [ nm | (nm,f) <- xs, hasProblemFeature pf f ]
