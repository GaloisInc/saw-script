{-# LANGUAGE LambdaCase #-}
{-# LANGUAGE OverloadedStrings #-}
{-# LANGUAGE ViewPatterns #-}
{-# LANGUAGE TypeSynonymInstances #-}
{-# LANGUAGE FlexibleInstances #-}
{-# LANGUAGE FlexibleContexts #-}
{-# LANGUAGE TypeOperators #-}
{-# LANGUAGE DefaultSignatures #-}
{-# LANGUAGE StandaloneDeriving #-}
{-# LANGUAGE EmptyCase #-}
{-# LANGUAGE DeriveGeneric #-}
{-# LANGUAGE DeriveAnyClass #-}
{-# LANGUAGE PartialTypeSignatures #-}
{-# OPTIONS_GHC -fno-warn-partial-type-signatures #-}

{- |
Module      : SAWScript.Prover.MRSolver.Term
Copyright   : Galois, Inc. 2022
License     : BSD3
Maintainer  : westbrook@galois.com
Stability   : experimental
Portability : non-portable (language extensions)

This module defines the representation of terms used in Mr. Solver and various
utility functions for operating on terms and term representations. The main
datatype is 'NormComp', which represents the result of one step of monadic
normalization - see @Solver.hs@ for the description of this normalization.
-}

module SAWScript.Prover.MRSolver.Term where

import Data.String
import Data.IORef
import Control.Monad.Reader
import qualified Data.IntMap as IntMap
import GHC.Generics

import Prettyprinter

import Verifier.SAW.Term.Functor
import Verifier.SAW.Term.CtxTerm (MonadTerm(..))
import Verifier.SAW.Term.Pretty
import Verifier.SAW.SharedTerm
import Verifier.SAW.Recognizer hiding ((:*:))
import Verifier.SAW.Cryptol.Monadify


----------------------------------------------------------------------
-- * MR Solver Term Representation
----------------------------------------------------------------------

-- | A variable used by the MR solver
newtype MRVar = MRVar { unMRVar :: ExtCns Term } deriving (Eq, Show, Ord)

-- | Get the type of an 'MRVar'
mrVarType :: MRVar -> Term
mrVarType = ecType . unMRVar

-- | A tuple or record projection of a 'Term'
data TermProj = TermProjLeft | TermProjRight | TermProjRecord FieldName
              deriving (Eq, Ord, Show)

-- | Recognize a 'Term' as 0 or more projections
asProjAll :: Term -> (Term, [TermProj])
asProjAll (asRecordSelector -> Just ((asProjAll -> (t, projs)), fld)) =
  (t, TermProjRecord fld:projs)
asProjAll (asPairSelector -> Just ((asProjAll -> (t, projs)), isRight))
  | isRight = (t, TermProjRight:projs)
  | not isRight = (t, TermProjLeft:projs)
asProjAll t = (t, [])

-- | Names of functions to be used in computations, which are either names bound
-- by letrec to for recursive calls to fixed-points, existential variables, or
-- (possibly projections of) of global named constants
data FunName
  = LetRecName MRVar | EVarFunName MRVar | GlobalName GlobalDef [TermProj]
  deriving (Eq, Ord, Show)

-- | Recognize a 'Term' as (possibly a projection of) a global name
asTypedGlobalProj :: Recognizer Term (GlobalDef, [TermProj])
asTypedGlobalProj (asProjAll -> ((asTypedGlobalDef -> Just glob), projs)) =
  Just (glob, projs)
asTypedGlobalProj _ = Nothing

-- | Recognize a 'Term' as (possibly a projection of) a global name
asGlobalFunName :: Recognizer Term FunName
asGlobalFunName (asTypedGlobalProj -> Just (glob, projs)) =
  Just $ GlobalName glob projs
asGlobalFunName _ = Nothing

-- | Convert a 'FunName' to an unshared term, for printing
funNameTerm :: FunName -> Term
funNameTerm (LetRecName var) = Unshared $ FTermF $ ExtCns $ unMRVar var
funNameTerm (EVarFunName var) = Unshared $ FTermF $ ExtCns $ unMRVar var
funNameTerm (GlobalName gdef []) = globalDefTerm gdef
funNameTerm (GlobalName gdef (TermProjLeft:projs)) =
  Unshared $ FTermF $ PairLeft $ funNameTerm (GlobalName gdef projs)
funNameTerm (GlobalName gdef (TermProjRight:projs)) =
  Unshared $ FTermF $ PairRight $ funNameTerm (GlobalName gdef projs)
funNameTerm (GlobalName gdef (TermProjRecord fname:projs)) =
  Unshared $ FTermF $ RecordProj (funNameTerm (GlobalName gdef projs)) fname

-- | A term specifically known to be of type @sort i@ for some @i@
newtype Type = Type Term deriving (Generic, Show)

-- | A Haskell representation of a @CompM@ in "monadic normal form"
data NormComp
  = ReturnM Term -- ^ A term @returnM a x@
  | ErrorM Term -- ^ A term @errorM a str@
  | Ite Term Comp Comp -- ^ If-then-else computation
  | Either Type Type CompFun CompFun Term -- ^ A sum elimination
  | MaybeElim Type Comp CompFun Term -- ^ A maybe elimination
  | OrM Comp Comp -- ^ an @orM@ computation
  | ExistsM Type CompFun -- ^ an @existsM@ computation
  | ForallM Type CompFun -- ^ a @forallM@ computation
  | FunBind FunName [Term] CompFun
    -- ^ Bind a monadic function with @N@ arguments in an @a -> CompM b@ term
  deriving (Generic, Show)

-- | A computation function of type @a -> CompM b@ for some @a@ and @b@
data CompFun
     -- | An arbitrary term
  = CompFunTerm Term
    -- | A special case for the term @\ (x:a) -> returnM a x@
  | CompFunReturn
    -- | The monadic composition @f >=> g@
  | CompFunComp CompFun CompFun
  deriving (Generic, Show)

-- | Compose two 'CompFun's, simplifying if one is a 'CompFunReturn'
compFunComp :: CompFun -> CompFun -> CompFun
compFunComp CompFunReturn f = f
compFunComp f CompFunReturn = f
compFunComp f g = CompFunComp f g

-- | If a 'CompFun' contains an explicit lambda-abstraction, then return the
-- textual name bound by that lambda
compFunVarName :: CompFun -> Maybe LocalName
compFunVarName (CompFunTerm (asLambda -> Just (nm, _, _))) = Just nm
compFunVarName (CompFunComp f _) = compFunVarName f
compFunVarName _ = Nothing

-- | If a 'CompFun' contains an explicit lambda-abstraction, then return the
-- input type for it
compFunInputType :: CompFun -> Maybe Type
compFunInputType (CompFunTerm (asLambda -> Just (_, tp, _))) = Just $ Type tp
compFunInputType (CompFunComp f _) = compFunInputType f
compFunInputType _ = Nothing

-- | A computation of type @CompM a@ for some @a@
data Comp = CompTerm Term | CompBind Comp CompFun | CompReturn Term
          deriving (Generic, Show)

-- | Match a type as being of the form @CompM a@ for some @a@
asCompM :: Term -> Maybe Term
asCompM (asApp -> Just (isGlobalDef "Prelude.CompM" -> Just (), tp)) =
  return tp
asCompM _ = fail "not a CompM type!"

-- | Test if a type normalizes to a monadic function type of 0 or more arguments
isCompFunType :: SharedContext -> Term -> IO Bool
isCompFunType sc t = scWhnf sc t >>= \case
  (asPiList -> (_, asCompM -> Just _)) -> return True
  _ -> return False


----------------------------------------------------------------------
-- * Utility Functions for Transforming 'Term's
----------------------------------------------------------------------

-- | Transform the immediate subterms of a term using the supplied function
traverseSubterms :: MonadTerm m => (Term -> m Term) -> Term -> m Term
traverseSubterms f (unwrapTermF -> tf) = traverse f tf >>= mkTermF

-- | Build a recursive memoized function for tranforming 'Term's. Take in a
-- function @f@ that intuitively performs one step of the transformation and
-- allow it to recursively call the memoized function being defined by passing
-- it as the first argument to @f@.
memoFixTermFun :: MonadIO m => ((Term -> m a) -> Term -> m a) -> Term -> m a
memoFixTermFun f term_top =
  do table_ref <- liftIO $ newIORef IntMap.empty
     let go t@(STApp { stAppIndex = ix }) =
           liftIO (readIORef table_ref) >>= \table ->
           case IntMap.lookup ix table of
             Just ret -> return ret
             Nothing ->
               do ret <- f go t
                  liftIO $ modifyIORef' table_ref (IntMap.insert ix ret)
                  return ret
         go t = f go t
     go term_top


----------------------------------------------------------------------
-- * Lifting MR Solver Terms
----------------------------------------------------------------------

-- | A term-like object is one that supports lifting and substitution. This
-- class can be derived using @DeriveAnyClass@.
class TermLike a where
  liftTermLike :: MonadTerm m => DeBruijnIndex -> DeBruijnIndex -> a -> m a
  substTermLike :: MonadTerm m => DeBruijnIndex -> [Term] -> a -> m a

  -- Default instances for @DeriveAnyClass@
  default liftTermLike :: (Generic a, GTermLike (Rep a), MonadTerm m) =>
                          DeBruijnIndex -> DeBruijnIndex -> a -> m a
  liftTermLike n i = fmap to . gLiftTermLike n i . from
  default substTermLike :: (Generic a, GTermLike (Rep a), MonadTerm m) =>
                           DeBruijnIndex -> [Term] -> a -> m a
  substTermLike n i = fmap to . gSubstTermLike n i . from

-- | A generic version of 'TermLike' for @DeriveAnyClass@, based on:
-- https://hackage.haskell.org/package/base-4.16.0.0/docs/GHC-Generics.html#g:12
class GTermLike f where
  gLiftTermLike :: MonadTerm m => DeBruijnIndex -> DeBruijnIndex -> f p -> m (f p)
  gSubstTermLike :: MonadTerm m => DeBruijnIndex -> [Term] -> f p -> m (f p)

-- | 'TermLike' on empty types
instance GTermLike V1 where
  gLiftTermLike _ _ = \case {}
  gSubstTermLike _ _ = \case {}

-- | 'TermLike' on unary types
instance GTermLike U1 where
  gLiftTermLike _ _ U1 = return U1
  gSubstTermLike _ _ U1 = return U1

-- | 'TermLike' on sums
instance (GTermLike f, GTermLike g) => GTermLike (f :+: g) where
  gLiftTermLike n i (L1 a) = L1 <$> gLiftTermLike n i a
  gLiftTermLike n i (R1 b) = R1 <$> gLiftTermLike n i b
  gSubstTermLike n s (L1 a) = L1 <$> gSubstTermLike n s a
  gSubstTermLike n s (R1 b) = R1 <$> gSubstTermLike n s b

-- | 'TermLike' on products
instance (GTermLike f, GTermLike g) => GTermLike (f :*: g) where
  gLiftTermLike n i (a :*: b) = (:*:) <$> gLiftTermLike n i a <*> gLiftTermLike n i b
  gSubstTermLike n s (a :*: b) = (:*:) <$> gSubstTermLike n s a <*> gSubstTermLike n s b

-- | 'TermLike' on fields
instance TermLike a => GTermLike (K1 i a) where
  gLiftTermLike n i (K1 a) = K1 <$> liftTermLike n i a
  gSubstTermLike n i (K1 a) = K1 <$> substTermLike n i a

-- | 'GTermLike' ignores meta-information
instance GTermLike a => GTermLike (M1 i c a) where
  gLiftTermLike n i (M1 a) = M1 <$> gLiftTermLike n i a
  gSubstTermLike n i (M1 a) = M1 <$> gSubstTermLike n i a

deriving instance _ => TermLike (a,b)
deriving instance _ => TermLike (a,b,c)
deriving instance _ => TermLike (a,b,c,d)
deriving instance _ => TermLike (a,b,c,d,e)
deriving instance _ => TermLike (a,b,c,d,e,f)
deriving instance _ => TermLike (a,b,c,d,e,f,g)
deriving instance _ => TermLike [a]

instance TermLike Term where
  liftTermLike = liftTerm
  substTermLike = substTerm

instance TermLike FunName where
  liftTermLike _ _ = return
  substTermLike _ _ = return

deriving instance TermLike Type
deriving instance TermLike NormComp
deriving instance TermLike CompFun
deriving instance TermLike Comp


----------------------------------------------------------------------
-- * Pretty-Printing MR Solver Terms
----------------------------------------------------------------------

-- | The monad for pretty-printing in a context of SAW core variables
type PPInCtxM = Reader [LocalName]

-- | Pretty-print an object in a SAW core context and render to a 'String'
showInCtx :: PrettyInCtx a => [LocalName] -> a -> String
showInCtx ctx a =
  renderSawDoc defaultPPOpts $ runReader (prettyInCtx a) ctx

-- | Pretty-print an object in the empty SAW core context
ppInEmptyCtx :: PrettyInCtx a => a -> SawDoc
ppInEmptyCtx a = runReader (prettyInCtx a) []

-- | A generic function for pretty-printing an object in a SAW core context of
-- locally-bound names
class PrettyInCtx a where
  prettyInCtx :: a -> PPInCtxM SawDoc

instance PrettyInCtx Term where
  prettyInCtx t = flip (ppTermInCtx defaultPPOpts) t <$> ask

-- | Combine a list of pretty-printed documents like applications are combined
prettyAppList :: [PPInCtxM SawDoc] -> PPInCtxM SawDoc
prettyAppList = fmap (group . hang 2 . vsep) . sequence

-- | Pretty-print the application of a 'Term'
prettyTermApp :: Term -> [Term] -> PPInCtxM SawDoc
prettyTermApp f_top args =
  prettyInCtx $ foldl (\f arg -> Unshared $ App f arg) f_top args

-- | FIXME: move this helper function somewhere better...
ppCtx :: [(LocalName,Term)] -> SawDoc
ppCtx = helper [] where
  helper :: [LocalName] -> [(LocalName,Term)] -> SawDoc
  helper _ [] = ""
  helper ns ((n,tp):ctx) =
    let ns' = n:ns in
    ppTermInCtx defaultPPOpts ns' (Unshared $ LocalVar 0) <> ":" <>
    ppTermInCtx defaultPPOpts ns tp <> ", " <> helper ns' ctx

instance PrettyInCtx String where
  prettyInCtx str = return $ fromString str

instance PrettyInCtx SawDoc where
  prettyInCtx pp = return pp

instance PrettyInCtx Type where
  prettyInCtx (Type t) = prettyInCtx t

instance PrettyInCtx MRVar where
  prettyInCtx (MRVar ec) = return $ ppName $ ecName ec

instance PrettyInCtx TermProj where
  prettyInCtx TermProjLeft = return (pretty '.' <> "1")
  prettyInCtx TermProjRight = return (pretty '.' <> "2")
  prettyInCtx (TermProjRecord fld) = return (pretty '.' <> pretty fld)

instance PrettyInCtx FunName where
  prettyInCtx (LetRecName var) = prettyInCtx var
  prettyInCtx (EVarFunName var) = prettyInCtx var
  prettyInCtx (GlobalName g projs) =
    foldM (\pp proj -> (pp <>) <$> prettyInCtx proj) (ppName $
                                                      globalDefName g) projs

instance PrettyInCtx Comp where
  prettyInCtx (CompTerm t) = prettyInCtx t
  prettyInCtx (CompBind c f) =
    prettyAppList [prettyInCtx c, return ">>=", prettyInCtx f]
  prettyInCtx (CompReturn t) =
    prettyAppList [ return "returnM", return "_", parens <$> prettyInCtx t]

instance PrettyInCtx CompFun where
  prettyInCtx (CompFunTerm t) = prettyInCtx t
  prettyInCtx CompFunReturn = return "returnM"
  prettyInCtx (CompFunComp f g) =
    prettyAppList [prettyInCtx f, return ">=>", prettyInCtx g]

instance PrettyInCtx NormComp where
  prettyInCtx (ReturnM t) =
    prettyAppList [return "returnM", return "_", parens <$> prettyInCtx t]
  prettyInCtx (ErrorM str) =
    prettyAppList [return "errorM", return "_", parens <$> prettyInCtx str]
  prettyInCtx (Ite cond t1 t2) =
    prettyAppList [return "ite", return "_", parens <$> prettyInCtx cond,
                   parens <$> prettyInCtx t1, parens <$> prettyInCtx t2]
  prettyInCtx (Either ltp rtp f g eith) =
    prettyAppList [return "either",
                   parens <$> prettyInCtx ltp, parens <$> prettyInCtx rtp,
                   return (parens "CompM _"),
                   parens <$> prettyInCtx f, parens <$> prettyInCtx g,
                   parens <$> prettyInCtx eith]
  prettyInCtx (MaybeElim tp m f mayb) =
    prettyAppList [return "maybe", parens <$> prettyInCtx tp,
                   return (parens "CompM _"), parens <$> prettyInCtx m,
                   parens <$> prettyInCtx f, parens <$> prettyInCtx mayb]
  prettyInCtx (OrM t1 t2) =
    prettyAppList [return "orM", return "_",
                   parens <$> prettyInCtx t1, parens <$> prettyInCtx t2]
  prettyInCtx (ExistsM tp f) =
    prettyAppList [return "existsM", prettyInCtx tp, return "_",
                   parens <$> prettyInCtx f]
  prettyInCtx (ForallM tp f) =
    prettyAppList [return "forallM", prettyInCtx tp, return "_",
                   parens <$> prettyInCtx f]
  prettyInCtx (FunBind f args CompFunReturn) =
<<<<<<< HEAD
    prettyAppList (prettyInCtx f : map (fmap parens . prettyInCtx) args)
  prettyInCtx (FunBind f [] k) =
    prettyAppList [prettyInCtx f, return ">>=", prettyInCtx k]
  prettyInCtx (FunBind f args k) =
    prettyAppList [prettyInCtx (FunBind f args CompFunReturn),
=======
    prettyTermApp (funNameTerm f) args
  prettyInCtx (FunBind f [] k) =
    prettyAppList [prettyInCtx f, return ">>=", prettyInCtx k]
  prettyInCtx (FunBind f args k) =
    prettyAppList [parens <$> prettyTermApp (funNameTerm f) args,
>>>>>>> 1be5ea29
                   return ">>=", prettyInCtx k]<|MERGE_RESOLUTION|>--- conflicted
+++ resolved
@@ -377,17 +377,9 @@
     prettyAppList [return "forallM", prettyInCtx tp, return "_",
                    parens <$> prettyInCtx f]
   prettyInCtx (FunBind f args CompFunReturn) =
-<<<<<<< HEAD
-    prettyAppList (prettyInCtx f : map (fmap parens . prettyInCtx) args)
-  prettyInCtx (FunBind f [] k) =
-    prettyAppList [prettyInCtx f, return ">>=", prettyInCtx k]
-  prettyInCtx (FunBind f args k) =
-    prettyAppList [prettyInCtx (FunBind f args CompFunReturn),
-=======
     prettyTermApp (funNameTerm f) args
   prettyInCtx (FunBind f [] k) =
     prettyAppList [prettyInCtx f, return ">>=", prettyInCtx k]
   prettyInCtx (FunBind f args k) =
     prettyAppList [parens <$> prettyTermApp (funNameTerm f) args,
->>>>>>> 1be5ea29
                    return ">>=", prettyInCtx k]