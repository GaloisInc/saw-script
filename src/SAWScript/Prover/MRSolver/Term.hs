--- conflicted
+++ resolved
@@ -262,21 +262,12 @@
 -- * Useful 'Recognizer's for 'Term's
 ----------------------------------------------------------------------
 
-<<<<<<< HEAD
--- | Recognize a 'Term' as an application of `bvToNat`
-asBvToNat :: Recognizer Term (Term, Term)
-asBvToNat (asApplyAll -> ((isGlobalDef "Prelude.bvToNat" -> Just ()),
-                          [n, x])) = Just (n, x)
-asBvToNat _ = Nothing
-
 -- | Recognize a 'Term' as an application of @bvToNat@ with a statically-known
 -- natural number bit width
 asBvToNatKnownW :: Recognizer Term (Natural, Term)
 asBvToNatKnownW (asBvToNat -> Just (asNat -> Just n, t)) = Just (n, t)
 asBvToNatKnownW _ = Nothing
 
-=======
->>>>>>> f8ab0a1d
 -- | Recognize a term as a @Left@ or @Right@
 asEither :: Recognizer Term (Either Term Term)
 asEither (asCtor -> Just (c, [_, _, x]))
