{-# LANGUAGE LambdaCase #-}
{-# LANGUAGE OverloadedStrings #-}
{-# LANGUAGE ViewPatterns #-}
{-# LANGUAGE ImplicitParams #-}
{-# LANGUAGE TupleSections #-}
{-# LANGUAGE PatternSynonyms #-}
{-# LANGUAGE DeriveGeneric #-}
{-# LANGUAGE DeriveAnyClass #-}
{-# LANGUAGE StandaloneDeriving #-}
{-# LANGUAGE FlexibleInstances #-}
{-# LANGUAGE FlexibleContexts #-}
{-# LANGUAGE KindSignatures #-}
{-# LANGUAGE TypeFamilies #-}
{-# LANGUAGE DataKinds #-}
{-# LANGUAGE ScopedTypeVariables #-}
{-# LANGUAGE UndecidableInstances #-}

{- |
Module      : SAWScript.Prover.MRSolver.SMT
Copyright   : Galois, Inc. 2022
License     : BSD3
Maintainer  : westbrook@galois.com
Stability   : experimental
Portability : non-portable (language extensions)

This module implements the interface between Mr. Solver and an SMT solver,
namely 'mrProvable' and 'mrProveEq'.
-}

module SAWScript.Prover.MRSolver.SMT where

import Data.Maybe
import Data.List (foldl')
import qualified Data.Vector as V
import Numeric.Natural (Natural)
import Control.Monad (MonadPlus(..), (<=<), join, when, zipWithM)
import Control.Monad.Catch (throwM, catch)
import Control.Monad.IO.Class (MonadIO(..))
import Control.Monad.Trans.Class (MonadTrans(..))
import Control.Monad.Trans.Maybe
import GHC.Generics

import Data.Map (Map)
import qualified Data.Map as Map
import qualified Data.Set as Set

import Prettyprinter
import Data.Reflection
import Data.Parameterized.BoolRepr

import Verifier.SAW.Utils (panic)
import Verifier.SAW.Term.Functor
import Verifier.SAW.Term.Pretty
import Verifier.SAW.SharedTerm
import Verifier.SAW.Recognizer

import Verifier.SAW.Module
import Verifier.SAW.Prim (widthNat, EvalError(..))
import qualified Verifier.SAW.Prim as Prim
import Verifier.SAW.Simulator (SimulatorConfig, evalSharedTerm)
import Verifier.SAW.Simulator.Value
import Verifier.SAW.Simulator.TermModel
import Verifier.SAW.Simulator.Prims
import Verifier.SAW.FiniteValue
import SAWScript.Proof (termToProp, propToTerm, prettyProp, propToSequent, SolveResult(..))

import SAWScript.Prover.MRSolver.Term
import SAWScript.Prover.MRSolver.Monad


----------------------------------------------------------------------
-- * Normalizing terms for SMT
----------------------------------------------------------------------

type TmPrim = Prim TermModel

-- | Convert a vec value to a 'Term'
vecValToTerm :: SharedContext -> SimulatorConfig TermModel ->
                TValue TermModel -> Value TermModel -> IO (Maybe Term)
vecValToTerm sc cfg tp (VVector vs) =
  do let ?recordEC = \_ec -> return ()
     tp' <- readBackTValue sc cfg tp
     vs' <- traverse (readBackValue sc cfg tp <=< force) (V.toList vs)
     Just <$> scVectorReduced sc tp' vs'
vecValToTerm _ _ _ (VExtra (VExtraTerm _tp tm)) = return $ Just tm
vecValToTerm _ _ _ v = return $ Nothing

-- | A primitive function that expects a term of the form @gen n a f@ and the
-- function argument @f@ to the supplied function
primGenVec :: SharedContext -> SimulatorConfig TermModel ->
              TValue TermModel -> (Term -> TmPrim) -> TmPrim
primGenVec sc cfg tp =
  PrimFilterFun "primGenVec" $ \v -> lift (vecValToTerm sc cfg tp v) >>= \case
    (Just (asGenVecTerm -> Just (_, _, f_m))) -> lift $ f_m sc
    _ -> mzero

-- | Convert a Boolean value to a 'Term'
boolValToTerm :: SharedContext -> Value TermModel -> IO Term
boolValToTerm _ (VBool (Left tm)) = return tm
boolValToTerm sc (VBool (Right b)) = scBool sc b
boolValToTerm _ (VExtra (VExtraTerm _tp tm)) = return tm
boolValToTerm _ v = error ("boolValToTerm: unexpected value: " ++ show v)

-- | Convert a bitvector value to a 'Term'
bvValToTerm :: SharedContext -> Value TermModel -> IO Term
bvValToTerm _ (VWord (Left (_,tm))) = return tm
bvValToTerm sc (VWord (Right bv)) =
  scBvConst sc (fromIntegral (Prim.width bv)) (Prim.unsigned bv)
bvValToTerm sc (VVector vs) =
  do vs' <- traverse (boolValToTerm sc <=< force) (V.toList vs)
     bool_tp <- scBoolType sc
     scVectorReduced sc bool_tp vs'
bvValToTerm _ (VExtra (VExtraTerm _tp tm)) = return tm
bvValToTerm _ v = error ("bvValToTerm: unexpected value: " ++ show v)

-- | Convert a natural number value to a 'Term'
natValToTerm :: SharedContext -> Value TermModel -> IO Term
natValToTerm sc (VNat n) = scNat sc n
natValToTerm sc (VBVToNat w bv_val) =
  do bv_tm <- bvValToTerm sc bv_val
     scBvToNat sc (fromIntegral w) bv_tm
natValToTerm _ (VExtra (VExtraTerm _ n)) = return n
natValToTerm _ v = error ("natValToTerm: unexpected value: " ++ show v)

-- | A primitive function that expects a 'Term' of type @Nat@
primNatTermFun :: SharedContext -> (Term -> TmPrim) -> TmPrim
primNatTermFun sc =
  PrimFilterFun "primNatTermFun" $ \v -> lift (natValToTerm sc v)

-- | A primitive that returns a global as a term
primGlobal :: SharedContext -> Ident -> TmPrim
primGlobal sc glob =
  Prim $ do tp <- scTypeOfGlobal sc glob
            tp_tp <- scTypeOf sc tp >>= scWhnf sc
            s <- case asSort tp_tp of
              Just s -> return s
              Nothing -> fail "primGlobal: expected sort"
            VExtra <$> VExtraTerm (VTyTerm s tp) <$> scGlobalDef sc glob

-- | A primitive that unfolds a global
primUnfold :: SharedContext -> SimulatorConfig TermModel -> Ident -> TmPrim
primUnfold sc cfg glob =
  Prim $ evalSharedTerm cfg =<< fmap (fromJust . defBody) (scRequireDef sc glob)

-- | Implementations of primitives for normalizing Mr Solver terms
-- FIXME: eventually we need to add the current event type to this list
smtNormPrims :: SharedContext -> SimulatorConfig TermModel ->
                Map Ident TmPrim -> Map Ident TmPrim
smtNormPrims sc cfg = Map.union $ Map.fromList
  [
    -- Override the usual behavior of @gen@, @genWithProof@, and @VoidEv@ so
    -- they are not evaluated or unfolded
    ("Prelude.gen", primGlobal sc "Prelude.gen"),
    ("Prelude.genWithProof", primGlobal sc "Prelude.genWithProof"),
    ("SpecM.VoidEv", primGlobal sc "SpecM.VoidEv"),
    ("SpecM.SpecM", primGlobal sc "SpecM.SpecM"),

    -- Normalize an application of @atwithDefault@ to a @gen@ term into an
    -- application of the body of the gen term to the index. Note that this
    -- implicitly assumes that the index is always in bounds, MR solver always
    -- checks that before it creates an indexing term.
    ("Prelude.atWithDefault",
     PrimFun $ \_len -> tvalFun $ \a -> PrimFun $ \_errVal ->
      primGenVec sc cfg a $ \f -> primNatTermFun sc $ \ix ->
      Prim (do tm <- scApplyBeta sc f ix
               tm' <- smtNorm sc tm
               return $ VExtra $ VExtraTerm a tm')
    ),

    -- Normalize an application of @atWithProof@ to a @gen@ term by applying the
    -- function of the @gen@ to the index
    ("Prelude.atWithProof",
     PrimFun $ \_len -> tvalFun $ \a -> primGenVec sc cfg a $ \f ->
      primNatTermFun sc $ \ix -> PrimFun $ \_pf ->
      Prim (do tm <- scApplyBeta sc f ix
               tm' <- smtNorm sc tm
               return $ VExtra $ VExtraTerm a tm')
<<<<<<< HEAD
    )
=======
    ),
    -- Don't normalize applications of @SpecM@ and its arguments
    ("Prelude.SpecM",
     PrimStrict $ \ev -> PrimStrict $ \stack -> PrimStrict $ \tp ->
      Prim $
      do ev_tp <- VTyTerm (mkSort 1) <$> scDataTypeApp sc "Prelude.EvType" []
         ev_tm <- readBackValueNoConfig "smtNormPrims (SpecM)" sc ev_tp ev
         stack_tp <- VTyTerm (mkSort 1) <$> scGlobalDef sc "Prelude.FunStack"
         stack_tm <-
           readBackValueNoConfig "smtNormPrims (SpecM)" sc stack_tp stack
         tp_tm <- readBackValueNoConfig "smtNormPrims (SpecM)" sc (VSort $
                                                                   mkSort 0) tp
         ret_tm <- scGlobalApply sc "Prelude.SpecM" [ev_tm,stack_tm,tp_tm]
         return $ TValue $ VTyTerm (mkSort 0) ret_tm),
    ("Prelude.VoidEv", primGlobal sc "Prelude.VoidEv"),
    ("Prelude.emptyFunStack", primGlobal sc "Prelude.emptyFunStack"),
    ("Prelude.pushFunStack", primGlobal sc "Prelude.pushFunStack")
>>>>>>> a5457b04
  ]

-- | A version of 'mrNormTerm' in the 'IO' monad, and which does not add any
-- debug output. This is used to re-enter the normalizer from inside the
-- primitives.
smtNorm :: SharedContext -> Term -> IO Term
smtNorm sc t =
  scGetModuleMap sc >>= \modmap ->
  normalizeSharedTerm' sc modmap (smtNormPrims sc) Map.empty Set.empty t

-- | Normalize a 'Term' using some Mr Solver specific primitives
mrNormTerm :: Term -> MRM t Term
mrNormTerm t =
  mrDebugPrint 2 "Normalizing term:" >>
  mrDebugPPInCtx 2 t >>
  liftSC1 smtNorm t

-- | Normalize an open term by wrapping it in lambdas, normalizing, and then
-- removing those lambdas
mrNormOpenTerm :: Term -> MRM t Term
mrNormOpenTerm body =
  do length_ctx <- mrVarCtxLength <$> mrUVars
     fun_term <- lambdaUVarsM body
     normed_fun <- mrNormTerm fun_term
     return (peel_lambdas length_ctx normed_fun)
       where
         peel_lambdas :: Int -> Term -> Term
         peel_lambdas 0 t = t
         peel_lambdas i (asLambda -> Just (_, _, t)) = peel_lambdas (i-1) t
         peel_lambdas _ _ = error "mrNormOpenTerm: unexpected non-lambda term!"


----------------------------------------------------------------------
-- * Checking Provability with SMT
----------------------------------------------------------------------

-- | Test if a closed Boolean term is "provable", i.e., its negation is
-- unsatisfiable, using an SMT solver. By "closed" we mean that it contains no
-- uvars or 'MRVar's.
--
-- FIXME: use the timeout!
mrProvableRaw :: Term -> MRM t Bool
mrProvableRaw prop_term =
  do sc <- mrSC
     prop <- liftSC1 termToProp prop_term
     unints <- Set.map ecVarIndex <$> getAllExtSet <$> liftSC1 propToTerm prop
     nenv <- liftIO (scGetNamingEnv sc)
     opts <- mrPPOpts
     mrDebugPrint 2 ("Calling SMT solver with proposition: " ++
                     prettyProp opts nenv prop)
     -- If there are any saw-core `error`s in the term, this will throw a
     -- Haskell error - in this case we want to just return False, not stop
     -- execution
     smt_res <-
       (Right <$> mrAskSMT unints (propToSequent prop))
         `catch` \case
           UserError msg -> return $ Left msg
           e -> throwM e
     case smt_res of
       Left msg ->
         mrDebugPrint 2 ("SMT solver encountered a saw-core error term: " ++ msg)
           >> return False
       Right (stats, SolveUnknown) ->
          mrDebugPrint 2 "SMT solver response: unknown" >>
          recordUsedSolver stats prop_term >> return False
       Right (stats, SolveCounterexample cex) ->
         mrDebugPrint 2 "SMT solver response: not provable" >>
         mrDebugPrint 3 ("Counterexample:" ++ concatMap (\(x,v) ->
           "\n - " ++ show (ppName $ ecName x) ++
           " = " ++ renderSawDoc opts (ppFirstOrderValue opts v)) cex) >>
         recordUsedSolver stats prop_term >> return False
       Right (stats, SolveSuccess _) ->
         mrDebugPrint 2 "SMT solver response: provable" >>
         recordUsedSolver stats prop_term >> return True

-- | Test if a Boolean term over the current uvars is provable given the current
-- assumptions
mrProvable :: Term -> MRM t Bool
mrProvable (asBool -> Just b) = return b
mrProvable bool_tm =
  do mrUVars >>= mrDebugPPPrefix 3 "mrProvable uvars:"
     assumps <- mrAssumptions
     prop <- liftSC2 scImplies assumps bool_tm >>= liftSC1 scEqTrue
     prop_inst <- instantiateUVarsM instUVar prop >>= mrSubstLowerEVars
     mrNormTerm prop_inst >>= mrProvableRaw
  where -- | Create a new global variable of the given name and type
        instUVar :: LocalName -> Term -> MRM t Term
        instUVar nm =
          liftSC1 scWhnf >=> liftSC2 scFreshEC nm >=> liftSC1 scExtCns


----------------------------------------------------------------------
-- * Unifying BVVec and Vec Lengths
----------------------------------------------------------------------

<<<<<<< HEAD
-- | The length of a vector, given as either ...
data VecLength = ConstBVVecLen Natural Natural
               | ConstNatVecLen Natural Natural
               | SymBVVecLen Natural Term  
               | SymNatVecLen Term
               deriving (Generic, Show, TermLike)

instance PrettyInCtx VecLength where
  prettyInCtx (ConstBVVecLen n len) = 
    prettyAppList [return "ConstBVVecLen", prettyInCtx n, prettyInCtx len]
  prettyInCtx (ConstNatVecLen n len) = 
    prettyAppList [return "ConstNatVecLen", prettyInCtx n, prettyInCtx len]
  prettyInCtx (SymBVVecLen n len) =
    prettyAppList [return "SymBVVecLen", prettyInCtx n, parens <$> prettyInCtx len]
  prettyInCtx (SymNatVecLen len) =
    prettyAppList [return "SymNatVecLen", parens <$> prettyInCtx len]

-- | Convert a natural number expression to a 'VecLength'
asVecLen :: Term -> VecLength
asVecLen (asBvToNatKnownW -> Just (n, len))
  | Just len' <- asUnsignedConcreteBv len = ConstBVVecLen n len'
  | otherwise = SymBVVecLen n len
asVecLen (asUnsignedConcreteBvToNat -> Just len) =
  ConstNatVecLen (widthNat len) len
asVecLen len = SymNatVecLen len

-- | Recognize a @BVVec@, @Vec@, or @mseq (TCNum ...)@ vector with length
-- represented as a 'VecLength'
asVecTypeWithLen :: Recognizer Term (VecLength, Term)
asVecTypeWithLen (asApplyAll -> (isGlobalDef "Prelude.BVVec" -> Just (),
                                 [asNat -> Just n, len, a]))
  | Just len' <- asUnsignedConcreteBv len = Just (ConstBVVecLen n len', a)
  | otherwise = Just (SymBVVecLen n len, a)
asVecTypeWithLen (asVectorType -> Just (len, a)) = Just (asVecLen len, a)
asVecTypeWithLen (asApplyAll -> (isGlobalDef "SpecM.mseq" -> Just (),
                                 [_, asNum -> Just (Left len), a])) =
  Just (asVecLen len, a)
asVecTypeWithLen _ = Nothing

-- | Convert a 'VecLength' into either a 'Term' of bitvector type with the given
-- 'Natural' bit-width if the 'VecLength' has an associated bit-width, or into a
-- 'Term' of nat type otherwise
mrVecLenAsBVOrNatTerm :: VecLength -> MRM t (Either (Natural, Term) Term)
mrVecLenAsBVOrNatTerm (ConstBVVecLen n len) =
  (Left . (n,)) <$> liftSC2 scBvLit n (fromIntegral len)
mrVecLenAsBVOrNatTerm (ConstNatVecLen n len) =
  (Left . (n,)) <$> liftSC2 scBvLit n (fromIntegral len)
mrVecLenAsBVOrNatTerm (SymBVVecLen n len) =
  return $ Left (n, len)
mrVecLenAsBVOrNatTerm (SymNatVecLen len) =
  return $ Right len

-- | Get the type of an index bounded by a 'VecLength'
mrVecLenIxType :: VecLength -> MRM t Term
mrVecLenIxType vlen = mrVecLenAsBVOrNatTerm vlen >>= \case
  Left (n, _) -> liftSC1 scBitvector n
  Right _ -> liftSC0 scNatType

-- | Construct the proposition that the given 'Term' of type 'mrVecLenIxType'
-- is less than the given 'VecLength'
mrVecLenIxBound :: VecLength -> Term -> MRM t Term
mrVecLenIxBound vlen ix = mrVecLenAsBVOrNatTerm vlen >>= \case
  Left (n, len) -> liftSC1 scNat n >>= \n' ->
                   liftSC2 scGlobalApply "Prelude.bvult" [n', ix, len]
  Right len -> liftSC2 scGlobalApply "Prelude.ltNat" [ix, len]

-- | Test if two vector lengths are equal, and if so, generalize them to use the
-- same index type as returned by 'mrVecLenIxType'
mrVecLenUnify :: VecLength -> VecLength -> MRM t (Maybe (VecLength, VecLength))
mrVecLenUnify (ConstBVVecLen n1 len1) (ConstBVVecLen n2 len2)
  | n1 == n2 && len1 == len2
  = return $ Just (ConstBVVecLen n1 len1, ConstBVVecLen n2 len2)
mrVecLenUnify (ConstBVVecLen n1 len1) (ConstNatVecLen n2 len2)
  | n2 < n1 && len1 == len2
  = return $ Just (ConstBVVecLen n1 len1, ConstNatVecLen n1 len2)
mrVecLenUnify (ConstNatVecLen n1 len1) (ConstBVVecLen n2 len2)
  | n1 < n2 && len1 == len2
  = return $ Just (ConstNatVecLen n2 len1, ConstBVVecLen n2 len2)
mrVecLenUnify (ConstNatVecLen n1 len1) (ConstNatVecLen n2 len2)
  | len1 == len2, nMax <- max n1 n2
  = return $ Just (ConstNatVecLen nMax len1, ConstNatVecLen nMax len2)
mrVecLenUnify vlen1@(SymBVVecLen n1 len1) vlen2@(SymBVVecLen n2 len2)
  | n1 == n2
  = mrProveEq len1 len2 >>= \case
      True -> return $ Just (vlen1, vlen2)
      False -> return Nothing
mrVecLenUnify (SymNatVecLen len1) (SymNatVecLen len2) =
  mrProveEq len1 len2 >>= \case
    True -> return $ Just (SymNatVecLen len1, SymNatVecLen len2)
    False -> return Nothing
mrVecLenUnify _ _ = return Nothing

-- | Given a vector length, element type, and generating function, return the
-- associated vector formed using the appropritate @gen@ function 
mrVecLenGen :: VecLength -> Term -> Term -> MRM t Term
mrVecLenGen (ConstBVVecLen n len) tp f =
  do n_tm <- liftSC1 scNat n
     len_tm <- liftSC2 scBvLit n (fromIntegral len)
     mrApplyGlobal "Prelude.genBVVecNoPf" [n_tm, len_tm, tp, f]
mrVecLenGen (ConstNatVecLen n len) tp f =
  do n_tm <- liftSC1 scNat n
     len_tm <- liftSC1 scNat len
     nat_tp <- liftSC0 scNatType
     f' <- mrLambdaLift1 ("ix", nat_tp) f $ \x f' ->
        liftSC2 scBvNat n_tm x >>= mrApply f'
     mrApplyGlobal "Prelude.gen" [len_tm, tp, f']
mrVecLenGen (SymBVVecLen n len) tp f =
  do n_tm <- liftSC1 scNat n
     mrApplyGlobal "Prelude.genBVVecNoPf" [n_tm, len, tp, f]
mrVecLenGen (SymNatVecLen len) tp f =
  do mrApplyGlobal "Prelude.gen" [len, tp, f]

-- | Given a vector length, element type, vector of that length and type, and an
-- index of type 'mrVecLenIxType', index into the vector
mrVecLenAt :: VecLength -> Term -> Term -> Term -> MRM t Term
mrVecLenAt (ConstBVVecLen n len) tp v ix =
  do n_tm <- liftSC1 scNat n
     len_tm <- liftSC2 scBvLit n (fromIntegral len)
     mrAtBVVec n_tm len_tm tp v ix
mrVecLenAt (ConstNatVecLen n len) tp v ix =
  do len_tm <- liftSC1 scNat len
     ix' <- liftSC2 scBvToNat n ix
     mrAtVec len_tm tp v ix'
mrVecLenAt (SymBVVecLen n len) tp v ix =
  do n_tm <- liftSC1 scNat n
     mrAtBVVec n_tm len tp v ix
mrVecLenAt (SymNatVecLen len) tp v ix =
  do mrAtVec len tp v ix


----------------------------------------------------------------------
-- * SMT-Friendly Representations
----------------------------------------------------------------------

-- | A representation of some subset of the elements of a type @tp@ as elements
-- of some other type @tp_r@. The idea is that the type @tp_r@ is easier to
-- represent in SMT solvers.
--
-- This is captured formally with a function @r@ from elements of the
-- representation type @tp_r@ to the elements of type @tp@ that they represent
-- along with an equivalence relation @eq_r@ on @tp_r@ such that @r@ is
-- injective when viewed as a morphism from @eq_r@ to the natural equivalence
-- relation @equiv@ of @tp@. In more detail, this means that @eq_r@ holds
-- between two inputs to @r@ iff @equiv@ holds between their outputs. Note that
-- an injective representation need not be surjective, meaning there could be
-- elements of @tp@ that it cannot represent.
data InjectiveRepr
     -- | The identity representation of @(tp,equiv)@ by itself. Only applies to
     -- non-vector types, as vectors should be represented by one of the vector
     -- representations.
  = InjReprId
    -- | A representation of a numeric type (@Num@, @Nat@, or @Vec n Bool@) by
    -- another numeric type defined as the composition of one or more injective
    -- numeric representations. NOTE: we do not expect numeric representations
    -- to occur inside other representations like those for pairs and vectors
  | InjReprNum [InjNumRepr]
    -- | A representation of the pair type @tp1 * tp2@ by @tp_r1 * tp_r2@ using
    -- representations of @tp1@ and @tp2@
  | InjReprPair InjectiveRepr InjectiveRepr
    -- | A representation of the vector type @Vec len tp@ by the functional type
    -- @tp_len -> tp_r@ from indices to elements of the representation type
    -- @tp_r@ of @tp@, given a representation of @tp@ by @tp_r@, where the index
    -- type @tp_len@ is determined by the 'VecLength'
  | InjReprVec VecLength Term InjectiveRepr
  deriving (Generic, Show, TermLike)

-- | A representation of a numeric type (@Num@, @Nat@, or @Vec n Bool@) by
-- another numeric type defined as an injective function
data InjNumRepr
     -- | The @TCNum@ constructor as a representation of @Num@ by @Nat@
  = InjNatToNum
    -- | The @bvToNat@ function as a representation of @Nat@ by @Vec n Bool@
  | InjBVToNat Natural
  deriving (Generic, Show, TermLike)

instance PrettyInCtx InjectiveRepr where
  prettyInCtx InjReprId = return "InjReprId"
  prettyInCtx (InjReprNum steps) =
    prettyAppList [return "InjReprNum", list <$> mapM prettyInCtx steps]
  prettyInCtx (InjReprPair r1 r2) =
    prettyAppList [return "InjReprPair", parens <$> prettyInCtx r1,
                                         parens <$> prettyInCtx r2]
  prettyInCtx (InjReprVec n tp repr) =
    prettyAppList [return "InjReprVec", parens <$> prettyInCtx n,
                                        parens <$> prettyInCtx tp,
                                        parens <$> prettyInCtx repr]

instance PrettyInCtx InjNumRepr where
  prettyInCtx InjNatToNum = return "InjNatToNum"
  prettyInCtx (InjBVToNat n) =
    prettyAppList [return "InjBVToNat", prettyInCtx n]

-- | Smart constructor for pair representations, that combines a pair of
-- identity representations into an identity representation on the pair type
injReprPair :: InjectiveRepr -> InjectiveRepr -> InjectiveRepr
injReprPair InjReprId InjReprId = InjReprId
injReprPair repr1 repr2 = InjReprPair repr1 repr2

-- | Test if there is a non-identity numeric representation from the first to
-- the second type
findNumRepr :: Term -> Term -> Maybe InjectiveRepr
findNumRepr (asBitvectorType -> Just n) (asNumType -> Just ()) =
  Just $ InjReprNum [InjBVToNat n, InjNatToNum]
findNumRepr (asBitvectorType -> Just n) (asNatType -> Just ()) =
  Just $ InjReprNum [InjBVToNat n]
findNumRepr (asNatType -> Just ()) (asNumType -> Just ()) =
  Just $ InjReprNum [InjNatToNum]
findNumRepr _ _ = Nothing

-- | Compose two injective representations, assuming that they do compose, i.e.,
-- that the output type of the first equals the input type of the second
injReprComp :: InjectiveRepr -> InjectiveRepr -> InjectiveRepr
injReprComp InjReprId r = r
injReprComp r InjReprId = r
injReprComp (InjReprNum steps1) (InjReprNum steps2) =
  InjReprNum (steps1 ++ steps2)
injReprComp (InjReprPair r1_l r1_r) (InjReprPair r2_l r2_r) =
  InjReprPair (injReprComp r1_l r2_l) (injReprComp r1_r r2_r)
injReprComp r1 r2 =
  panic "injReprComp" ["Representations do not compose: " ++
                       show r1 ++ " and " ++ show r2]

-- | Apply a 'InjectiveRepr' to convert an element of the representation type
-- @tp_r@ to the type @tp@ that it represents
mrApplyRepr :: InjectiveRepr -> Term -> MRM t Term
mrApplyRepr InjReprId t = return t
mrApplyRepr (InjReprNum steps) t_top = foldM applyStep t_top steps where
  applyStep t InjNatToNum = liftSC2 scCtorApp "Cryptol.TCNum" [t]
  applyStep t (InjBVToNat n) = liftSC2 scBvToNat n t
mrApplyRepr (InjReprPair repr1 repr2) t =
  do t1 <- mrApplyRepr repr1 =<< doTermProj t TermProjLeft
     t2 <- mrApplyRepr repr2 =<< doTermProj t TermProjRight
     liftSC2 scPairValueReduced t1 t2
mrApplyRepr (InjReprVec vlen tp repr) t =
  do ix_tp <- mrVecLenIxType vlen
     f <- mrLambdaLift1 ("ix", ix_tp) (repr, t) $ \x (repr', t') ->
       mrApplyRepr repr' =<< mrApply t' x
     mrVecLenGen vlen tp f

newtype MaybeTerm b = MaybeTerm { unMaybeTerm :: If b Term () }

-- | Apply a monadic 'Term' operation to a 'MaybeTerm'
mapMaybeTermM :: Monad m => BoolRepr b -> (Term -> m Term) -> MaybeTerm b ->
                 m (MaybeTerm b)
mapMaybeTermM TrueRepr f (MaybeTerm t) = MaybeTerm <$> f t
mapMaybeTermM FalseRepr _ _ = return $ MaybeTerm ()

-- | Apply a binary monadic 'Term' operation to a 'MaybeTerm'
map2MaybeTermM :: Monad m => BoolRepr b -> (Term -> Term -> m Term) ->
                  MaybeTerm b -> MaybeTerm b -> m (MaybeTerm b)
map2MaybeTermM TrueRepr f (MaybeTerm t1) (MaybeTerm t2) = MaybeTerm <$> f t1 t2
map2MaybeTermM FalseRepr _ _ _ = return $ MaybeTerm ()

instance Given (BoolRepr b) => TermLike (MaybeTerm b) where
  mapTermLike = mapMaybeTermM given

-- | Construct an injective representation for a type @tp@ and an optional term
-- @tm@ of that type, returning the representation type @tp_r@, the optional
-- term @tm_r@ that represents @tm@, and the representation itself. If there is
-- a choice, choose the representation that works best for SMT solvers.
mkInjRepr :: BoolRepr b -> Term -> MaybeTerm b ->
             MRM t (Term, MaybeTerm b, InjectiveRepr)
mkInjRepr TrueRepr _ (MaybeTerm (asNum -> Just (Left t))) =
  do nat_tp <- liftSC0 scNatType
     (tp_r, tm_r, r) <- mkInjRepr TrueRepr nat_tp (MaybeTerm t)
     return (tp_r, tm_r, injReprComp r (InjReprNum [InjNatToNum]))
mkInjRepr TrueRepr _ (MaybeTerm (asBvToNatKnownW -> Just (n, t))) =
  do bv_tp <- liftSC1 scBitvector n
     return (bv_tp, MaybeTerm t, InjReprNum [InjBVToNat n])
mkInjRepr b (asPairType -> Just (tp1, tp2)) t =
  do tm1 <- mapMaybeTermM b (flip doTermProj TermProjLeft) t
     tm2 <- mapMaybeTermM b (flip doTermProj TermProjRight) t
     (tp_r1, tm_r1, r1) <- mkInjRepr b tp1 tm1
     (tp_r2, tm_r2, r2) <- mkInjRepr b tp2 tm2
     tp_r <- liftSC2 scPairType tp_r1 tp_r2
     tm_r <- map2MaybeTermM b (liftSC2 scPairValueReduced) tm_r1 tm_r2
     return (tp_r, tm_r, InjReprPair r1 r2)

mkInjRepr b (asVecTypeWithLen -> Just (vlen, tp@(asBoolType -> Nothing))) tm =
  do ix_tp <- mrVecLenIxType vlen
     -- NOTE: these return values from mkInjRepr all have ix free
     (tp_r', tm_r', r') <-
       give b $
       withUVarLift "ix" (Type ix_tp) (vlen,tp,tm) $ \ix (vlen',tp',tm') ->
       do tm_elem <-
            mapMaybeTermM b (\tm'' -> mrVecLenAt vlen' tp' tm'' ix) tm'
          mkInjRepr b tp' tm_elem
     -- r' should not have ix free, so it should be ok to substitute an error
     -- term for ix...
     r <- substTermLike 0 [error
                           "mkInjRepr: unexpected free ix variable in repr"] r'
     tp_r <- liftSC3 scPi "ix" ix_tp tp_r'
     tm_r <- mapMaybeTermM b (liftSC3 scLambda "ix" ix_tp) tm_r'
     return (tp_r, tm_r, InjReprVec vlen tp r)

mkInjRepr _ tp tm = return (tp, tm, InjReprId)


-- | Specialization of 'mkInjRepr' with no element of the represented type
mkInjReprType :: Term -> MRM t (Term, InjectiveRepr)
mkInjReprType tp =
  (\(tp_r,_,repr) -> (tp_r,repr)) <$> mkInjRepr FalseRepr tp (MaybeTerm ())

-- | Specialization of 'mkInjRepr' with an element of the represented type
mkInjReprTerm :: Term -> Term -> MRM t (Term, Term, InjectiveRepr)
mkInjReprTerm tp trm =
  (\(tp_r, tm, repr) -> (tp_r, unMaybeTerm tm, repr)) <$>
  mkInjRepr TrueRepr tp (MaybeTerm trm)


-- | Given two representations @r1@ and @r2@ along with their representation
-- types @tp_r1@ and @tp_r2, try to unify their representation types, yielding
-- new versions of those representations. That is, try to find a common type
-- @tp_r@ and representations @r1'@ and @r2'@ such that the following picture
-- holds:
--
-- >   tp1      tp2
-- >    ^        ^
-- > r1 |        | r2
-- >  tp_r1    tp_r2
-- >    ^        ^
-- > r1' \      / r2'
-- >      \    /
-- >       tp_r
--
injUnifyReprTypes :: Term -> InjectiveRepr -> Term -> InjectiveRepr ->
                     MaybeT (MRM t) (Term, InjectiveRepr, InjectiveRepr)

-- If there is a numeric coercion from one side to the other, use it to unify
-- the two input representations
injUnifyReprTypes tp1 r1 tp2 r2
  | Just r2' <- findNumRepr tp1 tp2
  = return (tp1, r1, injReprComp r2' r2)
injUnifyReprTypes tp1 r1 tp2 r2
  | Just r1' <- findNumRepr tp2 tp1
  = return (tp2, injReprComp r1' r1, r2)

-- If both representations are the identity, make sure the repr types are equal
injUnifyReprTypes tp1 InjReprId tp2 InjReprId =
  do tps_eq <- lift $ mrConvertible tp1 tp2
     if tps_eq then return (tp1, InjReprId, InjReprId)
       else mzero

-- For pair representations, unify the two sides, treating an identity
-- representation as a pair of identity representations
injUnifyReprTypes tp1 (InjReprPair r1l r1r) tp2 (InjReprPair r2l r2r)
  | Just (tp1l, tp1r) <- asPairType tp1
  , Just (tp2l, tp2r) <- asPairType tp2 =
    do (tp_r_l, r1l', r2l') <- injUnifyReprTypes tp1l r1l tp2l r2l
       (tp_r_r, r1r', r2r') <- injUnifyReprTypes tp1r r1r tp2r r2r
       tp_r <- lift $ liftSC2 scPairType tp_r_l tp_r_r
       return (tp_r, InjReprPair r1l' r1r', InjReprPair r2l' r2r')
injUnifyReprTypes tp1 InjReprId tp2 r2
  | isJust (asPairType tp1)
  = injUnifyReprTypes tp1 (InjReprPair InjReprId InjReprId) tp2 r2
injUnifyReprTypes tp1 r1 tp2 InjReprId
  | isJust (asPairType tp2)
  = injUnifyReprTypes tp1 r1 tp2 (InjReprPair InjReprId InjReprId)

-- For vector types, check that the lengths are equal and unify the element
-- representations. Note that if either side uses a natural number length
-- instead of a bitvector length, both sides will need to, since we don't
-- currently have representation that can cast from a bitvector length to an
-- equal natural number length
injUnifyReprTypes _ (InjReprVec len1 tp1 r1) _ (InjReprVec len2 tp2 r2) =
  do (len1', len2') <- MaybeT $ mrVecLenUnify len1 len2
     ix_tp <- lift $ mrVecLenIxType len1'
     (tp_r, r1', r2') <- injUnifyReprTypes tp1 r1 tp2 r2
     tp_r_fun <- lift $ mrArrowType "ix" ix_tp tp_r
     return (tp_r_fun, InjReprVec len1' tp1 r1', InjReprVec len2' tp2 r2')

injUnifyReprTypes _ _ _ _ = mzero


-- | Given two types @tp1@ and @tp2@, try to find a common type @tp@ that
-- injectively represents both of them. Pictorially, the result looks like this:
-- 
=======
-- | An injection from @Nat@ to @Num@ ('NatToNum'), @Vec n Bool@ to @Nat@
-- ('BVToNat'), @BVVec n len a@ to @Vec m a@ ('BVVecToVec'), from one pair
-- type to another ('PairToPair'), or any composition of these using '(<>)'
-- (including the composition of none of them, the identity 'NoConv'). This
-- type is primarily used as one of the returns of 'findInjConvs'.
-- NOTE: Do not use the constructors of this type or 'SingleInjConversion'
-- directly, instead use the pattern synonyms mentioned above and '(<>)' to
-- create and compose 'InjConversion's. This ensures elements of this type
-- are always in a normal form w.r.t. 'PairToPair' injections.
newtype InjConversion = ConvComp [SingleInjConversion]
                      deriving (Generic, Show)

-- | Used in the implementation of 'InjConversion'.
-- NOTE: Do not use the constructors of this type or 'InjConversion'
-- directly, instead use the pattern synonyms mentioned in the documentation of
-- 'InjConversion' and '(<>)' to create and compose 'InjConversion's. This
-- ensures elements of this type are always in a normal form w.r.t.
-- 'PairToPair' injections.
data SingleInjConversion = SingleNatToNum
                         | SingleBVToNat Natural
                         | SingleBVVecToVec Term Term Term Term
                         | SinglePairToPair InjConversion InjConversion
                         deriving (Generic, Show)

deriving instance TermLike SingleInjConversion
deriving instance TermLike InjConversion

-- | The identity 'InjConversion'
pattern NoConv :: InjConversion
pattern NoConv = ConvComp []

-- | The injective conversion from @Nat@ to @Num@
pattern NatToNum :: InjConversion
pattern NatToNum = ConvComp [SingleNatToNum]

-- | The injective conversion from @Vec n Bool@ to @Nat@ for a given @n@
pattern BVToNat :: Natural -> InjConversion
pattern BVToNat n = ConvComp [SingleBVToNat n]

-- | The injective conversion from @BVVec n len a@ to @Vec m a@ for given
-- @n@, @len@, @a@, and @m@ (in that order), assuming @m >= bvToNat n len@
pattern BVVecToVec :: Term -> Term -> Term -> Term -> InjConversion
pattern BVVecToVec n len a m = ConvComp [SingleBVVecToVec n len a m]

-- | An injective conversion from one pair type to another, using the given
-- 'InjConversion's for the first and second projections, respectively
pattern PairToPair :: InjConversion -> InjConversion -> InjConversion
pattern PairToPair c1 c2 <- ConvComp [SinglePairToPair c1 c2]
  where PairToPair NoConv NoConv = NoConv
        PairToPair c1 c2 = ConvComp [SinglePairToPair c1 c2]

instance Semigroup InjConversion where
  (ConvComp cs1) <> (ConvComp cs2) = ConvComp (cbnPairs $ cs1 ++ cs2)
    where cbnPairs :: [SingleInjConversion] -> [SingleInjConversion]
          cbnPairs (SinglePairToPair cL1 cR1 : SinglePairToPair cL2 cR2 : cs) =
            cbnPairs (SinglePairToPair (cL1 <> cL2) (cR1 <> cR2) : cs)
          cbnPairs (s : cs) = s : cbnPairs cs
          cbnPairs [] = []

instance Monoid InjConversion where
  mempty = NoConv

-- | Return 'True' iff the given 'InjConversion' is not 'NoConv'
nonTrivialConv :: InjConversion -> Bool
nonTrivialConv (ConvComp cs) = not (null cs)

-- | Return 'True' iff the given 'InjConversion's are convertible, i.e. if
-- the two injective conversions are the compositions of the same constructors,
-- and the arguments to those constructors are convertible via 'mrConvertible'
mrConvsConvertible :: InjConversion -> InjConversion -> MRM t Bool
mrConvsConvertible (ConvComp cs1) (ConvComp cs2) =
  if length cs1 /= length cs2 then return False
  else and <$> zipWithM mrSingleConvsConvertible cs1 cs2

-- | Used in the definition of 'mrConvsConvertible'
mrSingleConvsConvertible :: SingleInjConversion -> SingleInjConversion -> MRM t Bool
mrSingleConvsConvertible SingleNatToNum SingleNatToNum = return True
mrSingleConvsConvertible (SingleBVToNat n1) (SingleBVToNat n2) = return $ n1 == n2
mrSingleConvsConvertible (SingleBVVecToVec n1 len1 a1 m1)
                         (SingleBVVecToVec n2 len2 a2 m2) =
  do ns_are_eq <- mrConvertible n1 n2
     lens_are_eq <- mrConvertible len1 len2
     as_are_eq <- mrConvertible a1 a2
     ms_are_eq <- mrConvertible m1 m2
     return $ ns_are_eq && lens_are_eq && as_are_eq && ms_are_eq
mrSingleConvsConvertible (SinglePairToPair cL1 cR1)
                         (SinglePairToPair cL2 cR2) =
  do cLs_are_eq <- mrConvsConvertible cL1 cL2
     cRs_are_eq <- mrConvsConvertible cR1 cR2
     return $ cLs_are_eq && cRs_are_eq
mrSingleConvsConvertible _ _ = return False

-- | Apply the given 'InjConversion' to the given term, where compositions
-- @c1 <> c2 <> ... <> cn@ are applied from right to left as in function
-- composition (i.e. @mrApplyConv (c1 <> c2 <> ... <> cn) t@ is equivalent to
-- @mrApplyConv c1 (mrApplyConv c2 (... mrApplyConv cn t ...))@)
mrApplyConv :: InjConversion -> Term -> MRM t Term
mrApplyConv (ConvComp cs) = flip (foldrM go) cs
  where go :: SingleInjConversion -> Term -> MRM t Term
        go SingleNatToNum t = liftSC2 scCtorApp "Cryptol.TCNum" [t]
        go (SingleBVToNat n) t = liftSC2 scBvToNat n t
        go (SingleBVVecToVec n len a m) t = mrGenFromBVVec n len a t "mrApplyConv" m
        go (SinglePairToPair c1 c2) t =
          do t1 <- mrApplyConv c1 =<< doTermProj t TermProjLeft
             t2 <- mrApplyConv c2 =<< doTermProj t TermProjRight
             liftSC2 scPairValueReduced t1 t2

-- | Try to apply the inverse of the given the conversion to the given term,
-- raising an error if this is not possible - see also 'mrApplyConv'
mrApplyInvConv :: InjConversion -> Term -> MRM t Term
mrApplyInvConv (ConvComp cs) = flip (foldlM go) cs
  where go :: Term -> SingleInjConversion -> MRM t Term
        go t SingleNatToNum = case asNum t of
          Just (Left t') -> return t'
          _ -> error "mrApplyInvConv: Num term does not normalize to TCNum constructor"
        go t (SingleBVToNat n) = case asBvToNat t of
          Just (asNat -> Just n', t') | n == n' -> return t'
          _ -> do n_tm <- liftSC1 scNat n
                  liftSC2 scGlobalApply "Prelude.bvNat" [n_tm, t]
        go t c@(SingleBVVecToVec n len a m) = case asGenFromBVVecTerm t of
          Just (n', len', a', t', _, m') ->
            do eq <- mrSingleConvsConvertible c (SingleBVVecToVec n' len' a' m')
               if eq then return t'
               else mrGenBVVecFromVec m a t "mrApplyInvConv" n len
          _ -> mrGenBVVecFromVec m a t "mrApplyInvConv" n len
        go t (SinglePairToPair c1 c2) =
          do t1 <- mrApplyInvConv c1 =<< doTermProj t TermProjLeft
             t2 <- mrApplyInvConv c2 =<< doTermProj t TermProjRight
             liftSC2 scPairValueReduced t1 t2

-- | If the given term can be expressed as @mrApplyInvConv c t@ for some @c@
-- and @t@, return @c@ - otherwise return @NoConv@
mrConvOfTerm :: Term -> InjConversion
mrConvOfTerm (asNum -> Just (Left t')) =
  NatToNum <> mrConvOfTerm t'
mrConvOfTerm (asBvToNat -> Just (asNat -> Just n, t')) =
  BVToNat n <> mrConvOfTerm t'
mrConvOfTerm (asGenFromBVVecTerm -> Just (n, len, a, v, _, m)) =
  BVVecToVec n len a m <> mrConvOfTerm v
mrConvOfTerm (asPairValue -> Just (t1, t2)) =
  PairToPair (mrConvOfTerm t1) (mrConvOfTerm t2)
mrConvOfTerm _ = NoConv

-- | For two types @tp1@ and @tp2@, and optionally two terms @t1 :: tp1@ and
-- @t2 :: tp2@, tries to find a type @tp@ and 'InjConversion's @c1@ and @c2@
-- such that @c1@ is an injective conversion from @tp@ to @tp1@ and @c2@ is a
-- injective conversion from @tp@ to @tp2@. This tries to make @c1@ and @c2@
-- as large as possible, using information from the given terms (i.e. using
-- 'mrConvOfTerm') where possible. In pictorial form, this function finds
-- a @tp@, @c1@, and @c2@ which satisfy the following diagram:
--
>>>>>>> a5457b04
-- >  tp1      tp2
-- >   ^        ^
-- > r1 \      / r2
-- >     \    /
-- >       tp
--
<<<<<<< HEAD
-- where @r1@ and @r2@ are injective representations. The representations should
-- be maximal, meaning that they represent as much of @tp1@ and @tp2@ as
-- possible. If there is such a @tp@, return it along with the representations
-- @r1@ and @r2@. Otherwise, return 'Nothing', meaning the unification failed.
injUnifyTypes :: Term -> Term ->
                 MRM t (Maybe (Term, InjectiveRepr, InjectiveRepr))
injUnifyTypes tp1 tp2 =
  do (tp_r1, r1) <- mkInjReprType tp1
     (tp_r2, r2) <- mkInjReprType tp2
     runMaybeT $ injUnifyReprTypes tp_r1 r1 tp_r2 r2


-- | Use one injective representations @r1@ to restrict the domain of another
-- injective representation @r2@, yielding an injective representation with the
-- same representation type as @r1@ and the same type being represented as @r2@.
-- Pictorially this looks like this:
--
-- >  tp1           tp2
-- >   ^            ^
-- >    \          / r2
-- > r1  \        /
-- >      \    tpr2
-- >       \    ^
-- >        \  / r2''
-- >        tpr1
--
-- The return value is the composition of @r2''@ and @r2@. It is an error if
-- this diagram does not exist.
injReprRestrict :: Term -> InjectiveRepr -> Term -> InjectiveRepr ->
                   MRM t InjectiveRepr

-- If tp1 and tp2 are numeric types with a representation from tp1 to tp2, we
-- can pre-compose that representation with r2
injReprRestrict tp1 _ tp2 r2
  | Just r2'' <- findNumRepr tp1 tp2
  = return $ injReprComp r2'' r2

-- In all other cases, the only repr that pre-composes with r2 is the identity
-- repr, so we just return r2
injReprRestrict _ _ _ r2 = return r2


-- | Take in a type @tp_r1@, a term @tm1@ of type @tp_r1@, an injective
-- representation @r1@ with @tp_r1@ as its representation type, and a type @tp2@
-- with an element @tm2@, and try to find a type @tp_r'@ and a term @tm'@ of
-- type @tp_r'@ that represents both @r1 tm1@ and @tm2@ using representations
-- @r1'@ and @r2'@, repsectively. That is, @r1'@ should represent @tp1@ and
-- @r2'@ should represent @tp2@, both with the same representation type @tp_r'@,
-- and should satisfy
--
-- > r1' tm' = r1 tm1    and    r2' tm' = tm2
--
-- In pictures the result should look like this:
--
-- >    r1 tm1      tm2::tp2
-- >      ^            ^
-- >   r1 |           /
-- >      |          /
-- >  tm1::tp_r1    / r2'
-- >       ^       /
-- >   r1'' \     /
-- >         \   /
-- >       tm'::tp_r'
--
-- where @r1'@ is the composition of @r1''@ and @r1@.
injUnifyRepr :: Term -> Term -> InjectiveRepr -> Term -> Term ->
                MRM t (Maybe (Term, Term, InjectiveRepr, InjectiveRepr))

-- If there is a numeric repr r2 from tp_r1 to tp2, then that's our r2',
-- assuming that r2 tm1 = tm2
injUnifyRepr tp_r1 tm1 r1 tp2 tm2
  | Just r2 <- findNumRepr tp_r1 tp2 =
    do r2_tm1 <- mrApplyRepr r2 tm1
       eq_p <- mrProveEq r2_tm1 tm2
       if eq_p then
         return (Just (tp_r1, tm1, r1, r2))
         else return Nothing

-- If there is a numeric repr r1'' from tp2 to tp_r1, then we pre-compose that
-- with r1 and use the identity for r2', assuming r1'' tm2 = tm1
injUnifyRepr tp_r1 tm1 r1 tp2 tm2
  | Just r1'' <- findNumRepr tp2 tp_r1 =
    do r1_tm2 <- mrApplyRepr r1'' tm2
       eq_p <- mrProveEq tm1 r1_tm2
       if eq_p then
         return (Just (tp2, tm2, injReprComp r1'' r1, InjReprId))
         else return Nothing

-- Otherwise, build a representation r2 for tm2, check that its representation
-- type equals tp_r1, and check that r1 tm1 is related to tm2
injUnifyRepr tp_r1 tm1 r1 tp2 tm2 =
  do (tp_r2, _, r2) <- mkInjReprTerm tp2 tm2
     tps_eq <- mrConvertible tp_r1 tp_r2
     if not tps_eq then return Nothing else
       do r1_tm1 <- mrApplyRepr r1 tm1
          rel <- mrProveRel True r1_tm1 tm2
          if rel then return (Just (tp_r1, tm1, r1, r2)) else
            return Nothing
=======
-- Since adding a 'NatToNum' conversion does not require any choice (i.e.
-- unlike 'BVToNat', which requires choosing a bit width), if either @tp1@ or
-- @tp2@ is @Num@, a 'NatToNum' conversion will be included on the respective
-- side. Another subtlety worth noting is the difference between returning
-- @Just (tp, NoConv, NoConv)@ and @Nothing@ - the former indicates that the
-- types @tp1@ and @tp2@ are convertible, but the latter indicates that no
-- 'InjConversion' could be found.
findInjConvs :: Term -> Maybe Term -> Term -> Maybe Term ->
                MRM t (Maybe (Term, InjConversion, InjConversion))
-- always add 'NatToNum' conversions
findInjConvs (asDataType -> Just (primName -> "Cryptol.Num", _)) t1 tp2 t2 =
  do tp1' <- liftSC0 scNatType
     t1' <- mapM (mrApplyInvConv NatToNum) t1
     mb_cs <- findInjConvs tp1' t1' tp2 t2
     return $ fmap (\(tp, c1, c2) -> (tp, NatToNum <> c1, c2)) mb_cs
findInjConvs tp1 t1 (asDataType -> Just (primName -> "Cryptol.Num", _)) t2 =
  do tp2' <- liftSC0 scNatType
     t2' <- mapM (mrApplyInvConv NatToNum) t2
     mb_cs <- findInjConvs tp1 t1 tp2' t2'
     return $ fmap (\(tp, c1, c2) -> (tp, c1, NatToNum <> c2)) mb_cs
-- add a 'BVToNat' conversion if the (optional) given term has a 'BVToNat'
-- conversion
findInjConvs (asNatType -> Just ())
             (Just (asBvToNat -> Just (asNat -> Just n, t1'))) tp2 t2 =
  do tp1' <- liftSC1 scBitvector n
     mb_cs <- findInjConvs tp1' (Just t1') tp2 t2
     return $ fmap (\(tp, c1, c2) -> (tp, BVToNat n <> c1, c2)) mb_cs
findInjConvs tp1 t1 (asNatType -> Just ())
                    (Just (asBvToNat -> Just (asNat -> Just n, t2'))) =
  do tp2' <- liftSC1 scBitvector n
     mb_cs <- findInjConvs tp1 t1 tp2' (Just t2')
     return $ fmap (\(tp, c1, c2) -> (tp, c1, BVToNat n <> c2)) mb_cs
-- add a 'BVToNat' conversion we have a BV on the other side, using the
-- bit-width from the other side
findInjConvs (asNatType -> Just ()) _ (asBitvectorType -> Just n) _ =
  do bv_tp <- liftSC1 scBitvector n
     return $ Just (bv_tp, BVToNat n, NoConv)
findInjConvs (asBitvectorType -> Just n) _ (asNatType -> Just ()) _ =
  do bv_tp <- liftSC1 scBitvector n
     return $ Just (bv_tp, NoConv, BVToNat n)
-- add a 'BVVecToVec' conversion if the (optional) given term has a
-- 'BVVecToVec' conversion
findInjConvs (asNonBVVecVectorType -> Just (m, _))
             (Just (asGenFromBVVecTerm -> Just (n, len, a, t1', _, _))) tp2 t2 =
  do len' <- liftSC2 scGlobalApply "Prelude.bvToNat" [n, len]
     tp1' <- liftSC2 scVecType len' a
     mb_cs <- findInjConvs tp1' (Just t1') tp2 t2
     return $ fmap (\(tp, c1, c2) -> (tp, BVVecToVec n len a m <> c1, c2)) mb_cs
findInjConvs tp1 t1 (asNonBVVecVectorType -> Just (m, _))
                    (Just (asGenFromBVVecTerm -> Just (n, len, a, t2', _, _))) =
  do len' <- liftSC2 scGlobalApply "Prelude.bvToNat" [n, len]
     tp2' <- liftSC2 scVecType len' a
     mb_cs <- findInjConvs tp1 t1 tp2' (Just t2')
     return $ fmap (\(tp, c1, c2) -> (tp, c1, BVVecToVec n len a m <> c2)) mb_cs
-- add a 'BVVecToVec' conversion we have a BVVec on the other side, using the
-- bit-width from the other side
findInjConvs (asNonBVVecVectorType -> Just (m, a')) _
             (asBVVecType -> Just (n, len, a)) _ =
  do len_nat <- liftSC2 scGlobalApply "Prelude.bvToNat" [n, len]
     bvvec_tp <- liftSC2 scVecType len_nat a
     lens_are_eq <- mrProveEq m len_nat
     as_are_eq <- mrConvertible a a'
     if lens_are_eq && as_are_eq
     then return $ Just (bvvec_tp, BVVecToVec n len a m, NoConv)
     else return $ Nothing
findInjConvs (asBVVecType -> Just (n, len, a)) _
             (asNonBVVecVectorType -> Just (m, a')) _ =
  do len_nat <- liftSC2 scGlobalApply "Prelude.bvToNat" [n, len]
     bvvec_tp <- liftSC2 scVecType len_nat a
     lens_are_eq <- mrProveEq m len_nat
     as_are_eq <- mrConvertible a a'
     if lens_are_eq && as_are_eq
     then return $ Just (bvvec_tp, NoConv, BVVecToVec n len a m)
     else return $ Nothing
-- add a 'pairToPair' conversion if we have pair types on both sides
findInjConvs (asPairType -> Just (tpL1, tpR1)) t1
             (asPairType -> Just (tpL2, tpR2)) t2 =
  do tL1 <- mapM (flip doTermProj TermProjLeft ) t1
     tR1 <- mapM (flip doTermProj TermProjRight) t1
     tL2 <- mapM (flip doTermProj TermProjLeft ) t2
     tR2 <- mapM (flip doTermProj TermProjRight) t2
     mb_cLs <- findInjConvs tpL1 tL1 tpL2 tL2
     mb_cRs <- findInjConvs tpR1 tR1 tpR2 tR2
     case (mb_cLs, mb_cRs) of
       (Just (tpL, cL1, cL2), Just (tpR, cR1, cR2)) ->
         do pair_tp <- liftSC2 scPairType tpL tpR
            return $ Just (pair_tp, PairToPair cL1 cR1, PairToPair cL2 cR2)
       _ -> return $ Nothing
-- otherwise, just check that the types are convertible
findInjConvs tp1 _ tp2 _ =
  do tps_are_eq <- mrConvertible tp1 tp2
     if tps_are_eq
     then return $ Just (tp1, NoConv, NoConv)
     else return $ Nothing
>>>>>>> a5457b04


----------------------------------------------------------------------
-- * Checking Equality with SMT
----------------------------------------------------------------------

-- | Build a Boolean 'Term' stating that two 'Term's are equal. This is like
-- 'scEq' except that it works on open terms.
mrEq :: Term -> Term -> MRM t Term
mrEq t1 t2 = mrTypeOf t1 >>= \tp -> mrEq' tp t1 t2

-- | Build a Boolean 'Term' stating that the second and third 'Term' arguments
-- are equal, where the first 'Term' gives their type (which we assume is the
-- same for both). This is like 'scEq' except that it works on open terms.
mrEq' :: Term -> Term -> Term -> MRM t Term
-- FIXME: For this Nat case, the definition of 'equalNat' in @Prims.hs@ means
-- that if both sides do not have immediately clear bit-widths (e.g. either
-- side is is an application of @mulNat@) this will 'error'...
mrEq' (asNatType -> Just _) t1 t2 = liftSC2 scEqualNat t1 t2
mrEq' (asBoolType -> Just _) t1 t2 = liftSC2 scBoolEq t1 t2
mrEq' (asIntegerType -> Just _) t1 t2 = liftSC2 scIntEq t1 t2
mrEq' (asSymBitvectorType -> Just n) t1 t2 = liftSC3 scBvEq n t1 t2
mrEq' (asNumType -> Just ()) t1 t2 =
  (,) <$> liftSC1 scWhnf t1 <*> liftSC1 scWhnf t2 >>= \case
    (asNum -> Just (Left t1'), asNum -> Just (Left t2')) ->
      liftSC0 scNatType >>= \nat_tp -> mrEq' nat_tp t1' t2'
    _ -> error "mrEq': Num terms do not normalize to TCNum constructors"
mrEq' _ _ _ = error "mrEq': unsupported type"

-- | A 'Term' in an extended context of universal variables, which are listed
-- "outside in", meaning the highest deBruijn index comes first
data TermInCtx = TermInCtx [(LocalName,Term)] Term

-- | Lift a binary operation on 'Term's to one on 'TermInCtx's
liftTermInCtx2 :: (SharedContext -> Term -> Term -> IO Term) ->
                   TermInCtx -> TermInCtx -> MRM t TermInCtx
liftTermInCtx2 op (TermInCtx ctx1 t1) (TermInCtx ctx2 t2) =
  do
    -- Insert the variables in ctx2 into the context of t1 starting at index 0,
    -- by lifting its variables starting at 0 by length ctx2
    t1' <- liftTermLike 0 (length ctx2) t1
    -- Insert the variables in ctx1 into the context of t1 starting at index
    -- length ctx2, by lifting its variables starting at length ctx2 by length
    -- ctx1
    t2' <- liftTermLike (length ctx2) (length ctx1) t2
    TermInCtx (ctx1++ctx2) <$> liftSC2 op t1' t2'

-- | Extend the context of a 'TermInCtx' with additional universal variables
-- bound "outside" the 'TermInCtx'
extTermInCtx :: [(LocalName,Term)] -> TermInCtx -> TermInCtx
extTermInCtx ctx (TermInCtx ctx' t) = TermInCtx (ctx++ctx') t

-- | Run an 'MRM t' computation in the context of a 'TermInCtx', passing in the
-- 'Term'
withTermInCtx :: TermInCtx -> (Term -> MRM t a) -> MRM t a
withTermInCtx (TermInCtx [] tm) f = f tm
withTermInCtx (TermInCtx ((nm,tp):ctx) tm) f =
  withUVar nm (Type tp) $ const $ withTermInCtx (TermInCtx ctx tm) f

-- | A "simple" strategy for proving equality between two terms, which we assume
-- are of the same type, which builds an equality proposition by applying the
-- supplied function to both sides and passes this proposition to an SMT solver.
mrProveEqSimple :: (Term -> Term -> MRM t Term) -> Term -> Term ->
                   MRM t TermInCtx
-- NOTE: The use of mrSubstEVars instead of mrSubstEVarsStrict means that we
-- allow evars in the terms we send to the SMT solver, but we treat them as
-- uvars.
mrProveEqSimple eqf t1 t2 =
  do t1' <- mrSubstEVars t1
     t2' <- mrSubstEVars t2
     TermInCtx [] <$> eqf t1' t2'

-- | Prove that two terms are equal, instantiating evars if necessary,
-- returning true on success - the same as @mrProveRel False@
mrProveEq :: Term -> Term -> MRM t Bool
mrProveEq = mrProveRel False

-- | Prove that two terms are equal, instantiating evars if necessary, or
-- throwing an error if this is not possible - the same as
-- @mrAssertProveRel False@
mrAssertProveEq :: Term -> Term -> MRM t ()
mrAssertProveEq = mrAssertProveRel False

-- | Prove that two terms are related, heterogeneously iff the first argument
-- is true, instantiating evars if necessary, returning true on success
mrProveRel :: Bool -> Term -> Term -> MRM t Bool
mrProveRel het t1 t2 =
  do let nm = if het then "mrProveRel" else "mrProveEq"
     mrDebugPPPrefixSep 2 nm t1 (if het then "~=" else "==") t2
     tp1 <- mrTypeOf t1 >>= mrSubstEVars
     tp2 <- mrTypeOf t2 >>= mrSubstEVars
     ts_eq <- mrConvertible t1 t2
     res <- if ts_eq then return True
            else do cond_in_ctx <- mrProveRelH het tp1 tp2 t1 t2
                    withTermInCtx cond_in_ctx mrProvable
     mrDebugPrint 2 $ nm ++ ": " ++ if res then "Success" else "Failure"
     return res

-- | Prove that two terms are related, heterogeneously iff the first argument,
-- is true, instantiating evars if necessary, or throwing an error if this is
-- not possible
mrAssertProveRel :: Bool -> Term -> Term -> MRM t ()
mrAssertProveRel het t1 t2 =
  do success <- mrProveRel het t1 t2
     if success then return () else
       throwMRFailure (TermsNotRel het t1 t2)

-- | The main workhorse for 'mrProveEq' and 'mrProveRel'. Build a Boolean term
-- over zero or more universally quantified variables expressing that the fourth
-- and fifth arguments are related, heterogeneously iff the first argument is
-- true, whose types are given by the second and third arguments, respectively
mrProveRelH :: Bool -> Term -> Term -> Term -> Term -> MRM t TermInCtx
mrProveRelH het tp1 tp2 t1 t2 =
  do varmap <- mrVars
     tp1' <- liftSC1 scWhnf tp1
     tp2' <- liftSC1 scWhnf tp2
     mrProveRelH' varmap het tp1' tp2' t1 t2

-- | The body of 'mrProveRelH'
-- NOTE: Don't call this function recursively, call 'mrProveRelH'
mrProveRelH' :: Map MRVar MRVarInfo -> Bool ->
                Term -> Term -> Term -> Term -> MRM t TermInCtx

-- If t1 is an instantiated evar, substitute and recurse
mrProveRelH' var_map het tp1 tp2 (asEVarApp var_map -> Just (_, _, args, Just f)) t2 =
  mrApplyAll f args >>= \t1' -> mrProveRelH het tp1 tp2 t1' t2

-- If t1 is an uninstantiated evar, ensure the types are equal and instantiate
-- it with t2
mrProveRelH' var_map _ tp1 tp2 (asEVarApp var_map -> Just (evar, _, args, Nothing)) t2 =
  do tps_are_eq <- mrConvertible tp1 tp2
     if tps_are_eq then return () else
       throwMRFailure (TypesNotEq (Type tp1) (Type tp2))
     t2' <- mrSubstEVars t2
     success <- mrTrySetAppliedEVar evar args t2'
     when success $
       mrDebugPPPrefixSep 1 "setting evar" evar "to" t2
     TermInCtx [] <$> liftSC1 scBool success

-- If t2 is an instantiated evar, substitute and recurse
mrProveRelH' var_map het tp1 tp2 t1 (asEVarApp var_map -> Just (_, _, args, Just f)) =
  mrApplyAll f args >>= \t2' -> mrProveRelH het tp1 tp2 t1 t2'

-- If t2 is an uninstantiated evar, ensure the types are equal and instantiate
-- it with t1
mrProveRelH' var_map _ tp1 tp2 t1 (asEVarApp var_map -> Just (evar, _, args, Nothing)) =
  do tps_are_eq <- mrConvertible tp1 tp2
     if tps_are_eq then return () else
       throwMRFailure (TypesNotEq (Type tp1) (Type tp2))
     t1' <- mrSubstEVars t1
     success <- mrTrySetAppliedEVar evar args t1'
     when success $
       mrDebugPPPrefixSep 1 "setting evar" evar "to" t1
     TermInCtx [] <$> liftSC1 scBool success

-- For unit types, always return true
mrProveRelH' _ _ (asTupleType -> Just []) (asTupleType -> Just []) _ _ =
  TermInCtx [] <$> liftSC1 scBool True

-- For nat, bitvector, Boolean, and integer types, call mrProveEqSimple
mrProveRelH' _ _ (asNatType -> Just _) (asNatType -> Just _) t1 t2 =
  mrProveEqSimple (liftSC2 scEqualNat) t1 t2
<<<<<<< HEAD
mrProveRelH' _ _ tp1@(asSymBitvectorType -> Just n1)
                 tp2@(asSymBitvectorType -> Just n2) t1 t2 =
=======
mrProveRelH' _ _ tp1@(asVectorType -> Just (n1, asBoolType -> Just ()))
                tp2@(asVectorType -> Just (n2, asBoolType -> Just ())) t1 t2 =
>>>>>>> a5457b04
  do ns_are_eq <- mrConvertible n1 n2
     if ns_are_eq then return () else
       throwMRFailure (TypesNotEq (Type tp1) (Type tp2))
     mrProveEqSimple (liftSC3 scBvEq n1) t1 t2
mrProveRelH' _ _ (asBoolType -> Just _) (asBoolType -> Just _) t1 t2 =
  mrProveEqSimple (liftSC2 scBoolEq) t1 t2
mrProveRelH' _ _ (asIntegerType -> Just _) (asIntegerType -> Just _) t1 t2 =
  mrProveEqSimple (liftSC2 scIntEq) t1 t2

-- If one side is a finite Num, treat it as a natural number
mrProveRelH' _ het _ tp2 (asNum -> Just (Left t1)) t2 =
  liftSC0 scNatType >>= \nat_tp -> mrProveRelH het nat_tp tp2 t1 t2
mrProveRelH' _ het tp1 _ t1 (asNum -> Just (Left t2)) =
  liftSC0 scNatType >>= \nat_tp -> mrProveRelH het tp1 nat_tp t1 t2

-- If one side is a bvToNat term, treat it as a bitvector
mrProveRelH' _ het _ tp2 (asBvToNat -> Just (n, t1)) t2 =
  mrBvType n >>= \bv_tp -> mrProveRelH het bv_tp tp2 t1 t2
mrProveRelH' _ het tp1 _ t1 (asBvToNat -> Just (n, t2)) =
  mrBvType n >>= \bv_tp -> mrProveRelH het tp1 bv_tp t1 t2

-- For BVVec types, prove all projections are related by quantifying over an
-- index variable and proving the projections at that index are related
mrProveRelH' _ het tp1@(asVecTypeWithLen -> Just (vlen1, tpA1))
                   tp2@(asVecTypeWithLen -> Just (vlen2, tpA2)) t1 t2 =
  mrVecLenUnify vlen1 vlen2 >>= \case
    Just (vlen1', vlen2') ->
      mrVecLenIxType vlen1' >>= \ix_tp -> 
      withUVarLift "ix" (Type ix_tp) (vlen1',vlen2',tpA1,tpA2,t1,t2) $
      \ix (vlen1'',vlen2'',tpA1',tpA2',t1',t2') ->
      do ix_bound <- mrVecLenIxBound vlen1'' ix
         t1_prj <- mrVecLenAt vlen1'' tpA1' t1' ix
         t2_prj <- mrVecLenAt vlen2'' tpA2' t2' ix
         cond <- mrProveRelH het tpA1' tpA2' t1_prj t2_prj
         extTermInCtx [("ix",ix_tp)] <$>
           liftTermInCtx2 scImplies (TermInCtx [] ix_bound) cond
    Nothing -> throwMRFailure (TypesNotEq (Type tp1) (Type tp2))

-- For pair types, prove both the left and right projections are related
-- FIXME: Don't re-associate tuples
mrProveRelH' _ het (asPairType -> Just (asPairType -> Just (tp1a, tp1b), tp1c)) tp2 t1 t2 =
  do tp1' <- liftSC2 scPairType tp1a =<< liftSC2 scPairType tp1b tp1c
     mrProveRelH het tp1' tp2 t1 t2
mrProveRelH' _ het tp1 (asPairType -> Just (asPairType -> Just (tp2a, tp2b), tp2c)) t1 t2 =
  do tp2' <- liftSC2 scPairType tp2a =<< liftSC2 scPairType tp2b tp2c
     mrProveRelH het tp1 tp2' t1 t2
mrProveRelH' _ het (asPairType -> Just (tpL1, tpR1))
                   (asPairType -> Just (tpL2, tpR2)) t1 t2 =
  do t1L <- liftSC1 scPairLeft t1
     t2L <- liftSC1 scPairLeft t2
     t1R <- liftSC1 scPairRight t1
     t2R <- liftSC1 scPairRight t2
     condL <- mrProveRelH het tpL1 tpL2 t1L t2L
     condR <- mrProveRelH het tpR1 tpR2 t1R t2R
     liftTermInCtx2 scAnd condL condR

mrProveRelH' _ _ tp1 tp2 t1 t2 =
  do success <- mrConvertible t1 t2
     if success then return () else
       do tps_eq <- mrConvertible tp1 tp2
          if not tps_eq
            then mrDebugPPPrefixSep 2 "mrProveRelH' could not match types: " tp1 "and" tp2 >>
                 mrDebugPPPrefixSep 2 "and could not prove convertible: " t1 "and" t2
            else mrDebugPPPrefixSep 2 "mrProveEq could not prove convertible: " t1 "and" t2
     TermInCtx [] <$> liftSC1 scBool success<|MERGE_RESOLUTION|>--- conflicted
+++ resolved
@@ -30,10 +30,9 @@
 module SAWScript.Prover.MRSolver.SMT where
 
 import Data.Maybe
-import Data.List (foldl')
 import qualified Data.Vector as V
 import Numeric.Natural (Natural)
-import Control.Monad (MonadPlus(..), (<=<), join, when, zipWithM)
+import Control.Monad (MonadPlus(..), (>=>), (<=<), when, foldM)
 import Control.Monad.Catch (throwM, catch)
 import Control.Monad.IO.Class (MonadIO(..))
 import Control.Monad.Trans.Class (MonadTrans(..))
@@ -83,7 +82,7 @@
      vs' <- traverse (readBackValue sc cfg tp <=< force) (V.toList vs)
      Just <$> scVectorReduced sc tp' vs'
 vecValToTerm _ _ _ (VExtra (VExtraTerm _tp tm)) = return $ Just tm
-vecValToTerm _ _ _ v = return $ Nothing
+vecValToTerm _ _ _ _ = return $ Nothing
 
 -- | A primitive function that expects a term of the form @gen n a f@ and the
 -- function argument @f@ to the supplied function
@@ -175,27 +174,7 @@
       Prim (do tm <- scApplyBeta sc f ix
                tm' <- smtNorm sc tm
                return $ VExtra $ VExtraTerm a tm')
-<<<<<<< HEAD
     )
-=======
-    ),
-    -- Don't normalize applications of @SpecM@ and its arguments
-    ("Prelude.SpecM",
-     PrimStrict $ \ev -> PrimStrict $ \stack -> PrimStrict $ \tp ->
-      Prim $
-      do ev_tp <- VTyTerm (mkSort 1) <$> scDataTypeApp sc "Prelude.EvType" []
-         ev_tm <- readBackValueNoConfig "smtNormPrims (SpecM)" sc ev_tp ev
-         stack_tp <- VTyTerm (mkSort 1) <$> scGlobalDef sc "Prelude.FunStack"
-         stack_tm <-
-           readBackValueNoConfig "smtNormPrims (SpecM)" sc stack_tp stack
-         tp_tm <- readBackValueNoConfig "smtNormPrims (SpecM)" sc (VSort $
-                                                                   mkSort 0) tp
-         ret_tm <- scGlobalApply sc "Prelude.SpecM" [ev_tm,stack_tm,tp_tm]
-         return $ TValue $ VTyTerm (mkSort 0) ret_tm),
-    ("Prelude.VoidEv", primGlobal sc "Prelude.VoidEv"),
-    ("Prelude.emptyFunStack", primGlobal sc "Prelude.emptyFunStack"),
-    ("Prelude.pushFunStack", primGlobal sc "Prelude.pushFunStack")
->>>>>>> a5457b04
   ]
 
 -- | A version of 'mrNormTerm' in the 'IO' monad, and which does not add any
@@ -291,18 +270,17 @@
 -- * Unifying BVVec and Vec Lengths
 ----------------------------------------------------------------------
 
-<<<<<<< HEAD
 -- | The length of a vector, given as either ...
 data VecLength = ConstBVVecLen Natural Natural
                | ConstNatVecLen Natural Natural
-               | SymBVVecLen Natural Term  
+               | SymBVVecLen Natural Term
                | SymNatVecLen Term
                deriving (Generic, Show, TermLike)
 
 instance PrettyInCtx VecLength where
-  prettyInCtx (ConstBVVecLen n len) = 
+  prettyInCtx (ConstBVVecLen n len) =
     prettyAppList [return "ConstBVVecLen", prettyInCtx n, prettyInCtx len]
-  prettyInCtx (ConstNatVecLen n len) = 
+  prettyInCtx (ConstNatVecLen n len) =
     prettyAppList [return "ConstNatVecLen", prettyInCtx n, prettyInCtx len]
   prettyInCtx (SymBVVecLen n len) =
     prettyAppList [return "SymBVVecLen", prettyInCtx n, parens <$> prettyInCtx len]
@@ -385,7 +363,7 @@
 mrVecLenUnify _ _ = return Nothing
 
 -- | Given a vector length, element type, and generating function, return the
--- associated vector formed using the appropritate @gen@ function 
+-- associated vector formed using the appropritate @gen@ function
 mrVecLenGen :: VecLength -> Term -> Term -> MRM t Term
 mrVecLenGen (ConstBVVecLen n len) tp f =
   do n_tm <- liftSC1 scNat n
@@ -668,167 +646,13 @@
 
 -- | Given two types @tp1@ and @tp2@, try to find a common type @tp@ that
 -- injectively represents both of them. Pictorially, the result looks like this:
--- 
-=======
--- | An injection from @Nat@ to @Num@ ('NatToNum'), @Vec n Bool@ to @Nat@
--- ('BVToNat'), @BVVec n len a@ to @Vec m a@ ('BVVecToVec'), from one pair
--- type to another ('PairToPair'), or any composition of these using '(<>)'
--- (including the composition of none of them, the identity 'NoConv'). This
--- type is primarily used as one of the returns of 'findInjConvs'.
--- NOTE: Do not use the constructors of this type or 'SingleInjConversion'
--- directly, instead use the pattern synonyms mentioned above and '(<>)' to
--- create and compose 'InjConversion's. This ensures elements of this type
--- are always in a normal form w.r.t. 'PairToPair' injections.
-newtype InjConversion = ConvComp [SingleInjConversion]
-                      deriving (Generic, Show)
-
--- | Used in the implementation of 'InjConversion'.
--- NOTE: Do not use the constructors of this type or 'InjConversion'
--- directly, instead use the pattern synonyms mentioned in the documentation of
--- 'InjConversion' and '(<>)' to create and compose 'InjConversion's. This
--- ensures elements of this type are always in a normal form w.r.t.
--- 'PairToPair' injections.
-data SingleInjConversion = SingleNatToNum
-                         | SingleBVToNat Natural
-                         | SingleBVVecToVec Term Term Term Term
-                         | SinglePairToPair InjConversion InjConversion
-                         deriving (Generic, Show)
-
-deriving instance TermLike SingleInjConversion
-deriving instance TermLike InjConversion
-
--- | The identity 'InjConversion'
-pattern NoConv :: InjConversion
-pattern NoConv = ConvComp []
-
--- | The injective conversion from @Nat@ to @Num@
-pattern NatToNum :: InjConversion
-pattern NatToNum = ConvComp [SingleNatToNum]
-
--- | The injective conversion from @Vec n Bool@ to @Nat@ for a given @n@
-pattern BVToNat :: Natural -> InjConversion
-pattern BVToNat n = ConvComp [SingleBVToNat n]
-
--- | The injective conversion from @BVVec n len a@ to @Vec m a@ for given
--- @n@, @len@, @a@, and @m@ (in that order), assuming @m >= bvToNat n len@
-pattern BVVecToVec :: Term -> Term -> Term -> Term -> InjConversion
-pattern BVVecToVec n len a m = ConvComp [SingleBVVecToVec n len a m]
-
--- | An injective conversion from one pair type to another, using the given
--- 'InjConversion's for the first and second projections, respectively
-pattern PairToPair :: InjConversion -> InjConversion -> InjConversion
-pattern PairToPair c1 c2 <- ConvComp [SinglePairToPair c1 c2]
-  where PairToPair NoConv NoConv = NoConv
-        PairToPair c1 c2 = ConvComp [SinglePairToPair c1 c2]
-
-instance Semigroup InjConversion where
-  (ConvComp cs1) <> (ConvComp cs2) = ConvComp (cbnPairs $ cs1 ++ cs2)
-    where cbnPairs :: [SingleInjConversion] -> [SingleInjConversion]
-          cbnPairs (SinglePairToPair cL1 cR1 : SinglePairToPair cL2 cR2 : cs) =
-            cbnPairs (SinglePairToPair (cL1 <> cL2) (cR1 <> cR2) : cs)
-          cbnPairs (s : cs) = s : cbnPairs cs
-          cbnPairs [] = []
-
-instance Monoid InjConversion where
-  mempty = NoConv
-
--- | Return 'True' iff the given 'InjConversion' is not 'NoConv'
-nonTrivialConv :: InjConversion -> Bool
-nonTrivialConv (ConvComp cs) = not (null cs)
-
--- | Return 'True' iff the given 'InjConversion's are convertible, i.e. if
--- the two injective conversions are the compositions of the same constructors,
--- and the arguments to those constructors are convertible via 'mrConvertible'
-mrConvsConvertible :: InjConversion -> InjConversion -> MRM t Bool
-mrConvsConvertible (ConvComp cs1) (ConvComp cs2) =
-  if length cs1 /= length cs2 then return False
-  else and <$> zipWithM mrSingleConvsConvertible cs1 cs2
-
--- | Used in the definition of 'mrConvsConvertible'
-mrSingleConvsConvertible :: SingleInjConversion -> SingleInjConversion -> MRM t Bool
-mrSingleConvsConvertible SingleNatToNum SingleNatToNum = return True
-mrSingleConvsConvertible (SingleBVToNat n1) (SingleBVToNat n2) = return $ n1 == n2
-mrSingleConvsConvertible (SingleBVVecToVec n1 len1 a1 m1)
-                         (SingleBVVecToVec n2 len2 a2 m2) =
-  do ns_are_eq <- mrConvertible n1 n2
-     lens_are_eq <- mrConvertible len1 len2
-     as_are_eq <- mrConvertible a1 a2
-     ms_are_eq <- mrConvertible m1 m2
-     return $ ns_are_eq && lens_are_eq && as_are_eq && ms_are_eq
-mrSingleConvsConvertible (SinglePairToPair cL1 cR1)
-                         (SinglePairToPair cL2 cR2) =
-  do cLs_are_eq <- mrConvsConvertible cL1 cL2
-     cRs_are_eq <- mrConvsConvertible cR1 cR2
-     return $ cLs_are_eq && cRs_are_eq
-mrSingleConvsConvertible _ _ = return False
-
--- | Apply the given 'InjConversion' to the given term, where compositions
--- @c1 <> c2 <> ... <> cn@ are applied from right to left as in function
--- composition (i.e. @mrApplyConv (c1 <> c2 <> ... <> cn) t@ is equivalent to
--- @mrApplyConv c1 (mrApplyConv c2 (... mrApplyConv cn t ...))@)
-mrApplyConv :: InjConversion -> Term -> MRM t Term
-mrApplyConv (ConvComp cs) = flip (foldrM go) cs
-  where go :: SingleInjConversion -> Term -> MRM t Term
-        go SingleNatToNum t = liftSC2 scCtorApp "Cryptol.TCNum" [t]
-        go (SingleBVToNat n) t = liftSC2 scBvToNat n t
-        go (SingleBVVecToVec n len a m) t = mrGenFromBVVec n len a t "mrApplyConv" m
-        go (SinglePairToPair c1 c2) t =
-          do t1 <- mrApplyConv c1 =<< doTermProj t TermProjLeft
-             t2 <- mrApplyConv c2 =<< doTermProj t TermProjRight
-             liftSC2 scPairValueReduced t1 t2
-
--- | Try to apply the inverse of the given the conversion to the given term,
--- raising an error if this is not possible - see also 'mrApplyConv'
-mrApplyInvConv :: InjConversion -> Term -> MRM t Term
-mrApplyInvConv (ConvComp cs) = flip (foldlM go) cs
-  where go :: Term -> SingleInjConversion -> MRM t Term
-        go t SingleNatToNum = case asNum t of
-          Just (Left t') -> return t'
-          _ -> error "mrApplyInvConv: Num term does not normalize to TCNum constructor"
-        go t (SingleBVToNat n) = case asBvToNat t of
-          Just (asNat -> Just n', t') | n == n' -> return t'
-          _ -> do n_tm <- liftSC1 scNat n
-                  liftSC2 scGlobalApply "Prelude.bvNat" [n_tm, t]
-        go t c@(SingleBVVecToVec n len a m) = case asGenFromBVVecTerm t of
-          Just (n', len', a', t', _, m') ->
-            do eq <- mrSingleConvsConvertible c (SingleBVVecToVec n' len' a' m')
-               if eq then return t'
-               else mrGenBVVecFromVec m a t "mrApplyInvConv" n len
-          _ -> mrGenBVVecFromVec m a t "mrApplyInvConv" n len
-        go t (SinglePairToPair c1 c2) =
-          do t1 <- mrApplyInvConv c1 =<< doTermProj t TermProjLeft
-             t2 <- mrApplyInvConv c2 =<< doTermProj t TermProjRight
-             liftSC2 scPairValueReduced t1 t2
-
--- | If the given term can be expressed as @mrApplyInvConv c t@ for some @c@
--- and @t@, return @c@ - otherwise return @NoConv@
-mrConvOfTerm :: Term -> InjConversion
-mrConvOfTerm (asNum -> Just (Left t')) =
-  NatToNum <> mrConvOfTerm t'
-mrConvOfTerm (asBvToNat -> Just (asNat -> Just n, t')) =
-  BVToNat n <> mrConvOfTerm t'
-mrConvOfTerm (asGenFromBVVecTerm -> Just (n, len, a, v, _, m)) =
-  BVVecToVec n len a m <> mrConvOfTerm v
-mrConvOfTerm (asPairValue -> Just (t1, t2)) =
-  PairToPair (mrConvOfTerm t1) (mrConvOfTerm t2)
-mrConvOfTerm _ = NoConv
-
--- | For two types @tp1@ and @tp2@, and optionally two terms @t1 :: tp1@ and
--- @t2 :: tp2@, tries to find a type @tp@ and 'InjConversion's @c1@ and @c2@
--- such that @c1@ is an injective conversion from @tp@ to @tp1@ and @c2@ is a
--- injective conversion from @tp@ to @tp2@. This tries to make @c1@ and @c2@
--- as large as possible, using information from the given terms (i.e. using
--- 'mrConvOfTerm') where possible. In pictorial form, this function finds
--- a @tp@, @c1@, and @c2@ which satisfy the following diagram:
---
->>>>>>> a5457b04
+--
 -- >  tp1      tp2
 -- >   ^        ^
 -- > r1 \      / r2
 -- >     \    /
 -- >       tp
 --
-<<<<<<< HEAD
 -- where @r1@ and @r2@ are injective representations. The representations should
 -- be maximal, meaning that they represent as much of @tp1@ and @tp2@ as
 -- possible. If there is such a @tp@, return it along with the representations
@@ -927,102 +751,6 @@
           rel <- mrProveRel True r1_tm1 tm2
           if rel then return (Just (tp_r1, tm1, r1, r2)) else
             return Nothing
-=======
--- Since adding a 'NatToNum' conversion does not require any choice (i.e.
--- unlike 'BVToNat', which requires choosing a bit width), if either @tp1@ or
--- @tp2@ is @Num@, a 'NatToNum' conversion will be included on the respective
--- side. Another subtlety worth noting is the difference between returning
--- @Just (tp, NoConv, NoConv)@ and @Nothing@ - the former indicates that the
--- types @tp1@ and @tp2@ are convertible, but the latter indicates that no
--- 'InjConversion' could be found.
-findInjConvs :: Term -> Maybe Term -> Term -> Maybe Term ->
-                MRM t (Maybe (Term, InjConversion, InjConversion))
--- always add 'NatToNum' conversions
-findInjConvs (asDataType -> Just (primName -> "Cryptol.Num", _)) t1 tp2 t2 =
-  do tp1' <- liftSC0 scNatType
-     t1' <- mapM (mrApplyInvConv NatToNum) t1
-     mb_cs <- findInjConvs tp1' t1' tp2 t2
-     return $ fmap (\(tp, c1, c2) -> (tp, NatToNum <> c1, c2)) mb_cs
-findInjConvs tp1 t1 (asDataType -> Just (primName -> "Cryptol.Num", _)) t2 =
-  do tp2' <- liftSC0 scNatType
-     t2' <- mapM (mrApplyInvConv NatToNum) t2
-     mb_cs <- findInjConvs tp1 t1 tp2' t2'
-     return $ fmap (\(tp, c1, c2) -> (tp, c1, NatToNum <> c2)) mb_cs
--- add a 'BVToNat' conversion if the (optional) given term has a 'BVToNat'
--- conversion
-findInjConvs (asNatType -> Just ())
-             (Just (asBvToNat -> Just (asNat -> Just n, t1'))) tp2 t2 =
-  do tp1' <- liftSC1 scBitvector n
-     mb_cs <- findInjConvs tp1' (Just t1') tp2 t2
-     return $ fmap (\(tp, c1, c2) -> (tp, BVToNat n <> c1, c2)) mb_cs
-findInjConvs tp1 t1 (asNatType -> Just ())
-                    (Just (asBvToNat -> Just (asNat -> Just n, t2'))) =
-  do tp2' <- liftSC1 scBitvector n
-     mb_cs <- findInjConvs tp1 t1 tp2' (Just t2')
-     return $ fmap (\(tp, c1, c2) -> (tp, c1, BVToNat n <> c2)) mb_cs
--- add a 'BVToNat' conversion we have a BV on the other side, using the
--- bit-width from the other side
-findInjConvs (asNatType -> Just ()) _ (asBitvectorType -> Just n) _ =
-  do bv_tp <- liftSC1 scBitvector n
-     return $ Just (bv_tp, BVToNat n, NoConv)
-findInjConvs (asBitvectorType -> Just n) _ (asNatType -> Just ()) _ =
-  do bv_tp <- liftSC1 scBitvector n
-     return $ Just (bv_tp, NoConv, BVToNat n)
--- add a 'BVVecToVec' conversion if the (optional) given term has a
--- 'BVVecToVec' conversion
-findInjConvs (asNonBVVecVectorType -> Just (m, _))
-             (Just (asGenFromBVVecTerm -> Just (n, len, a, t1', _, _))) tp2 t2 =
-  do len' <- liftSC2 scGlobalApply "Prelude.bvToNat" [n, len]
-     tp1' <- liftSC2 scVecType len' a
-     mb_cs <- findInjConvs tp1' (Just t1') tp2 t2
-     return $ fmap (\(tp, c1, c2) -> (tp, BVVecToVec n len a m <> c1, c2)) mb_cs
-findInjConvs tp1 t1 (asNonBVVecVectorType -> Just (m, _))
-                    (Just (asGenFromBVVecTerm -> Just (n, len, a, t2', _, _))) =
-  do len' <- liftSC2 scGlobalApply "Prelude.bvToNat" [n, len]
-     tp2' <- liftSC2 scVecType len' a
-     mb_cs <- findInjConvs tp1 t1 tp2' (Just t2')
-     return $ fmap (\(tp, c1, c2) -> (tp, c1, BVVecToVec n len a m <> c2)) mb_cs
--- add a 'BVVecToVec' conversion we have a BVVec on the other side, using the
--- bit-width from the other side
-findInjConvs (asNonBVVecVectorType -> Just (m, a')) _
-             (asBVVecType -> Just (n, len, a)) _ =
-  do len_nat <- liftSC2 scGlobalApply "Prelude.bvToNat" [n, len]
-     bvvec_tp <- liftSC2 scVecType len_nat a
-     lens_are_eq <- mrProveEq m len_nat
-     as_are_eq <- mrConvertible a a'
-     if lens_are_eq && as_are_eq
-     then return $ Just (bvvec_tp, BVVecToVec n len a m, NoConv)
-     else return $ Nothing
-findInjConvs (asBVVecType -> Just (n, len, a)) _
-             (asNonBVVecVectorType -> Just (m, a')) _ =
-  do len_nat <- liftSC2 scGlobalApply "Prelude.bvToNat" [n, len]
-     bvvec_tp <- liftSC2 scVecType len_nat a
-     lens_are_eq <- mrProveEq m len_nat
-     as_are_eq <- mrConvertible a a'
-     if lens_are_eq && as_are_eq
-     then return $ Just (bvvec_tp, NoConv, BVVecToVec n len a m)
-     else return $ Nothing
--- add a 'pairToPair' conversion if we have pair types on both sides
-findInjConvs (asPairType -> Just (tpL1, tpR1)) t1
-             (asPairType -> Just (tpL2, tpR2)) t2 =
-  do tL1 <- mapM (flip doTermProj TermProjLeft ) t1
-     tR1 <- mapM (flip doTermProj TermProjRight) t1
-     tL2 <- mapM (flip doTermProj TermProjLeft ) t2
-     tR2 <- mapM (flip doTermProj TermProjRight) t2
-     mb_cLs <- findInjConvs tpL1 tL1 tpL2 tL2
-     mb_cRs <- findInjConvs tpR1 tR1 tpR2 tR2
-     case (mb_cLs, mb_cRs) of
-       (Just (tpL, cL1, cL2), Just (tpR, cR1, cR2)) ->
-         do pair_tp <- liftSC2 scPairType tpL tpR
-            return $ Just (pair_tp, PairToPair cL1 cR1, PairToPair cL2 cR2)
-       _ -> return $ Nothing
--- otherwise, just check that the types are convertible
-findInjConvs tp1 _ tp2 _ =
-  do tps_are_eq <- mrConvertible tp1 tp2
-     if tps_are_eq
-     then return $ Just (tp1, NoConv, NoConv)
-     else return $ Nothing
->>>>>>> a5457b04
 
 
 ----------------------------------------------------------------------
@@ -1185,13 +913,8 @@
 -- For nat, bitvector, Boolean, and integer types, call mrProveEqSimple
 mrProveRelH' _ _ (asNatType -> Just _) (asNatType -> Just _) t1 t2 =
   mrProveEqSimple (liftSC2 scEqualNat) t1 t2
-<<<<<<< HEAD
 mrProveRelH' _ _ tp1@(asSymBitvectorType -> Just n1)
                  tp2@(asSymBitvectorType -> Just n2) t1 t2 =
-=======
-mrProveRelH' _ _ tp1@(asVectorType -> Just (n1, asBoolType -> Just ()))
-                tp2@(asVectorType -> Just (n2, asBoolType -> Just ())) t1 t2 =
->>>>>>> a5457b04
   do ns_are_eq <- mrConvertible n1 n2
      if ns_are_eq then return () else
        throwMRFailure (TypesNotEq (Type tp1) (Type tp2))
@@ -1219,7 +942,7 @@
                    tp2@(asVecTypeWithLen -> Just (vlen2, tpA2)) t1 t2 =
   mrVecLenUnify vlen1 vlen2 >>= \case
     Just (vlen1', vlen2') ->
-      mrVecLenIxType vlen1' >>= \ix_tp -> 
+      mrVecLenIxType vlen1' >>= \ix_tp ->
       withUVarLift "ix" (Type ix_tp) (vlen1',vlen2',tpA1,tpA2,t1,t2) $
       \ix (vlen1'',vlen2'',tpA1',tpA2',t1',t2') ->
       do ix_bound <- mrVecLenIxBound vlen1'' ix
