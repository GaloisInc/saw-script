{-# LANGUAGE GeneralizedNewtypeDeriving #-}
{-# LANGUAGE LambdaCase #-}
{-# LANGUAGE OverloadedStrings #-}
{-# LANGUAGE RecordWildCards #-}
{-# LANGUAGE TupleSections #-}
{-# LANGUAGE ViewPatterns #-}
{-# LANGUAGE PatternSynonyms #-}
{-# LANGUAGE DeriveGeneric #-}
{-# LANGUAGE DeriveAnyClass #-}
{-# LANGUAGE DerivingStrategies #-}

{- |
Module      : SAWScript.Prover.MRSolver.Monad
Copyright   : Galois, Inc. 2022
License     : BSD3
Maintainer  : westbrook@galois.com
Stability   : experimental
Portability : non-portable (language extensions)

This module defines the monad used by Mr. Solver ('MRM') as well as the core
monadic combinators for operating on terms.
-}

module SAWScript.Prover.MRSolver.Monad where

import Data.List (find, findIndex, foldl')
import qualified Data.Text as T
import System.IO (hPutStrLn, stderr)
import Control.Monad.Reader
import Control.Monad.State
import Control.Monad.Except
import Control.Monad.Trans.Maybe
import GHC.Generics

import Data.Map (Map)
import qualified Data.Map as Map

import Data.HashMap.Lazy (HashMap)
import qualified Data.HashMap.Lazy as HashMap

import Prettyprinter

import Verifier.SAW.Term.Functor
import Verifier.SAW.Term.CtxTerm (MonadTerm(..))
import Verifier.SAW.Term.Pretty
import Verifier.SAW.SCTypeCheck
import Verifier.SAW.SharedTerm
import Verifier.SAW.Recognizer
import Verifier.SAW.Cryptol.Monadify

import SAWScript.Prover.MRSolver.Term


----------------------------------------------------------------------
-- * MR Solver Errors
----------------------------------------------------------------------

-- | The context in which a failure occurred
data FailCtx
  = FailCtxRefines NormComp NormComp
  | FailCtxCoIndHyp CoIndHyp
  | FailCtxMNF Term
  deriving Show

-- | That's MR. Failure to you
data MRFailure
  = TermsNotRel Bool Term Term
  | TypesNotRel Bool Type Type
  | CompsDoNotRefine NormComp NormComp
  | ReturnNotError Term
  | FunsNotEq FunName FunName
  | CannotLookupFunDef FunName
  | RecursiveUnfold FunName
  | MalformedLetRecTypes Term
  | MalformedDefsFun Term
  | MalformedComp Term
  | NotCompFunType Term
  | AssertionNotProvable Term
  | AssumptionNotProvable Term
  | InvariantNotProvable FunName FunName Term
    -- | A local variable binding
  | MRFailureLocalVar LocalName MRFailure
    -- | Information about the context of the failure
  | MRFailureCtx FailCtx MRFailure
    -- | Records a disjunctive branch we took, where both cases failed
  | MRFailureDisj MRFailure MRFailure
  deriving Show

pattern TermsNotEq :: Term -> Term -> MRFailure
pattern TermsNotEq t1 t2 = TermsNotRel False t1 t2

pattern TypesNotEq :: Type -> Type -> MRFailure
pattern TypesNotEq t1 t2 = TypesNotRel False t1 t2

-- | Remove the context from a 'MRFailure', i.e. remove all applications of the 
-- 'MRFailureLocalVar' and 'MRFailureCtx' constructors
mrFailureWithoutCtx :: MRFailure -> MRFailure
mrFailureWithoutCtx (MRFailureLocalVar x err) =
  MRFailureLocalVar x (mrFailureWithoutCtx err)
mrFailureWithoutCtx (MRFailureCtx _ err) = mrFailureWithoutCtx err
mrFailureWithoutCtx (MRFailureDisj err1 err2) =
  MRFailureDisj (mrFailureWithoutCtx err1) (mrFailureWithoutCtx err2)
mrFailureWithoutCtx err = err

-- | Pretty-print an object prefixed with a 'String' that describes it
ppWithPrefix :: PrettyInCtx a => String -> a -> PPInCtxM SawDoc
ppWithPrefix str a = (pretty str <>) <$> nest 2 <$> (line <>) <$> prettyInCtx a

-- | Pretty-print two objects, prefixed with a 'String' and with a separator
ppWithPrefixSep :: (PrettyInCtx a, PrettyInCtx b) =>
                   String -> a -> String -> b -> PPInCtxM SawDoc
ppWithPrefixSep d1 t2 d3 t4 =
  prettyInCtx t2 >>= \d2 -> prettyInCtx t4 >>= \d4 ->
  return $ group (pretty d1 <> nest 2 (line <> d2) <> line <>
                  pretty d3 <> nest 2 (line <> d4))

-- | Apply 'vsep' to a list of pretty-printing computations
vsepM :: [PPInCtxM SawDoc] -> PPInCtxM SawDoc
vsepM = fmap vsep . sequence

instance PrettyInCtx FailCtx where
  prettyInCtx (FailCtxRefines m1 m2) =
    group <$> nest 2 <$>
    ppWithPrefixSep "When proving refinement:" m1 "|=" m2
  prettyInCtx (FailCtxCoIndHyp hyp) =
    group <$> nest 2 <$>
    ppWithPrefix "When doing co-induction with hypothesis:" hyp
  prettyInCtx (FailCtxMNF t) =
    group <$> nest 2 <$> vsepM [return "When normalizing computation:",
                                prettyInCtx t]

instance PrettyInCtx MRFailure where
  prettyInCtx (TermsNotRel False t1 t2) =
    ppWithPrefixSep "Could not prove terms equal:" t1 "and" t2
  prettyInCtx (TermsNotRel True t1 t2) =
    ppWithPrefixSep "Could not prove terms heterogeneously related:" t1 "and" t2
  prettyInCtx (TypesNotRel False tp1 tp2) =
    ppWithPrefixSep "Types not equal:" tp1 "and" tp2
  prettyInCtx (TypesNotRel True tp1 tp2) =
    ppWithPrefixSep "Types not heterogeneously related:" tp1 "and" tp2
  prettyInCtx (CompsDoNotRefine m1 m2) =
    ppWithPrefixSep "Could not prove refinement: " m1 "|=" m2
  prettyInCtx (ReturnNotError t) =
    ppWithPrefix "errorM computation not equal to:" (ReturnM t)
  prettyInCtx (FunsNotEq nm1 nm2) =
    vsepM [return "Named functions not equal:",
           prettyInCtx nm1, prettyInCtx nm2]
  prettyInCtx (CannotLookupFunDef nm) =
    ppWithPrefix "Could not find definition for function:" nm
  prettyInCtx (RecursiveUnfold nm) =
    ppWithPrefix "Recursive unfolding of function inside its own body:" nm
  prettyInCtx (MalformedLetRecTypes t) =
    ppWithPrefix "Not a ground LetRecTypes list:" t
  prettyInCtx (MalformedDefsFun t) =
    ppWithPrefix "Cannot handle letRecM recursive definitions term:" t
  prettyInCtx (MalformedComp t) =
    ppWithPrefix "Could not handle computation:" t
  prettyInCtx (NotCompFunType tp) =
    ppWithPrefix "Not a computation or computational function type:" tp
  prettyInCtx (AssertionNotProvable cond) =
    ppWithPrefix "Failed to prove assertion:" cond
  prettyInCtx (AssumptionNotProvable cond) =
    ppWithPrefix "Failed to prove condition for `assuming`:" cond
  prettyInCtx (InvariantNotProvable f g pre) =
    prettyAppList [return "Could not prove loop invariant for functions",
                   prettyInCtx f, return "and", prettyInCtx g,
                   return ":", prettyInCtx pre]
  prettyInCtx (MRFailureLocalVar x err) =
    local (x:) $ prettyInCtx err
  prettyInCtx (MRFailureCtx ctx err) =
    do pp1 <- prettyInCtx ctx
       pp2 <- prettyInCtx err
       return (pp1 <> line <> pp2)
  prettyInCtx (MRFailureDisj err1 err2) =
    ppWithPrefixSep "Tried two comparisons:" err1 "Backtracking..." err2

-- | Render a 'MRFailure' to a 'String'
showMRFailure :: MRFailure -> String
showMRFailure = showInCtx emptyMRVarCtx

-- | Render a 'MRFailure' to a 'String' without its context (see
-- 'mrFailureWithoutCtx')
showMRFailureNoCtx :: MRFailure -> String
showMRFailureNoCtx = showMRFailure . mrFailureWithoutCtx


----------------------------------------------------------------------
-- * MR Monad
----------------------------------------------------------------------

-- | Classification info for what sort of variable an 'MRVar' is
data MRVarInfo
     -- | An existential variable, that might be instantiated
  = EVarInfo (Maybe Term)
    -- | A letrec-bound function, with its body
  | FunVarInfo Term

-- | A map from 'MRVar's to their info
type MRVarMap = Map MRVar MRVarInfo

-- | Test if a 'Term' is an application of an 'ExtCns' to some arguments
asExtCnsApp :: Recognizer Term (ExtCns Term, [Term])
asExtCnsApp (asApplyAll -> (asExtCns -> Just ec, args)) =
  return (ec, args)
asExtCnsApp _ = Nothing

-- | Recognize an evar applied to 0 or more arguments relative to a 'MRVarMap'
-- along with its instantiation, if any
asEVarApp :: MRVarMap -> Recognizer Term (MRVar, [Term], Maybe Term)
asEVarApp var_map (asExtCnsApp -> Just (ec, args))
  | Just (EVarInfo maybe_inst) <- Map.lookup (MRVar ec) var_map =
    Just (MRVar ec, args, maybe_inst)
asEVarApp _ _ = Nothing

-- | A co-inductive hypothesis of the form:
--
-- > forall x1, ..., xn. F y1 ... ym |= G z1 ... zl
--
-- for some universal context @x1:T1, ..., xn:Tn@ and some lists of argument
-- expressions @y1, ..., ym@ and @z1, ..., zl@ over the universal context.
data CoIndHyp = CoIndHyp {
  -- | The uvars that were in scope when this assmption was created
  coIndHypCtx :: MRVarCtx,
  -- | The LHS function name
  coIndHypLHSFun :: FunName,
  -- | The RHS function name
  coIndHypRHSFun :: FunName,
  -- | The LHS argument expressions @y1, ..., ym@ over the 'coIndHypCtx' uvars
  coIndHypLHS :: [Term],
  -- | The RHS argument expressions @y1, ..., ym@ over the 'coIndHypCtx' uvars
  coIndHypRHS :: [Term],
  -- | The invariant for the left-hand arguments, as a closed function from
  -- the left-hand arguments to @Bool@
  coIndHypInvariantLHS :: Maybe Term,
  -- | The invariant for the right-hand arguments, as a closed function from
  -- the left-hand arguments to @Bool@
  coIndHypInvariantRHS :: Maybe Term
} deriving Show

-- | Extract the @i@th argument on either the left- or right-hand side of a
-- coinductive hypothesis
coIndHypArg :: CoIndHyp -> Either Int Int -> Term
coIndHypArg hyp (Left i) = (coIndHypLHS hyp) !! i
coIndHypArg hyp (Right i) = (coIndHypRHS hyp) !! i

-- | Set the @i@th argument on either the left- or right-hand side of a
-- coinductive hypothesis to the given value
coIndHypSetArg :: CoIndHyp -> Either Int Int -> Term -> CoIndHyp
coIndHypSetArg hyp@(CoIndHyp {..}) (Left i) x =
  hyp { coIndHypLHS = take i coIndHypLHS ++ x : drop (i+1) coIndHypLHS }
coIndHypSetArg hyp@(CoIndHyp {..}) (Right i) x =
  hyp { coIndHypRHS = take i coIndHypRHS ++ x : drop (i+1) coIndHypRHS }

-- | Add a variable to the context of a coinductive hypothesis, returning the
-- updated coinductive hypothesis and a 'Term' which is the new variable
coIndHypWithVar :: CoIndHyp -> LocalName -> Type -> MRM (CoIndHyp, Term)
coIndHypWithVar (CoIndHyp ctx f1 f2 args1 args2 invar1 invar2) nm tp =
  do var <- liftSC1 scLocalVar 0
     let ctx' = mrVarCtxAppend (singletonMRVarCtx nm tp) ctx
     (args1', args2') <- liftTermLike 0 1 (args1, args2)
     return (CoIndHyp ctx' f1 f2 args1' args2' invar1 invar2, var)
  
-- | A map from pairs of function names to co-inductive hypotheses over those
-- names
type CoIndHyps = Map (FunName, FunName) CoIndHyp

instance PrettyInCtx CoIndHyp where
  prettyInCtx (CoIndHyp ctx f1 f2 args1 args2 invar1 invar2) =
    -- ignore whatever context we're in and use `ctx` instead
    return $ flip runPPInCtxM ctx $
    prettyAppList [prettyInCtx ctx, return ".",
                   (case invar1 of
                       Just f -> prettyTermApp f args1
                       Nothing -> return "True"), return "=>",
                   (case invar2 of
                       Just f -> prettyTermApp f args2
                       Nothing -> return "True"), return "=>",
                   prettyTermApp (funNameTerm f1) args1,
                   return "|=",
                   prettyTermApp (funNameTerm f2) args2]

-- | An assumption that something is equal to one of the constructors of a
-- datatype, e.g. equal to @Left@ of some 'Term' or @Right@ of some 'Term'
data DataTypeAssump
  = IsLeft Term | IsRight Term | IsNum Term | IsInf
  deriving (Generic, Show, TermLike)

instance PrettyInCtx DataTypeAssump where
  prettyInCtx (IsLeft  x) = prettyInCtx x >>= ppWithPrefix "Left _ _" 
  prettyInCtx (IsRight x) = prettyInCtx x >>= ppWithPrefix "Right _ _"
  prettyInCtx (IsNum   x) = prettyInCtx x >>= ppWithPrefix "TCNum"
  prettyInCtx IsInf = return "TCInf"

-- | A map from 'Term's to 'DataTypeAssump's over that term
type DataTypeAssumps = HashMap Term DataTypeAssump

-- | Parameters and locals for MR. Solver
data MRInfo = MRInfo {
  -- | Global shared context for building terms, etc.
  mriSC :: SharedContext,
  -- | SMT timeout for SMT calls made by Mr. Solver
  mriSMTTimeout :: Maybe Integer,
  -- | The current context of universal variables
  mriUVars :: MRVarCtx,
  -- | The top-level Mr Solver environment
  mriEnv :: MREnv,
  -- | The current set of co-inductive hypotheses
  mriCoIndHyps :: CoIndHyps,
  -- | The current assumptions, which are conjoined into a single Boolean term;
  -- note that these have the current UVars free
  mriAssumptions :: Term,
  -- | The current set of 'DataTypeAssump's
  mriDataTypeAssumps :: DataTypeAssumps
}

-- | State maintained by MR. Solver
data MRState = MRState {
  -- | The existential and letrec-bound variables
  mrsVars :: MRVarMap
}

-- | The exception type for MR. Solver, which is either a 'MRFailure' or a
-- widening request
data MRExn = MRExnFailure MRFailure
           | MRExnWiden FunName FunName [Either Int Int]
           deriving Show

-- | Mr. Monad, the monad used by MR. Solver, which has 'MRInfo' as as a
-- shared environment, 'MRState' as state, and 'MRFailure' as an exception
-- type, all over an 'IO' monad
newtype MRM a = MRM { unMRM :: ReaderT MRInfo (StateT MRState
                                              (ExceptT MRExn IO)) a }
              deriving newtype (Functor, Applicative, Monad, MonadIO,
                                MonadReader MRInfo, MonadState MRState,
                                                    MonadError MRExn)

instance MonadTerm MRM where
  mkTermF = liftSC1 scTermF
  liftTerm = liftSC3 incVars
  whnfTerm = liftSC1 scWhnf
  substTerm = liftSC3 instantiateVarList

-- | Get the current value of 'mriSC'
mrSC :: MRM SharedContext
mrSC = mriSC <$> ask

-- | Get the current value of 'mriSMTTimeout'
mrSMTTimeout :: MRM (Maybe Integer)
mrSMTTimeout = mriSMTTimeout <$> ask

-- | Get the current value of 'mriUVars'
mrUVars :: MRM MRVarCtx
mrUVars = mriUVars <$> ask

-- | Get the current function assumptions
mrFunAssumps :: MRM FunAssumps
mrFunAssumps = mreFunAssumps <$> mriEnv <$> ask

-- | Get the current value of 'mriCoIndHyps'
mrCoIndHyps :: MRM CoIndHyps
mrCoIndHyps = mriCoIndHyps <$> ask

-- | Get the current value of 'mriAssumptions'
mrAssumptions :: MRM Term
mrAssumptions = mriAssumptions <$> ask

-- | Get the current value of 'mriDataTypeAssumps'
mrDataTypeAssumps :: MRM DataTypeAssumps
mrDataTypeAssumps = mriDataTypeAssumps <$> ask

-- | Get the current debug level
mrDebugLevel :: MRM Int
mrDebugLevel = mreDebugLevel <$> mriEnv <$> ask

-- | Get the current value of 'mriEnv'
mrEnv :: MRM MREnv
mrEnv = mriEnv <$> ask

-- | Get the current value of 'mrsVars'
mrVars :: MRM MRVarMap
mrVars = mrsVars <$> get

-- | Run an 'MRM' computation and return a result or an error
runMRM :: SharedContext -> Maybe Integer -> MREnv ->
          MRM a -> IO (Either MRFailure a)
runMRM sc timeout env m =
  do true_tm <- scBool sc True
     let init_info = MRInfo { mriSC = sc, mriSMTTimeout = timeout,
                              mriEnv = env,
                              mriUVars = emptyMRVarCtx,
                              mriCoIndHyps = Map.empty,
                              mriAssumptions = true_tm,
                              mriDataTypeAssumps = HashMap.empty }
     let init_st = MRState { mrsVars = Map.empty }
     res <- runExceptT $ flip evalStateT init_st $
       flip runReaderT init_info $ unMRM m
     case res of
       Right a -> return $ Right a
       Left (MRExnFailure failure) -> return $ Left failure
       Left exn -> fail ("runMRM: unexpected internal exception: " ++ show exn)

-- | Throw an 'MRFailure'
throwMRFailure :: MRFailure -> MRM a
throwMRFailure = throwError . MRExnFailure

-- | Apply a function to any failure thrown by an 'MRM' computation
mapMRFailure :: (MRFailure -> MRFailure) -> MRM a -> MRM a
mapMRFailure f m = catchError m $ \case
  MRExnFailure failure -> throwError $ MRExnFailure $ f failure
  e -> throwError e

-- | Catch any 'MRFailure' raised by a computation
catchFailure :: MRM a -> (MRFailure -> MRM a) -> MRM a
catchFailure m f =
  m `catchError` \case
  MRExnFailure failure -> f failure
  e -> throwError e

-- | Try two different 'MRM' computations, combining their failures if needed.
-- Note that the 'MRState' will reset if the first computation fails.
mrOr :: MRM a -> MRM a -> MRM a
mrOr m1 m2 =
  catchFailure m1 $ \err1 ->
  catchFailure m2 $ \err2 ->
  throwMRFailure $ MRFailureDisj err1 err2

-- | Run an 'MRM' computation in an extended failure context
withFailureCtx :: FailCtx -> MRM a -> MRM a
withFailureCtx ctx = mapMRFailure (MRFailureCtx ctx)

{-
-- | Catch any errors thrown by a computation and coerce them to a 'Left'
catchErrorEither :: MonadError e m => m a -> m (Either e a)
catchErrorEither m = catchError (Right <$> m) (return . Left)
-}

-- FIXME: replace these individual lifting functions with a more general
-- typeclass like LiftTCM

-- | Lift a nullary SharedTerm computation into 'MRM'
liftSC0 :: (SharedContext -> IO a) -> MRM a
liftSC0 f = mrSC >>= \sc -> liftIO (f sc)

-- | Lift a unary SharedTerm computation into 'MRM'
liftSC1 :: (SharedContext -> a -> IO b) -> a -> MRM b
liftSC1 f a = mrSC >>= \sc -> liftIO (f sc a)

-- | Lift a binary SharedTerm computation into 'MRM'
liftSC2 :: (SharedContext -> a -> b -> IO c) -> a -> b -> MRM c
liftSC2 f a b = mrSC >>= \sc -> liftIO (f sc a b)

-- | Lift a ternary SharedTerm computation into 'MRM'
liftSC3 :: (SharedContext -> a -> b -> c -> IO d) -> a -> b -> c -> MRM d
liftSC3 f a b c = mrSC >>= \sc -> liftIO (f sc a b c)

-- | Lift a quaternary SharedTerm computation into 'MRM'
liftSC4 :: (SharedContext -> a -> b -> c -> d -> IO e) -> a -> b -> c -> d ->
           MRM e
liftSC4 f a b c d = mrSC >>= \sc -> liftIO (f sc a b c d)

-- | Lift a quinary SharedTerm computation into 'MRM'
liftSC5 :: (SharedContext -> a -> b -> c -> d -> e -> IO f) ->
           a -> b -> c -> d -> e -> MRM f
liftSC5 f a b c d e = mrSC >>= \sc -> liftIO (f sc a b c d e)


----------------------------------------------------------------------
-- * Functions for Building Terms
----------------------------------------------------------------------

-- | Create a term representing the type @IsFinite n@
mrIsFinite :: Term -> MRM Term
mrIsFinite n = liftSC2 scGlobalApply "CryptolM.isFinite" [n]

-- | Create a term representing an application of @Prelude.error@
mrErrorTerm :: Term -> T.Text -> MRM Term
mrErrorTerm a str =
  do err_str <- liftSC1 scString str
     liftSC2 scGlobalApply "Prelude.error" [a, err_str]

-- | Create a term representing an application of @Prelude.genBVVecFromVec@,
-- where the default value argument is @Prelude.error@ of the given 'T.Text' 
mrGenBVVecFromVec :: Term -> Term -> Term -> T.Text -> Term -> Term -> MRM Term
mrGenBVVecFromVec m a v def_err_str n len =
  do err_tm <- mrErrorTerm a def_err_str
     liftSC2 scGlobalApply "Prelude.genBVVecFromVec" [m, a, v, err_tm, n, len]

-- | Create a term representing an application of @Prelude.genFromBVVec@,
-- where the default value argument is @Prelude.error@ of the given 'T.Text' 
mrGenFromBVVec :: Term -> Term -> Term -> Term -> T.Text -> Term -> MRM Term
mrGenFromBVVec n len a v def_err_str m =
  do err_tm <- mrErrorTerm a def_err_str
     liftSC2 scGlobalApply "Prelude.genFromBVVec" [n, len, a, v, err_tm, m]


----------------------------------------------------------------------
-- * Monadic Operations on Terms
----------------------------------------------------------------------

-- | Apply a 'TermProj' to perform a projection on a 'Term'
doTermProj :: Term -> TermProj -> MRM Term
<<<<<<< HEAD
doTermProj t (TermProjTuple i) = liftSC1 (\sc x -> scTupleSelector sc x i) t
=======
doTermProj (asPairValue -> Just (t, _)) TermProjLeft = return t
doTermProj (asPairValue -> Just (_, t)) TermProjRight = return t
doTermProj (asRecordValue -> Just t_map) (TermProjRecord fld)
  | Just t <- Map.lookup fld t_map = return t
doTermProj t TermProjLeft = liftSC1 scPairLeft t
doTermProj t TermProjRight = liftSC1 scPairRight t
>>>>>>> 2c5cffd4
doTermProj t (TermProjRecord fld) = liftSC2 scRecordSelect t fld

-- | Apply a 'TermProj' to a type to get the output type of the projection,
-- assuming that the type is already normalized
doTypeProj :: Term -> TermProj -> MRM Term
doTypeProj (asTupleType -> Just tps) (TermProjTuple i)
  | i < length tps = pure (tps !! i)
doTypeProj (asRecordType -> Just tp_map) (TermProjRecord fld)
  | Just tp <- Map.lookup fld tp_map
  = return tp
doTypeProj _ _ =
  -- FIXME: better error message? This is an error and not an MRFailure because
  -- we should only be projecting types for terms that we have already seen...
  error "doTypeProj"

-- | Get and normalize the type of a 'FunName'
funNameType :: FunName -> MRM Term
funNameType (LetRecName var) = liftSC1 scWhnf $ mrVarType var
funNameType (EVarFunName var) = liftSC1 scWhnf $ mrVarType var
funNameType (GlobalName gd projs) =
  liftSC1 scWhnf (globalDefType gd) >>= \gd_tp ->
  foldM doTypeProj gd_tp projs

-- | Apply a 'Term' to a list of arguments and beta-reduce in Mr. Monad
mrApplyAll :: Term -> [Term] -> MRM Term
mrApplyAll f args = liftSC2 scApplyAllBeta f args

-- | Apply a 'Term' to a single argument and beta-reduce in Mr. Monad
mrApply :: Term -> Term -> MRM Term
mrApply f arg = mrApplyAll f [arg]

-- | Build a constructor application in Mr. Monad
mrCtorApp :: Ident -> [Term] -> MRM Term
mrCtorApp = liftSC2 scCtorApp

-- | Build a 'Term' for a global in Mr. Monad
mrGlobalTerm :: Ident -> MRM Term
mrGlobalTerm = liftSC1 scGlobalDef

-- | Like 'scBvConst', but if given a bitvector literal it is converted to a
-- natural number literal
mrBvToNat :: Term -> Term -> MRM Term
mrBvToNat _ (asArrayValue -> Just (asBoolType -> Just _,
                                   mapM asBool -> Just bits)) =
  liftSC1 scNat $ foldl' (\n bit -> if bit then 2*n+1 else 2*n) 0 bits
mrBvToNat n len = liftSC2 scGlobalApply "Prelude.bvToNat" [n, len]

-- | Get the current context of uvars as a list of variable names and their
-- types as SAW core 'Term's, with the least recently bound uvar first, i.e., in
-- the order as seen "from the outside"
mrUVarsOuterToInner :: MRM [(LocalName,Term)]
mrUVarsOuterToInner = mrVarCtxOuterToInner <$> mrUVars

-- | Get the current context of uvars as a list of variable names and their
-- types as SAW core 'Term's, with the most recently bound uvar first, i.e., in
-- the order as seen "from the inside"
mrUVarsInnerToOuter :: MRM [(LocalName,Term)]
mrUVarsInnerToOuter = mrVarCtxInnerToOuter <$> mrUVars

-- | Get the type of a 'Term' in the current uvar context
mrTypeOf :: Term -> MRM Term
mrTypeOf t =
  -- NOTE: scTypeOf' wants the type context in the most recently bound var first
  -- mrDebugPPPrefix 3 "mrTypeOf:" t >>
  mrUVarsInnerToOuter >>= \ctx -> liftSC2 scTypeOf' (map snd ctx) t

-- | Check if two 'Term's are convertible in the 'MRM' monad
mrConvertible :: Term -> Term -> MRM Bool
mrConvertible = liftSC4 scConvertibleEval scTypeCheckWHNF True

-- | Take a 'FunName' @f@ for a monadic function of type @vars -> CompM a@ and
-- compute the type @CompM [args/vars]a@ of @f@ applied to @args@. Return the
-- type @[args/vars]a@ that @CompM@ is applied to.
mrFunOutType :: FunName -> [Term] -> MRM Term
mrFunOutType fname args =
  mrApplyAll (funNameTerm fname) args >>= mrTypeOf >>= \case
    (asCompM -> Just tp) -> liftSC1 scWhnf tp
    _ -> do pp_ftype <- funNameType fname >>= mrPPInCtx
            pp_fname <- mrPPInCtx fname
            debugPrint 0 "mrFunOutType: function does not have CompM return type"
            debugPretty 0 ("Function:" <> pp_fname <> " with type: " <> pp_ftype)
            error "mrFunOutType"

-- | Turn a 'LocalName' into one not in a list, adding a suffix if necessary
uniquifyName :: LocalName -> [LocalName] -> LocalName
uniquifyName nm nms | notElem nm nms = nm
uniquifyName nm nms =
  case find (flip notElem nms) $
       map (T.append nm . T.pack . show) [(0::Int) ..] of
    Just nm' -> nm'
    Nothing -> error "uniquifyName"

-- | Turn a list of 'LocalName's into one names not in a list, adding suffixes
-- if necessary
uniquifyNames :: [LocalName] -> [LocalName] -> [LocalName]
uniquifyNames [] _ = []
uniquifyNames (nm:nms) nms_other =
  let nm' = uniquifyName nm nms_other in
  nm' : uniquifyNames nms (nm' : nms_other)

-- | Build a lambda term with the lifting (in the sense of 'incVars') of an
-- MR Solver term
mrLambdaLift :: TermLike tm => [(LocalName,Term)] -> tm ->
                ([Term] -> tm -> MRM Term) -> MRM Term
mrLambdaLift [] t f = f [] t
mrLambdaLift ctx t f =
  do -- uniquifyNames doesn't care about the order of the names in its second,
     -- argument, thus either inner-to-outer or outer-to-inner would work
     nms <- uniquifyNames (map fst ctx) <$> map fst <$> mrUVarsInnerToOuter
     let ctx' = zipWith (\nm (_,tp) -> (nm,tp)) nms ctx
     vars <- reverse <$> mapM (liftSC1 scLocalVar) [0 .. length ctx - 1]
     t' <- liftTermLike 0 (length ctx) t
     f vars t' >>= liftSC2 scLambdaList ctx'

-- | Run a MR Solver computation in a context extended with a universal
-- variable, which is passed as a 'Term' to the sub-computation. Note that any
-- assumptions made in the sub-computation will be lost when it completes.
withUVar :: LocalName -> Type -> (Term -> MRM a) -> MRM a
withUVar nm tp m = withUVars (singletonMRVarCtx nm tp) (\[v] -> m v)

-- | Run a MR Solver computation in a context extended with a universal variable
-- and pass it the lifting (in the sense of 'incVars') of an MR Solver term
withUVarLift :: TermLike tm => LocalName -> Type -> tm ->
                (Term -> tm -> MRM a) -> MRM a
withUVarLift nm tp t m =
  withUVar nm tp (\x -> liftTermLike 0 1 t >>= m x)

-- | Run a MR Solver computation in a context extended with a list of universal
-- variables, passing 'Term's for those variables to the supplied computation.
withUVars :: MRVarCtx -> ([Term] -> MRM a) -> MRM a
withUVars (mrVarCtxLength -> 0) f = f []
withUVars ctx f =
  do -- for uniquifyNames, we want to consider the oldest names first, thus we
     -- must pass the first argument in outer-to-inner order. uniquifyNames
     -- doesn't care about the order of the names in its second, argument, thus
     -- either inner-to-outer or outer-to-inner would work
     let ctx_l = mrVarCtxOuterToInner ctx
     nms <- uniquifyNames (map fst ctx_l) <$> map fst <$> mrUVarsInnerToOuter
     let ctx_u = mrVarCtxFromOuterToInner $ zip nms $ map snd ctx_l
     -- lift all the variables in our assumptions by the number of new uvars
     -- we're adding (we do not have to lift the types in our uvar context
     -- itself, since each type is in the context of all older uvars - see the
     -- definition of MRVarCtx)
     assumps' <- mrAssumptions >>= liftTerm 0 (mrVarCtxLength ctx)
     dataTypeAssumps' <- mrDataTypeAssumps >>= mapM (liftTermLike 0 (mrVarCtxLength ctx))
     -- make terms for our new uvars, extend the context, and continue
     vars <- reverse <$> mapM (liftSC1 scLocalVar) [0 .. mrVarCtxLength ctx - 1]
     local (\info -> info { mriUVars = mrVarCtxAppend ctx_u (mriUVars info),
                            mriAssumptions = assumps',
                            mriDataTypeAssumps = dataTypeAssumps' }) $
       mrDebugPPPrefix 3 "withUVars:" ctx_u >>
       foldr (\nm m -> mapMRFailure (MRFailureLocalVar nm) m) (f vars) nms

-- | Run a MR Solver in a top-level context, i.e., with no uvars or assumptions
withNoUVars :: MRM a -> MRM a
withNoUVars m =
  do true_tm <- liftSC1 scBool True
     local (\info -> info { mriUVars = emptyMRVarCtx, mriAssumptions = true_tm,
                            mriDataTypeAssumps = HashMap.empty }) m

-- | Run a MR Solver in a context of only the specified UVars, no others -
-- note that this also clears all assumptions
withOnlyUVars :: MRVarCtx -> MRM a -> MRM a
withOnlyUVars vars m = withNoUVars $ withUVars vars $ const m

-- | Build 'Term's for all the uvars currently in scope, ordered from least to
-- most recently bound
getAllUVarTerms :: MRM [Term]
getAllUVarTerms =
  (mrVarCtxLength <$> mrUVars) >>= \len ->
  mapM (liftSC1 scLocalVar) [len-1, len-2 .. 0]

-- | Lambda-abstract all the current uvars out of a 'Term', with the least
-- recently bound variable being abstracted first
lambdaUVarsM :: Term -> MRM Term
lambdaUVarsM t = mrUVarsOuterToInner >>= \ctx -> liftSC2 scLambdaList ctx t

-- | Pi-abstract all the current uvars out of a 'Term', with the least recently
-- bound variable being abstracted first
piUVarsM :: Term -> MRM Term
piUVarsM t = mrUVarsOuterToInner >>= \ctx -> liftSC2 scPiList ctx t

-- | Instantiate all uvars in a term using the supplied function
instantiateUVarsM :: TermLike a => (LocalName -> Term -> MRM Term) -> a -> MRM a
instantiateUVarsM f a =
  do ctx <- mrUVarsOuterToInner
     -- Remember: the uvar context is outermost to innermost, so we bind
     -- variables from left to right, substituting earlier ones into the types
     -- of later ones, but all substitutions are in reverse order, since
     -- substTerm and friends like innermost bindings first
     let helper :: [Term] -> [(LocalName,Term)] -> MRM [Term]
         helper tms [] = return tms
         helper tms ((nm,tp):vars) =
           do tp' <- substTerm 0 tms tp
              tm <- f nm tp'
              helper (tm:tms) vars
     ecs <- helper [] ctx
     substTermLike 0 ecs a

-- | Convert an 'MRVar' to a 'Term', applying it to all the uvars in scope
mrVarTerm :: MRVar -> MRM Term
mrVarTerm (MRVar ec) =
  do var_tm <- liftSC1 scExtCns ec
     vars <- getAllUVarTerms
     liftSC2 scApplyAll var_tm vars

-- | Create a dummy proof term of the specified type, which can be open but
-- should be of @Prop@ sort, by creating an 'ExtCns' axiom. This is sound as
-- long as we only use the resulting term in computation branches where we know
-- the proposition holds.
mrDummyProof :: Term -> MRM Term
mrDummyProof tp = piUVarsM tp >>= mrFreshVar "pf" >>= mrVarTerm

-- | Get the 'VarInfo' associated with a 'MRVar'
mrVarInfo :: MRVar -> MRM (Maybe MRVarInfo)
mrVarInfo var = Map.lookup var <$> mrVars

-- | Convert an 'ExtCns' to a 'FunName'
extCnsToFunName :: ExtCns Term -> MRM FunName
extCnsToFunName ec = let var = MRVar ec in mrVarInfo var >>= \case
  Just (EVarInfo _) -> return $ EVarFunName var
  Just (FunVarInfo _) -> return $ LetRecName var
  Nothing
    | Just glob <- asTypedGlobalDef (Unshared $ FTermF $ ExtCns ec) ->
      return $ GlobalName glob []
  _ -> error "extCnsToFunName: unreachable"

-- | Get the 'FunName' of a global definition
mrGlobalDef :: Ident -> MRM FunName
mrGlobalDef ident = asTypedGlobalDef <$> liftSC1 scGlobalDef ident >>= \case
  Just glob -> return $ GlobalName glob []
  _ -> error $ "mrGlobalDef: could not get GlobalDef of: " ++ show ident

-- | Get the body of a global definition, raising an 'error' if none is found
mrGlobalDefBody :: Ident -> MRM Term
mrGlobalDefBody ident = asConstant <$> liftSC1 scGlobalDef ident >>= \case
  Just (_, Just body) -> return body
  _ -> error $ "mrGlobalDefBody: global has no definition: " ++ show ident

-- | Get the body of a function @f@ if it has one
mrFunNameBody :: FunName -> MRM (Maybe Term)
mrFunNameBody (LetRecName var) =
  mrVarInfo var >>= \case
  Just (FunVarInfo body) -> return $ Just body
  _ -> error "mrFunBody: unknown letrec var"
mrFunNameBody (GlobalName glob projs)
  | Just body <- globalDefBody glob
  = Just <$> foldM doTermProj body projs
mrFunNameBody (GlobalName _ _) = return Nothing
mrFunNameBody (EVarFunName _) = return Nothing

-- | Get the body of a function @f@ applied to some arguments, if possible
mrFunBody :: FunName -> [Term] -> MRM (Maybe Term)
mrFunBody f args = mrFunNameBody f >>= \case
  Just body -> Just <$> mrApplyAll body args
  Nothing -> return Nothing

-- | Get the body of a function @f@ applied to some arguments, as per
-- 'mrFunBody', and also return whether its body recursively calls itself, as
-- per 'mrCallsFun'
mrFunBodyRecInfo :: FunName -> [Term] -> MRM (Maybe (Term, Bool))
mrFunBodyRecInfo f args =
  mrFunBody f args >>= \case
  Just f_body -> Just <$> (f_body,) <$> mrCallsFun f f_body
  Nothing -> return Nothing

-- | Test if a 'Term' contains, after possibly unfolding some functions, a call
-- to a given function @f@ again
mrCallsFun :: FunName -> Term -> MRM Bool
mrCallsFun f = memoFixTermFun $ \recurse t -> case t of
  (asExtCns -> Just ec) ->
    do g <- extCnsToFunName ec
       maybe_body <- mrFunNameBody g
       case maybe_body of
         _ | f == g -> return True
         Just body -> recurse body
         Nothing -> return False
  (asTypedGlobalProj -> Just (gdef, projs)) ->
    case globalDefBody gdef of
      _ | f == GlobalName gdef projs -> return True
      Just body -> recurse body
      Nothing -> return False
  (unwrapTermF -> tf) ->
    foldM (\b t' -> if b then return b else recurse t') False tf


----------------------------------------------------------------------
-- * Monadic Operations on Mr. Solver State
----------------------------------------------------------------------

-- | Make a fresh 'MRVar' of a given type, which must be closed, i.e., have no
-- free uvars
mrFreshVar :: LocalName -> Term -> MRM MRVar
mrFreshVar nm tp = MRVar <$> liftSC2 scFreshEC nm tp

-- | Set the info associated with an 'MRVar', assuming it has not been set
mrSetVarInfo :: MRVar -> MRVarInfo -> MRM ()
mrSetVarInfo var info =
  modify $ \st ->
  st { mrsVars =
         Map.alter (\case
                       Just _ -> error "mrSetVarInfo"
                       Nothing -> Just info)
         var (mrsVars st) }

-- | Make a fresh existential variable of the given type, abstracting out all
-- the current uvars and returning the new evar applied to all current uvars
mrFreshEVar :: LocalName -> Type -> MRM Term
mrFreshEVar nm (Type tp) =
  do tp' <- piUVarsM tp
     var <- mrFreshVar nm tp'
     mrSetVarInfo var (EVarInfo Nothing)
     mrVarTerm var

-- | Return a fresh sequence of existential variables from a 'MRVarCtx'.
-- Return the new evars all applied to the current uvars.
mrFreshEVars :: MRVarCtx -> MRM [Term]
mrFreshEVars = helper [] . mrVarCtxOuterToInner where
  -- Return fresh evars for the suffix of a context of variable names and types,
  -- where the supplied Terms are evars that have already been generated for the
  -- earlier part of the context, and so must be substituted into the remaining
  -- types in the context. Since we want to make fresh evars for the oldest
  -- variables first, the second argument must be in outer-to-inner order.
  helper :: [Term] -> [(LocalName,Term)] -> MRM [Term]
  helper evars [] = return evars
  helper evars ((nm,tp):ctx) =
    do evar <- substTerm 0 evars tp >>= mrFreshEVar nm . Type
       helper (evar:evars) ctx

-- | Set the value of an evar to a closed term
mrSetEVarClosed :: MRVar -> Term -> MRM ()
mrSetEVarClosed var val =
  do val_tp <- mrTypeOf val
     -- NOTE: need to instantiate any evars in the type of var, to ensure the
     -- following subtyping check will succeed
     var_tp <- mrSubstEVars $ mrVarType var
     -- FIXME: catch subtyping errors and report them as being evar failures
     eith_err <-
       liftSC2 (runTCM $ checkSubtype (TypedTerm val val_tp) var_tp) Nothing []
     case eith_err of
       Left _ ->
         error ("mrSetEVarClosed: incorrect instantiation for evar " ++
                showMRVar var ++
                "\nexpected type:\n" ++ showTerm var_tp ++
                "\nactual type:\n" ++ showTerm val_tp)
       Right _ -> return ()
     modify $ \st ->
       st { mrsVars =
            Map.alter
            (\case
                Just (EVarInfo Nothing) -> Just $ EVarInfo (Just val)
                Just (EVarInfo (Just _)) ->
                  error "Setting existential variable: variable already set!"
                _ -> error "Setting existential variable: not an evar!")
            var (mrsVars st) }


-- | Try to set the value of the application @X e1 .. en@ of evar @X@ to an
-- expression @e@ by trying to set @X@ to @\ x1 ... xn -> e@. This only works if
-- each free uvar @xi@ in @e@ is one of the arguments @ej@ to @X@ (though it
-- need not be the case that @i=j@). Return whether this succeeded.
mrTrySetAppliedEVar :: MRVar -> [Term] -> Term -> MRM Bool
mrTrySetAppliedEVar evar args t =
  -- Get the complete list of argument variables of the type of evar
  let (evar_vars, _) = asPiList (mrVarType evar) in
  -- Get all the free variables of t
  let free_vars = bitSetElems (looseVars t) in
  -- For each free var of t, find an arg equal to it
  case mapM (\i -> findIndex (\case
                                 (asLocalVar -> Just j) -> i == j
                                 _ -> False) args) free_vars of
    Just fv_arg_ixs
      -- Check to make sure we have the right number of args
      | length args == length evar_vars -> do
          -- Build a list of the input vars x1 ... xn as terms, noting that the
          -- first variable is the least recently bound and so has the highest
          -- deBruijn index
          let arg_ixs = reverse [0 .. length args - 1]
          arg_vars <- mapM (liftSC1 scLocalVar) arg_ixs

          -- For each free variable of t, we substitute the corresponding
          -- variable xi, substituting error terms for the variables that are
          -- not free (since we have nothing else to substitute for them)
          let var_map = zip free_vars fv_arg_ixs
          let subst_vars = if free_vars == [] then [] else
                             [0 .. maximum free_vars]
          let subst = flip map subst_vars $ \i ->
                maybe (error
                       ("mrTrySetAppliedEVar: unexpected free variable "
                        ++ show i ++ " in term\n" ++ showTerm t))
                (arg_vars !!) (lookup i var_map)
          body <- substTerm 0 subst t

          -- Now instantiate evar to \x1 ... xn -> body
          evar_inst <- liftSC2 scLambdaList evar_vars body
          mrSetEVarClosed evar evar_inst
          return True

    _ -> return False


-- | Replace all evars in a 'Term' with their instantiations when they have one
mrSubstEVars :: Term -> MRM Term
mrSubstEVars = memoFixTermFun $ \recurse t ->
  do var_map <- mrVars
     case t of
       -- If t is an instantiated evar, recurse on its instantiation
       (asEVarApp var_map -> Just (_, args, Just t')) ->
         mrApplyAll t' args >>= recurse
       -- If t is anything else, recurse on its immediate subterms
       _ -> traverseSubterms recurse t

-- | Replace all evars in a 'Term' with their instantiations, returning
-- 'Nothing' if we hit an uninstantiated evar
mrSubstEVarsStrict :: Term -> MRM (Maybe Term)
mrSubstEVarsStrict top_t =
  runMaybeT $ flip memoFixTermFun top_t $ \recurse t ->
  do var_map <- lift mrVars
     case t of
       -- If t is an instantiated evar, recurse on its instantiation
       (asEVarApp var_map -> Just (_, args, Just t')) ->
         lift (mrApplyAll t' args) >>= recurse
       -- If t is an uninstantiated evar, return Nothing
       (asEVarApp var_map -> Just (_, _, Nothing)) ->
         mzero
       -- If t is anything else, recurse on its immediate subterms
       _ -> traverseSubterms recurse t

-- | Makes 'mrSubstEVarsStrict' be marked as used
_mrSubstEVarsStrict :: Term -> MRM (Maybe Term)
_mrSubstEVarsStrict = mrSubstEVarsStrict

-- | Get the 'CoIndHyp' for a pair of 'FunName's, if there is one
mrGetCoIndHyp :: FunName -> FunName -> MRM (Maybe CoIndHyp)
mrGetCoIndHyp nm1 nm2 = Map.lookup (nm1, nm2) <$> mrCoIndHyps

-- | Run a compuation under an additional co-inductive assumption
withCoIndHyp :: CoIndHyp -> MRM a -> MRM a
withCoIndHyp hyp m =
  do debugPretty 2 ("withCoIndHyp" <+> ppInEmptyCtx hyp)
     hyps' <- Map.insert (coIndHypLHSFun hyp,
                          coIndHypRHSFun hyp) hyp <$> mrCoIndHyps
     local (\info -> info { mriCoIndHyps = hyps' }) m

-- | Generate fresh evars for the context of a 'CoIndHyp' and
-- substitute them into its arguments and right-hand side
instantiateCoIndHyp :: CoIndHyp -> MRM ([Term], [Term])
instantiateCoIndHyp (CoIndHyp {..}) =
  do evars <- mrFreshEVars coIndHypCtx
     lhs <- substTermLike 0 evars coIndHypLHS
     rhs <- substTermLike 0 evars coIndHypRHS
     return (lhs, rhs)

-- | Apply the invariants of a 'CoIndHyp' to their respective arguments,
-- yielding @Bool@ conditions, using the constant @True@ value when an
-- invariant is absent
applyCoIndHypInvariants :: CoIndHyp -> MRM (Term, Term)
applyCoIndHypInvariants hyp =
  let apply_invariant :: Maybe Term -> [Term] -> MRM Term
      apply_invariant (Just (asLambdaList -> (vars, phi))) args
        | length vars == length args
          -- NOTE: applying to a list of arguments == substituting the reverse
          -- of that list, because the first argument corresponds to the
          -- greatest deBruijn index
        = substTerm 0 (reverse args) phi
      apply_invariant (Just _) _ =
        error "applyCoIndHypInvariants: wrong number of arguments for invariant!"
      apply_invariant Nothing _ = liftSC1 scBool True in
  do invar1 <- apply_invariant (coIndHypInvariantLHS hyp) (coIndHypLHS hyp)
     invar2 <- apply_invariant (coIndHypInvariantRHS hyp) (coIndHypRHS hyp)
     return (invar1, invar2)

-- | Look up the 'FunAssump' for a 'FunName', if there is one
mrGetFunAssump :: FunName -> MRM (Maybe FunAssump)
mrGetFunAssump nm = Map.lookup nm <$> mrFunAssumps

-- | Run a computation under the additional assumption that a named function
-- applied to a list of arguments refines a given right-hand side, all of which
-- are 'Term's that can have the current uvars free
withFunAssump :: FunName -> [Term] -> NormComp -> MRM a -> MRM a
withFunAssump fname args rhs m =
  do k <- CompFunReturn <$> Type <$> mrFunOutType fname args
     mrDebugPPPrefixSep 1 "withFunAssump" (FunBind fname args k) "|=" rhs
     ctx <- mrUVars
     assumps <- mrFunAssumps
     let assump = FunAssump ctx args (RewriteFunAssump rhs)
     let assumps' = Map.insert fname assump assumps
     local (\info ->
             let env' = (mriEnv info) { mreFunAssumps = assumps' } in
             info { mriEnv = env' }) m

-- | Get the invariant hint associated with a function name, by unfolding the
-- name and checking if its body has the form
--
-- > \ x1 ... xn -> invariantHint a phi m
--
-- If so, return @\ x1 ... xn -> phi@ as a term with the @xi@ variables free.
-- Otherwise, return 'Nothing'. Note that this function will also look past
-- any initial @bindM ... (assertFiniteM ...)@ applications.
mrGetInvariant :: FunName -> MRM (Maybe Term)
mrGetInvariant nm =
  mrFunNameBody nm >>= \case
    Just body -> mrGetInvariantBody body
    _ -> return Nothing

-- | The main loop of 'mrGetInvariant', which operates on a function body
mrGetInvariantBody :: Term -> MRM (Maybe Term)
mrGetInvariantBody tm = case asApplyAll tm of
  -- go inside any top-level lambdas
  (asLambda -> Just (nm, tp, body), []) ->
    do body' <- liftSC1 betaNormalize body
       mb_phi <- mrGetInvariantBody body'
       liftSC3 scLambda nm tp `mapM` mb_phi
  -- always beta-reduce
  (f@(asLambda -> Just _), args) ->
    do tm' <- mrApplyAll f args
       mrGetInvariantBody tm'
  -- go inside any top-level applications of of bindM ... (assertFiniteM ...)
  (isGlobalDef "Prelude.bindM" -> Just (),
   [_, _,
    asApp -> Just (isGlobalDef "CryptolM.assertFiniteM" -> Just (),
                   asCtor -> Just (primName -> "Cryptol.TCNum", _)),
    k]) ->
    do pf <- liftSC1 scGlobalDef "Prelude.TrueI"
       body <- mrApplyAll k [pf]
       mrGetInvariantBody body
  -- otherwise, return Just iff there is a top-level invariant hint
  (isGlobalDef "Prelude.invariantHint" -> Just (),
   [_, phi, _]) -> return $ Just phi
  _ -> return Nothing

-- | Add an assumption of type @Bool@ to the current path condition while
-- executing a sub-computation
withAssumption :: Term -> MRM a -> MRM a
withAssumption phi m =
  do mrDebugPPPrefix 1 "withAssumption" phi
     assumps <- mrAssumptions
     assumps' <- liftSC2 scAnd phi assumps
     local (\info -> info { mriAssumptions = assumps' }) m

-- | Remove any existing assumptions and replace them with a Boolean term
withOnlyAssumption :: Term -> MRM a -> MRM a
withOnlyAssumption phi m =
  do mrDebugPPPrefix 1 "withOnlyAssumption" phi
     local (\info -> info { mriAssumptions = phi }) m

-- | Add a 'DataTypeAssump' to the current context while executing a
-- sub-computations
withDataTypeAssump :: Term -> DataTypeAssump -> MRM a -> MRM a
withDataTypeAssump x assump m =
  do mrDebugPPPrefixSep 1 "withDataTypeAssump" x "==" assump
     dataTypeAssumps' <- HashMap.insert x assump <$> mrDataTypeAssumps
     local (\info -> info { mriDataTypeAssumps = dataTypeAssumps' }) m

-- | Get the 'DataTypeAssump' associated to the given term, if one exists
mrGetDataTypeAssump :: Term -> MRM (Maybe DataTypeAssump)
mrGetDataTypeAssump x = HashMap.lookup x <$> mrDataTypeAssumps

-- | Convert a 'FunAssumpRHS' to a 'NormComp'
mrFunAssumpRHSAsNormComp :: FunAssumpRHS -> MRM NormComp
mrFunAssumpRHSAsNormComp (OpaqueFunAssump f args) =
  FunBind f args <$> CompFunReturn <$> Type <$> mrFunOutType f args
mrFunAssumpRHSAsNormComp (RewriteFunAssump rhs) = return rhs


----------------------------------------------------------------------
-- * Functions for Debug Output
----------------------------------------------------------------------

-- | Print a 'String' if the debug level is at least the supplied 'Int'
debugPrint :: Int -> String -> MRM ()
debugPrint i str =
  mrDebugLevel >>= \lvl ->
  if lvl >= i then liftIO (hPutStrLn stderr str) else return ()

-- | Print a document if the debug level is at least the supplied 'Int'
debugPretty :: Int -> SawDoc -> MRM ()
debugPretty i pp = debugPrint i $ renderSawDoc defaultPPOpts pp

-- | Pretty-print an object in the current context if the current debug level is
-- at least the supplied 'Int'
debugPrettyInCtx :: PrettyInCtx a => Int -> a -> MRM ()
debugPrettyInCtx i a = mrUVars >>= \ctx -> debugPrint i (showInCtx ctx a)

-- | Pretty-print an object relative to the current context
mrPPInCtx :: PrettyInCtx a => a -> MRM SawDoc
mrPPInCtx a = runPPInCtxM (prettyInCtx a) <$> mrUVars

-- | Pretty-print the result of 'ppWithPrefix' relative to the current uvar
-- context to 'stderr' if the debug level is at least the 'Int' provided
mrDebugPPPrefix :: PrettyInCtx a => Int -> String -> a -> MRM ()
mrDebugPPPrefix i pre a =
  mrUVars >>= \ctx ->
  debugPretty i $
  runPPInCtxM (group <$> nest 2 <$> ppWithPrefix pre a) ctx

-- | Pretty-print the result of 'ppWithPrefixSep' relative to the current uvar
-- context to 'stderr' if the debug level is at least the 'Int' provided
mrDebugPPPrefixSep :: (PrettyInCtx a, PrettyInCtx b) =>
                      Int -> String -> a -> String -> b -> MRM ()
mrDebugPPPrefixSep i pre a1 sp a2 =
  mrUVars >>= \ctx ->
  debugPretty i $
  runPPInCtxM (group <$> nest 2 <$> ppWithPrefixSep pre a1 sp a2) ctx<|MERGE_RESOLUTION|>--- conflicted
+++ resolved
@@ -499,16 +499,11 @@
 
 -- | Apply a 'TermProj' to perform a projection on a 'Term'
 doTermProj :: Term -> TermProj -> MRM Term
-<<<<<<< HEAD
-doTermProj t (TermProjTuple i) = liftSC1 (\sc x -> scTupleSelector sc x i) t
-=======
 doTermProj (asPairValue -> Just (t, _)) TermProjLeft = return t
 doTermProj (asPairValue -> Just (_, t)) TermProjRight = return t
 doTermProj (asRecordValue -> Just t_map) (TermProjRecord fld)
   | Just t <- Map.lookup fld t_map = return t
-doTermProj t TermProjLeft = liftSC1 scPairLeft t
-doTermProj t TermProjRight = liftSC1 scPairRight t
->>>>>>> 2c5cffd4
+doTermProj t (TermProjTuple i) = liftSC1 (\sc x -> scTupleSelector sc x i) t
 doTermProj t (TermProjRecord fld) = liftSC2 scRecordSelect t fld
 
 -- | Apply a 'TermProj' to a type to get the output type of the projection,
