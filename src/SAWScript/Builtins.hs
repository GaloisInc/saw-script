{-# LANGUAGE ConstraintKinds #-}
{-# LANGUAGE DeriveDataTypeable #-}
{-# LANGUAGE OverloadedStrings #-}
{-# LANGUAGE Rank2Types #-}
{-# LANGUAGE ScopedTypeVariables #-}
{-# LANGUAGE ViewPatterns #-}
{-# LANGUAGE TupleSections #-}
module SAWScript.Builtins where

import Control.Applicative
import Control.Lens
import Control.Monad.Error
import Control.Monad.State
import Data.Either (partitionEithers)
import Data.Foldable (foldl')
import Data.List (isPrefixOf)
import qualified Data.Map as Map
import Data.Maybe
<<<<<<< HEAD
import qualified Data.Set as Set
=======
import qualified Data.Vector as V
>>>>>>> 4bf7c85a
import qualified Data.Vector.Storable as SV
import System.Directory
import System.IO
import System.Process
import Text.PrettyPrint.Leijen hiding ((<$>))
import Text.Read


import qualified Verifier.Java.Codebase as JSS
import Verifier.Java.SAWBackend (javaModule)
import Verifier.LLVM.Backend.SAW (llvmModule)

import Verifier.SAW.Constant
import Verifier.SAW.BitBlast
import Verifier.SAW.Evaluator hiding (applyAll)
import Verifier.SAW.Prelude
import qualified Verifier.SAW.Prim as Prim
import Verifier.SAW.SharedTerm
import Verifier.SAW.Recognizer
import Verifier.SAW.Rewriter
import Verifier.SAW.TypedAST hiding (instantiateVarList)

import qualified Verifier.SAW.Export.Yices as Y
import qualified Verifier.SAW.Export.SMT.Version1 as SMT1
import qualified Verifier.SAW.Export.SMT.Version2 as SMT2

import qualified SAWScript.SBVParser as SBV
import SAWScript.ImportAIG

import qualified SAWScript.AST as SS

import SAWScript.Proof
import SAWScript.Utils
import qualified SAWScript.Value as SV

import qualified Verifier.SAW.Simulator.BitBlast as BBSim
import qualified Verifier.SAW.Simulator.SBV as SBVSim
import Verifier.SAW.Simulator.Value (applyAll)

import qualified Data.ABC as ABC
import qualified Verinf.Symbolic.Lit.ABC_GIA as GIA

import qualified Data.SBV as SBV
import Data.SBV.Internals

import Data.ABC (aigNetwork)
import qualified Data.ABC.GIA as GIA
import qualified Data.AIG as AIG
import qualified Data.SBV.Bridge.Boolector as Boolector
import qualified Data.SBV.Bridge.Z3 as Z3
import qualified Data.SBV.Bridge.CVC4 as CVC4
import qualified Data.SBV.Bridge.Yices as Yices
import qualified Data.SBV.Bridge.MathSAT as MathSAT
import Data.SBV (modelExists, satWith, SMTConfig)

data BuiltinContext = BuiltinContext { biSharedContext :: SharedContext SAWCtx
                                     , biJavaCodebase  :: JSS.Codebase
                                     }

-- bitSequence :: {n} Integer -> [n]
bitSequence :: SS.Type -> Integer -> Prim.BitVector
bitSequence (SS.TyCon (SS.NumCon w) []) x = Prim.BV (fromInteger w) x
bitSequence t x = error $ "bitSequence " ++ show (t, x)

--topReturn :: (a :: sort 0) -> a -> TopLevel a;
topReturn :: () -> Value -> SC s Value
topReturn _ = return

--topBind :: (a b :: sort 0) -> TopLevel a -> (a -> TopLevel b) -> TopLevel b;
topBind :: () -> () -> SC s Value -> (Value -> SC s Value) -> SC s Value
topBind _ _ = (>>=)

definePrim :: SharedContext s -> String -> SharedTerm s -> IO (SharedTerm s)
definePrim sc name rhs = scConstant sc ident rhs
  where ident = mkIdent (moduleName (scModule sc)) name

-- TODO: Add argument for uninterpreted-function map
readSBV :: SharedContext s -> SS.Type -> FilePath -> IO (SharedTerm s)
readSBV sc ty path =
    do pgm <- SBV.loadSBV path
       let ty' = importTyp (SBV.typOf pgm)
       when (ty /= ty') $
            fail $ "read_sbv: expected " ++ showTyp ty ++ ", found " ++ showTyp ty'
       SBV.parseSBVPgm sc (\_ _ -> Nothing) pgm
    where
      showTyp :: SS.Type -> String
      showTyp = show . SS.pretty False
      importTyp :: SBV.Typ -> SS.Type
      importTyp typ =
        case typ of
          SBV.TBool -> SS.TyCon SS.BoolCon []
          SBV.TFun t1 t2 -> SS.TyCon SS.FunCon [importTyp t1, importTyp t2]
          SBV.TVec n t -> SS.TyCon SS.ArrayCon [SS.TyCon (SS.NumCon n) [], importTyp t]
          SBV.TTuple ts -> SS.TyCon (SS.TupleCon (toInteger (length ts))) (map importTyp ts)
          SBV.TRecord bs -> SS.TyRecord (fmap importTyp (Map.fromList bs))

withBE :: (forall s . ABC.GIA s -> IO a) -> IO a
withBE f = do
  ABC.withNewGraph ABC.giaNetwork f

-- | Read an AIG file representing a theorem or an arbitrary function
-- and represent its contents as a @SharedTerm@ lambda term. This is
-- inefficient but semantically correct.
readAIGPrim :: SharedContext s -> FilePath -> IO (SharedTerm s)
readAIGPrim sc f = do
  exists <- doesFileExist f
  unless exists $ fail $ "AIG file " ++ f ++ " not found."
  et <- withReadAiger f $ \ntk -> do
    outputLits <- GIA.networkOutputs ntk
    inputLits <- GIA.networkInputs ntk
    inLen <- scNat sc (fromIntegral (SV.length inputLits))
    outLen <- scNat sc (fromIntegral (SV.length outputLits))
    boolType <- scBoolType sc
    inType <- scVecType sc inLen boolType
    outType <- scVecType sc outLen boolType
    runErrorT $
      translateNetwork sc ntk outputLits [("x", inType)] outType
  case et of
    Left err -> fail $ "Reading AIG failed: " ++ err
    Right t -> return t

-- | Apply some rewrite rules before exporting, to ensure that terms
-- are within the language subset supported by formats such as SMT-Lib
-- QF_AUFBV or AIG.
prepForExport :: SharedContext s -> SharedTerm s -> IO (SharedTerm s)
prepForExport sc t = do
  let eqs = map (mkIdent preludeName) [ "eq_Bool"
                                      , "get_single"
                                      , "bvNat_bvToNat"
                                      , "equalNat_bv"
                                      ]
      defs = map (mkIdent (moduleName javaModule))
                 [ "ecJoin", "ecJoin768", "ecSplit", "ecSplit768"
                 , "ecExtend", "longExtend"
                 ] ++
             map (mkIdent (moduleName llvmModule))
                 [ "trunc31" ] ++
             map (mkIdent preludeName)
                 [ "splitLittleEndian", "joinLittleEndian", "finEq" ]
  rs1 <- concat <$> traverse (defRewrites sc) defs
  rs2 <- scEqsRewriteRules sc eqs
  basics <- basic_ss sc
  let ss = addRules (rs1 ++ rs2) basics
  rewriteSharedTerm sc ss t

-- TODO: this belongs elsewhere
asAIGType :: SharedContext s -> SharedTerm s -> IO [SharedTerm s]
asAIGType sc t = do
  t' <- scWhnf sc t
  case t' of
    (asPi -> Just (_, t1, t2)) -> (t1 :) <$> asAIGType sc t2
    (asBoolType -> Just ())    -> return []
    (asVecType -> Just _)      -> return []
    (asTupleType -> Just _)    -> return []
    (asRecordType -> Just _)   -> return []
    _                          -> fail $ "invalid AIG type: " ++ show t'

-- TODO: the following sequence should probably go into BitBlast
bitBlastTerm :: AIG.IsAIG l g =>
                g s
             -> SharedContext t -> SharedTerm t -> IO (BBSim.LitVector (l s))
bitBlastTerm be sc t = do
  ty <- scTypeOf sc t
  argTs <- asAIGType sc ty
  shapes <- traverse (BBSim.parseShape sc) argTs
  vars <- traverse (BBSim.newVars' be) shapes
  bval <- BBSim.bitBlastBasic be (scModule sc) t
  bval' <- applyAll bval vars
  BBSim.flattenBValue bval'

-- | Write a @SharedTerm@ representing a theorem or an arbitrary
-- function to an AIG file.
writeAIG :: SharedContext s -> FilePath -> SharedTerm s -> IO ()
writeAIG sc f t = withBE $ \be -> do
  ls <- bitBlastTerm be sc t
  ABC.writeAiger f (ABC.Network be (ABC.bvToList ls))
  return ()

writeCNF :: SharedContext s -> FilePath -> SharedTerm s -> IO ()
writeCNF sc f t = withBE $ \be -> do
  ls <- bitBlastTerm be sc t
  case AIG.bvToList ls of
    [l] -> do
      _ <- GIA.writeCNF be l f
      return ()
    _ -> fail "writeCNF: non-boolean term"

-- | Write a @SharedTerm@ representing a theorem to an SMT-Lib version
-- 1 file.
writeSMTLib1 :: SharedContext s -> FilePath -> SharedTerm s -> IO ()
writeSMTLib1 sc f t = do
  -- TODO: better benchmark name than "sawscript"?
  t' <- prepForExport sc t
  let ws = SMT1.qf_aufbv_WriterState sc "sawscript"
  ws' <- execStateT (SMT1.writeFormula t') ws
  mapM_ (print . (text "WARNING:" <+>) . SMT1.ppWarning)
        (map (fmap scPrettyTermDoc) (ws' ^. SMT1.warnings))
  writeFile f (SMT1.render ws')

-- | Write a @SharedTerm@ representing a theorem to an SMT-Lib version
-- 2 file.
writeSMTLib2 :: SharedContext s -> FilePath -> SharedTerm s -> IO ()
writeSMTLib2 sc f t = do
  t' <- prepForExport sc t
  let ws = SMT2.qf_aufbv_WriterState sc
  ws' <- execStateT (SMT2.assert t') ws
  mapM_ (print . (text "WARNING:" <+>) . SMT2.ppWarning)
        (map (fmap scPrettyTermDoc) (ws' ^. SMT2.warnings))
  writeFile f (SMT2.render ws')

writeCore :: FilePath -> SharedTerm s -> IO ()
writeCore path t = writeFile path (scWriteExternal t)

readCore :: SharedContext s -> FilePath -> IO (SharedTerm s)
readCore sc path = scReadExternal sc =<< readFile path

assumeValid :: ProofScript s (SV.ProofResult s)
assumeValid = StateT $ \goal -> do
  putStrLn $ "WARNING: assuming goal " ++ goalName goal ++ " is valid"
  return (SV.Valid, goal)

assumeUnsat :: ProofScript s (SV.SatResult s)
assumeUnsat = StateT $ \goal -> do
  putStrLn $ "WARNING: assuming goal " ++ goalName goal ++ " is unsat"
  return (SV.Unsat, goal)

printGoal :: ProofScript s ()
printGoal = StateT $ \goal -> do
  putStrLn (scPrettyTerm (goalTerm goal))
  return ((), goal)

unfoldGoal :: SharedContext s -> [String] -> ProofScript s ()
unfoldGoal sc names = StateT $ \goal -> do
  let ids = map (mkIdent (moduleName (scModule sc))) names
  goalTerm' <- scUnfoldConstants sc ids (goalTerm goal)
  return ((), goal { goalTerm = goalTerm' })

simplifyGoal :: SharedContext s -> Simpset (SharedTerm s) -> ProofScript s ()
simplifyGoal sc ss = StateT $ \goal -> do
  goalTerm' <- rewriteSharedTerm sc ss (goalTerm goal)
  return ((), goal { goalTerm = goalTerm' })

-- | Bit-blast a @SharedTerm@ representing a theorem and check its
-- satisfiability using ABC.
satABCold :: SharedContext s -> ProofScript s (SV.SatResult s)
satABCold sc = StateT $ \g -> withBE $ \be -> do
  let t = goalTerm g
  t' <- prepForExport sc t
  let (args, _) = asLambdaList t'
      argNames = map fst args
      argTys = map snd args
  shapes <- mapM parseShape argTys
  mbterm <- bitBlast be t'
  case mbterm of
    Right bterm -> do
      case bterm of
        BBool l -> do
          satRes <- ABC.checkSat be l
          case satRes of
            ABC.Unsat -> do
              ft <- scApplyPreludeFalse sc
              return (SV.Unsat, g { goalTerm = ft })
            ABC.Sat cex -> do
              r <- liftCexBB sc shapes cex
              tt <- scApplyPreludeTrue sc
              case r of
                Left err -> fail $ "Can't parse counterexample: " ++ err
                Right [tm] ->
                  return (SV.Sat (SV.evaluate sc tm), g { goalTerm = tt })
                Right tms -> do
                  let vs = map (SV.evaluate sc) tms
                  return (SV.SatMulti (zip argNames vs), g { goalTerm = tt })
        _ -> fail "Can't prove non-boolean term."
    Left err -> fail $ "Can't bitblast: " ++ err

-- | Bit-blast a @SharedTerm@ representing a theorem and check its
-- satisfiability using ABC.
satABC :: SharedContext s -> ProofScript s (SV.SatResult s)
satABC sc = StateT $ \g -> AIG.withNewGraph aigNetwork $ \be -> do
  let t = goalTerm g
      eqs = map (mkIdent preludeName) [ "eq_Vec", "eq_Fin", "eq_Bool" ]
  rs <- scEqsRewriteRules sc eqs
  basics <- basic_ss sc
  let ss = addRules rs basics
  t' <- rewriteSharedTerm sc ss t
  let (args, _) = asLambdaList t'
      argNames = map fst args
  -- putStrLn "Simulating..."
  (shapes, lit) <- BBSim.bitBlast be sc t'
  -- putStrLn "Checking..."
  satRes <- AIG.checkSat be lit
  case satRes of
    AIG.Unsat -> do
      putStrLn "UNSAT"
      ft <- scApplyPreludeFalse sc
      return (SV.Unsat, g { goalTerm = ft })
    AIG.Sat cex -> do
<<<<<<< HEAD
      -- putStrLn "SAT"
      r <- liftCexBB sc (map convertShape shapes) cex
=======
      putStrLn "SAT"
      r <- liftCexBB sc (map convert shapes) cex
>>>>>>> 4bf7c85a
      tt <- scApplyPreludeTrue sc
      case r of
        Left err -> fail $ "Can't parse counterexample: " ++ err
        Right [tm] ->
          return (SV.Sat (SV.evaluate sc tm), g { goalTerm = tt })
        Right tms -> do
          let vs = map (SV.evaluate sc) tms
          return (SV.SatMulti (zip argNames vs), g { goalTerm = tt })

convertShape :: BBSim.BShape -> BShape --FIXME: temporary
convertShape BBSim.BoolShape = BoolShape
convertShape (BBSim.VecShape n x) = VecShape n (convertShape x)
convertShape (BBSim.TupleShape xs) = TupleShape (map convertShape xs)
convertShape (BBSim.RecShape xm) = RecShape (fmap convertShape xm)

satYices :: SharedContext s -> ProofScript s (SV.SatResult s)
satYices sc = StateT $ \g -> do
  let t = goalTerm g
  t' <- prepForExport sc t
  let ws = SMT1.qf_aufbv_WriterState sc "sawscript"
  ws' <- execStateT (SMT1.writeFormula t') ws
  mapM_ (print . (text "WARNING:" <+>) . SMT1.ppWarning)
        (map (fmap scPrettyTermDoc) (ws' ^. SMT1.warnings))
  res <- Y.yices Nothing (SMT1.smtScript ws')
  case res of
    Y.YUnsat -> do
      ft <- scApplyPreludeFalse sc
      return (SV.Unsat, g { goalTerm = ft })
    Y.YSat m -> do
      r <- liftCexMapYices sc m
      tt <- scApplyPreludeTrue sc
      case r of
        Left err -> fail $ "Can't parse counterexample: " ++ err
        Right [(_n, tm)] -> do
          return (SV.Sat (SV.evaluate sc tm), g { goalTerm = tt })
        Right tms -> do
          let vs = map (\(n, v) -> (n, SV.evaluate sc v)) tms
          return (SV.SatMulti vs, g { goalTerm = tt })
    Y.YUnknown -> fail "ABC returned Unknown for SAT query."

<<<<<<< HEAD
parseDimacsSolution :: [Int]    -- ^ The list of CNF variables to return
                    -> [String] -- ^ The value lines from the solver
                    -> [Bool]
parseDimacsSolution vars ls = map lkup vars
  where
    vs :: [Int]
    vs = concatMap (filter (/= 0) . mapMaybe readMaybe . tail . words) ls
    varToPair n | n < 0 = (-n, False)
                | otherwise = (n, True)
    assgnMap = Map.fromList (map varToPair vs)
    lkup v = Map.findWithDefault False v assgnMap

satExternalCNF :: SharedContext s -> String -> [String]
               -> ProofScript s (SV.SatResult s)
satExternalCNF sc execName args = StateT $ \g -> withBE $ \be -> do
  let cnfName = goalName g ++ ".cnf" 
      t = goalTerm g
      argNames = map fst (fst (asLambdaList t))
  (path, fh) <- openTempFile "." cnfName
  hClose fh -- Yuck. TODO: allow writeCNF et al. to work on handles.
  let args' = map replaceFileName args
      replaceFileName "%f" = path
      replaceFileName a = a
  (shapes, l) <- BBSim.bitBlast be sc t
  vars <- GIA.writeCNF be l path
  (_ec, out, err) <- readProcessWithExitCode execName args' ""
  removeFile path
  unless (null err) $
    print $ unlines ["Standard error from SAT solver:", err]
  let ls = lines out
      sls = filter ("s " `isPrefixOf`) ls
      vls = filter ("v " `isPrefixOf`) ls
  case (sls, vls) of
    (["s SATISFIABLE"], _) -> do
      let bs = parseDimacsSolution vars vls
      r <- liftCexBB sc (map convertShape shapes) bs
      tt <- scApplyPreludeTrue sc
      case r of
        Left msg -> fail $ "Can't parse counterexample: " ++ msg
        Right [tm] ->
          return (SV.Sat (SV.evaluate sc tm), g { goalTerm = tt })
        Right tms -> do
          let vals = map (SV.evaluate sc) tms
          return (SV.SatMulti (zip argNames vals), g { goalTerm = tt })
    (["s UNSATISFIABLE"], []) -> do
      ft <- scApplyPreludeFalse sc
      return (SV.Unsat, g { goalTerm = ft })
    _ -> fail $ "Unexpected result from SAT solver:\n" ++ out

unsatResult :: SharedContext s -> ProofGoal s
            -> IO (SV.SatResult s, ProofGoal s)
unsatResult sc g = do
  ft <- scApplyPreludeFalse sc
=======
-- | Bit-blast a @SharedTerm@ representing a theorem and check its
-- satisfiability using SBV. (Currently ignores satisfying assignments.)
satSBV :: SMTConfig -> SharedContext s -> ProofScript s (SV.SatResult s)
satSBV conf sc = StateT $ \g -> do
  let t = goalTerm g
      eqs = map (mkIdent preludeName) [ "eq_Vec", "eq_Fin", "eq_Bool" ]
  rs <- scEqsRewriteRules sc eqs
  basics <- basic_ss sc
  let ss = addRules rs basics
  t' <- rewriteSharedTerm sc ss t
  let (args, _) = asLambdaList t'
      argNames = map fst args
  putStrLn "Simulating..."
  (labels, lit) <- SBVSim.sbvSolve sc t'
  putStrLn "Checking..."
  m <- satWith conf lit
  print m
  if modelExists m
    then do
      putStrLn "SAT"
      tt <- scApplyPreludeTrue sc
      return (getLabels labels m (SBV.getModelDictionary m) argNames, g {goalTerm = tt})
    else do
      putStrLn "UNSAT"
      ft <- scApplyPreludeFalse sc
      return (SV.Unsat, g { goalTerm = ft })

getLabels :: [SBVSim.Labeler] -> SBV.SatResult -> Map.Map String CW -> [String] -> SV.SatResult s
getLabels ls m d argNames =
  case fmap getLabel ls of
    [x] -> SV.Sat x
    xs -> SV.SatMulti (zip argNames xs)
  where
    getLabel (SBVSim.BoolLabel s) = SV.VBool . fromJust $ SBV.getModelValue s m
    getLabel (SBVSim.WordLabel s) = d Map.! s &
      (\(KBounded _ n)-> SV.VWord n) . SBV.cwKind <*> (\(CWInteger i)-> i) . SBV.cwVal
    getLabel (SBVSim.VecLabel xs) = SV.VArray $ fmap getLabel (V.toList xs)
    getLabel (SBVSim.TupleLabel xs) = SV.VTuple $ fmap getLabel (V.toList xs)
    getLabel (SBVSim.RecLabel xs) = SV.VRecord $ fmap getLabel xs


satBoolector :: SharedContext s -> ProofScript s (SV.SatResult s)
satBoolector = satSBV Boolector.sbvCurrentSolver

satZ3 :: SharedContext s -> ProofScript s (SV.SatResult s)
satZ3 = satSBV Z3.sbvCurrentSolver

satCVC4 :: SharedContext s -> ProofScript s (SV.SatResult s)
satCVC4 = satSBV CVC4.sbvCurrentSolver

satMathSAT :: SharedContext s -> ProofScript s (SV.SatResult s)
satMathSAT = satSBV MathSAT.sbvCurrentSolver

satAIG :: SharedContext s -> FilePath -> ProofScript s (SV.SatResult s)
satAIG sc path = StateT $ \g -> do
  writeAIG sc ((path ++ goalName g) ++ ".aig") (goalTerm g)
  ft <- liftIO $ scApplyPreludeFalse sc
>>>>>>> 4bf7c85a
  return (SV.Unsat, g { goalTerm = ft })

satWithExporter :: (SharedContext s -> FilePath -> SharedTerm s -> IO ())
                -> SharedContext s
                -> String
                -> String
                -> ProofScript s (SV.SatResult s)
satWithExporter exporter sc path ext = StateT $ \g -> do
  exporter sc ((path ++ goalName g) ++ ext) (goalTerm g)
  unsatResult sc g

satAIG :: SharedContext s -> FilePath -> ProofScript s (SV.SatResult s)
satAIG sc path = satWithExporter writeAIG sc path ".aig"

satCNF :: SharedContext s -> FilePath -> ProofScript s (SV.SatResult s)
satCNF sc path = satWithExporter writeCNF sc path ".cnf"

satExtCore :: SharedContext s -> FilePath -> ProofScript s (SV.SatResult s)
satExtCore sc path = satWithExporter (const writeCore) sc path ".extcore"

satSMTLib1 :: SharedContext s -> FilePath -> ProofScript s (SV.SatResult s)
satSMTLib1 sc path = satWithExporter writeSMTLib1 sc path ".smt"

satSMTLib2 :: SharedContext s -> FilePath -> ProofScript s (SV.SatResult s)
satSMTLib2 sc path = satWithExporter writeSMTLib2 sc path ".smt2"

liftCexBB :: SharedContext s -> [BShape] -> [Bool]
          -> IO (Either String [SharedTerm s])
liftCexBB sc shapes bs =
  case liftCounterExamples shapes bs of
    Left err -> return (Left err)
    Right bvals -> do
      ts <- mapM (scSharedTerm sc . liftConcreteBValue) bvals
      return (Right ts)

liftCexYices :: SharedContext s -> Y.YVal
             -> IO (Either String (SharedTerm s))
liftCexYices sc yv =
  case yv of
    Y.YVar "true" -> Right <$> scBool sc True
    Y.YVar "false" -> Right <$> scBool sc False
    Y.YVal bv ->
      Right <$> scBvConst sc (fromIntegral (Y.width bv)) (Y.val bv)
    _ -> return $ Left $
         "Can't translate non-bitvector Yices value: " ++ show yv

liftCexMapYices :: SharedContext s -> Map.Map String Y.YVal
             -> IO (Either String [(String, SharedTerm s)])
liftCexMapYices sc m = do
  let (ns, vs) = unzip (Map.toList m)
  (errs, tms) <- partitionEithers <$> mapM (liftCexYices sc) vs
  return $ case errs of
    [] -> Right $ zip ns tms
    _ -> Left $ unlines errs

-- | Logically negate a term @t@, which must be a boolean term
-- (possibly surrounded by one or more lambdas).
scNegate :: SharedContext s -> SharedTerm s -> IO (SharedTerm s)
scNegate sc t =
  case asLambda t of
    Just (s, ty, body) -> scLambda sc s ty =<< scNegate sc body
    Nothing -> scNot sc t

-- | Translate a @SharedTerm@ representing a theorem for input to the
-- given validity-checking script and attempt to prove it.
provePrim :: SharedContext s -> ProofScript s (SV.SatResult s)
          -> SharedTerm s -> IO (SV.ProofResult s)
provePrim sc script t = do
  t' <- scNegate sc t
  (r, _) <- runStateT script (ProofGoal "prove" t')
  return (SV.flipSatResult r)

provePrintPrim :: SharedContext s -> ProofScript s (SV.SatResult s)
               -> SharedTerm s -> IO (Theorem s)
provePrintPrim sc script t = do
  t' <- scNegate sc t
  (r, _) <- runStateT script (ProofGoal "prove" t')
  case r of
    SV.Unsat -> putStrLn "Valid" >> return (Theorem t)
    _ -> fail (show (SV.flipSatResult r))

satPrim :: SharedContext s -> ProofScript s (SV.SatResult s) -> SharedTerm s
        -> IO (SV.SatResult s)
satPrim _sc script t = do
  (r, _) <- runStateT script (ProofGoal "sat" t)
  return r

satPrintPrim :: SharedContext s -> ProofScript s (SV.SatResult s)
             -> SharedTerm s -> IO ()
satPrintPrim _sc script t = do
  (r, _) <- runStateT script (ProofGoal "sat" t)
  print r

rewritePrim :: SharedContext s -> Simpset (SharedTerm s) -> SharedTerm s -> IO (SharedTerm s)
rewritePrim sc ss t = rewriteSharedTerm sc ss t

addsimp :: SharedContext s -> Theorem s -> Simpset (SharedTerm s) -> Simpset (SharedTerm s)
addsimp _sc (Theorem t) ss = addRule (ruleOfPred t) ss

addsimp' :: SharedContext s -> SharedTerm s -> Simpset (SharedTerm s) -> Simpset (SharedTerm s)
addsimp' _sc t ss = addRule (ruleOfPred t) ss

equalPrim :: SharedTerm s -> SharedTerm s -> SC s (SharedTerm s)
equalPrim t1 t2 = mkSC $ \sc -> equal sc [] t1 t2

-- evaluate :: (a :: sort 0) -> Term -> a;
evaluate :: (Ident -> Value) -> () -> SharedTerm s -> Value
evaluate global _ = evalSharedTerm global

myPrint :: () -> Value -> SC s ()
myPrint _ (VString s) = mkSC $ const (putStrLn s)
myPrint _ v = mkSC $ const (print v)

print_type :: SharedContext s -> SharedTerm s -> IO ()
print_type sc t = scTypeOf sc t >>= print

fixPos :: Pos
fixPos = PosInternal "FIXME"

bindExts :: SharedContext s
         -> [SharedTerm s]
         -> SharedTerm s
         -> IO (SharedTerm s)
bindExts sc args body = do
  types <- mapM (scTypeOf sc) args
  let is = mapMaybe extIdx args
      names = mapMaybe extName args
  unless (length types == length is && length types == length names) $
    fail "argument isn't external input"
  locals <- mapM (scLocalVar sc . fst) ([0..] `zip` reverse types)
  body' <- scInstantiateExt sc (Map.fromList (is `zip` reverse locals)) body
  scLambdaList sc (names `zip` types) body'
    where extIdx (STApp _ (FTermF (ExtCns ec))) = Just (ecVarIndex ec)
          extIdx _ = Nothing
          extName (STApp _ (FTermF (ExtCns ec))) = Just (ecName ec)
          extName _ = Nothing

bindAllExts :: SharedContext s
            -> SharedTerm s
            -> IO (SharedTerm s)
bindAllExts sc body@(STApp _ tf) = do
  bindExts sc (Set.toAscList args) body
    where args = snd $ foldl' getExtCns (Set.empty, Set.empty) tf
          getExtCns (is, a) (STApp idx _) | Set.member idx is = (is, a)
          getExtCns (is, a) t@(STApp idx (FTermF (ExtCns _))) =
            (Set.insert idx is, Set.insert t a)
          getExtCns (is, a) (STApp idx tf') =
            foldl' getExtCns (Set.insert idx is, a) tf'

-- | Apply the given SharedTerm to the given values, and evaluate to a
-- final value.
cexEvalFn :: SharedContext s -> [SV.Value SAWCtx] -> SharedTerm s
          -> IO Value
cexEvalFn sc args tm = do
  args' <- mapM (SV.exportSharedTerm sc) args
  let argMap = Map.fromList (zip [0..] args')
      eval = evalGlobal (scModule sc) preludePrims
  tm' <- scInstantiateExt sc argMap tm
  --ty <- scTypeCheck sc tm'
  --putStrLn $ "Type of cex eval term: " ++ show ty
  return $ evalSharedTerm eval tm'

toValueCase :: (SV.IsValue s b) =>
               SharedContext s
            -> (SharedContext s -> b -> SV.Value s -> SV.Value s -> IO (SV.Value s))
            -> SV.Value s
toValueCase sc prim =
  SV.VFun $ \b ->
  SV.VFun $ \v1 ->
  SV.VLambda $ \v2 _ ->
  prim sc (SV.fromValue b) v1 v2

caseProofResultPrim :: SharedContext s -> SV.ProofResult s
                    -> SV.Value s -> SV.Value s
                    -> IO (SV.Value s)
caseProofResultPrim sc pr vValid vInvalid = do
  case pr of
    SV.Valid -> return vValid
    SV.Invalid v -> SV.applyValue sc vInvalid v
    SV.InvalidMulti _ -> fail $ "multi-value counter-example"


caseSatResultPrim :: SharedContext s -> SV.SatResult s
                  -> SV.Value s -> SV.Value s
                  -> IO (SV.Value s)
caseSatResultPrim sc sr vUnsat vSat = do
  case sr of
    SV.Unsat -> return vUnsat
    SV.Sat v -> SV.applyValue sc vSat v
    SV.SatMulti _ -> fail $ "multi-value satisfying assignment"<|MERGE_RESOLUTION|>--- conflicted
+++ resolved
@@ -16,11 +16,8 @@
 import Data.List (isPrefixOf)
 import qualified Data.Map as Map
 import Data.Maybe
-<<<<<<< HEAD
 import qualified Data.Set as Set
-=======
 import qualified Data.Vector as V
->>>>>>> 4bf7c85a
 import qualified Data.Vector.Storable as SV
 import System.Directory
 import System.IO
@@ -318,13 +315,8 @@
       ft <- scApplyPreludeFalse sc
       return (SV.Unsat, g { goalTerm = ft })
     AIG.Sat cex -> do
-<<<<<<< HEAD
       -- putStrLn "SAT"
       r <- liftCexBB sc (map convertShape shapes) cex
-=======
-      putStrLn "SAT"
-      r <- liftCexBB sc (map convert shapes) cex
->>>>>>> 4bf7c85a
       tt <- scApplyPreludeTrue sc
       case r of
         Left err -> fail $ "Can't parse counterexample: " ++ err
@@ -365,7 +357,6 @@
           return (SV.SatMulti vs, g { goalTerm = tt })
     Y.YUnknown -> fail "ABC returned Unknown for SAT query."
 
-<<<<<<< HEAD
 parseDimacsSolution :: [Int]    -- ^ The list of CNF variables to return
                     -> [String] -- ^ The value lines from the solver
                     -> [Bool]
@@ -419,7 +410,8 @@
             -> IO (SV.SatResult s, ProofGoal s)
 unsatResult sc g = do
   ft <- scApplyPreludeFalse sc
-=======
+  return (SV.Unsat, g { goalTerm = ft })  
+
 -- | Bit-blast a @SharedTerm@ representing a theorem and check its
 -- satisfiability using SBV. (Currently ignores satisfying assignments.)
 satSBV :: SMTConfig -> SharedContext s -> ProofScript s (SV.SatResult s)
@@ -436,14 +428,14 @@
   (labels, lit) <- SBVSim.sbvSolve sc t'
   putStrLn "Checking..."
   m <- satWith conf lit
-  print m
+  -- print m
   if modelExists m
     then do
-      putStrLn "SAT"
+      -- putStrLn "SAT"
       tt <- scApplyPreludeTrue sc
       return (getLabels labels m (SBV.getModelDictionary m) argNames, g {goalTerm = tt})
     else do
-      putStrLn "UNSAT"
+      -- putStrLn "UNSAT"
       ft <- scApplyPreludeFalse sc
       return (SV.Unsat, g { goalTerm = ft })
 
@@ -460,10 +452,8 @@
     getLabel (SBVSim.TupleLabel xs) = SV.VTuple $ fmap getLabel (V.toList xs)
     getLabel (SBVSim.RecLabel xs) = SV.VRecord $ fmap getLabel xs
 
-
 satBoolector :: SharedContext s -> ProofScript s (SV.SatResult s)
 satBoolector = satSBV Boolector.sbvCurrentSolver
-
 satZ3 :: SharedContext s -> ProofScript s (SV.SatResult s)
 satZ3 = satSBV Z3.sbvCurrentSolver
 
@@ -472,13 +462,6 @@
 
 satMathSAT :: SharedContext s -> ProofScript s (SV.SatResult s)
 satMathSAT = satSBV MathSAT.sbvCurrentSolver
-
-satAIG :: SharedContext s -> FilePath -> ProofScript s (SV.SatResult s)
-satAIG sc path = StateT $ \g -> do
-  writeAIG sc ((path ++ goalName g) ++ ".aig") (goalTerm g)
-  ft <- liftIO $ scApplyPreludeFalse sc
->>>>>>> 4bf7c85a
-  return (SV.Unsat, g { goalTerm = ft })
 
 satWithExporter :: (SharedContext s -> FilePath -> SharedTerm s -> IO ())
                 -> SharedContext s
