--- conflicted
+++ resolved
@@ -10,11 +10,8 @@
 import Control.Lens
 import Control.Monad.Error
 import Control.Monad.State
-<<<<<<< HEAD
 import Data.List.Split
-=======
 import Data.IORef
->>>>>>> 8035c0c3
 import qualified Data.Map as Map
 import Data.Maybe
 import qualified Data.Set as Set
