{-# LANGUAGE ConstraintKinds #-}
{-# LANGUAGE DoAndIfThenElse #-}
{-# LANGUAGE FlexibleInstances #-}
{-# LANGUAGE ImplicitParams #-}
{-# LANGUAGE NamedFieldPuns #-}
{-# LANGUAGE PatternGuards #-}
{-# LANGUAGE ViewPatterns #-}
{-# LANGUAGE TupleSections #-}
module SAWScript.LLVMMethodSpec
  ( ValidationPlan(..)
  , LLVMMethodSpecIR
  , specFunction
  , specName
  , specValidationPlan
  , SymbolicRunHandler
  , initializeVerification
  , runValidation
  , mkSpecVC
  , ppPathVC
  , scLLVMValue
  , VerifyParams(..)
  , VerifyState(..)
  , EvalContext(..)
  , ExpectedStateDef(..)
  ) where

import Control.Applicative hiding (empty)
import Control.Lens
import Control.Monad
import Control.Monad.Cont
import Control.Monad.Error (ErrorT, runErrorT, MonadError) -- , throwError)
import Control.Monad.State
import qualified Data.ABC as ABC
import Data.List (sortBy)
import Data.Map (Map)
import qualified Data.Map as Map
import Data.Maybe
import Text.PrettyPrint.Leijen hiding ((<$>))

import qualified SAWScript.CongruenceClosure as CC
import qualified SAWScript.LLVMExpr as TC
import SAWScript.Options
import SAWScript.Utils
import SAWScript.LLVMMethodSpecIR
import SAWScript.Proof

import Verifier.LLVM.Simulator hiding (State)
import Verifier.LLVM.Simulator.Internals hiding (State)
import Verifier.LLVM.Codebase
-- import Verifier.LLVM.Codebase.AST
import Verifier.LLVM.Backend hiding (asBool)
import Verifier.LLVM.Backend.SAW
import Verinf.Symbolic (Lit)
import Verinf.Utils.LogMonad

import Verifier.SAW.Evaluator
-- import Verifier.SAW.Prelude
import Verifier.SAW.Recognizer
import Verifier.SAW.Rewriter
import Verifier.SAW.SharedTerm hiding (Ident)
import Verifier.SAW.TypedAST hiding (Ident)

type SpecBackend = SAWBackend LSSCtx
type SpecPathState = Path SpecBackend
type SpecLLVMValue = SharedTerm LSSCtx

storePathState :: SBE SpecBackend
               -> SharedTerm LSSCtx
               -> MemType
               -> SharedTerm LSSCtx
               -> SpecPathState
               -> IO SpecPathState
storePathState sbe dst tp val ps = do
  (c, m') <- sbeRunIO sbe (memStore sbe (ps ^. pathMem) dst tp val 0)
  ps' <- addAssertion sbe c ps
  -- FIXME: don't discard ps'!
  return (ps & pathMem .~ m')

loadPathState :: SBE SpecBackend
              -> SharedTerm LSSCtx
              -> MemType
              -> SpecPathState
              -> IO SpecLLVMValue
loadPathState sbe src tp ps = do
  (c, v) <- sbeRunIO sbe (memLoad sbe (ps ^. pathMem) tp src 0)
  ps' <- addAssertion sbe c ps
  -- FIXME: don't discard ps'!
  return v

loadGlobal :: SBE SpecBackend
           -> GlobalMap SpecBackend
           -> Symbol
           -> MemType
           -> SpecPathState
           -> IO SpecLLVMValue
loadGlobal sbe gm sym tp ps = do
  case Map.lookup sym gm of
    Just addr -> loadPathState sbe addr tp ps
    Nothing -> fail $ "Global " ++ show sym ++ " not found"

storeGlobal :: SBE SpecBackend
            -> GlobalMap SpecBackend
            -> Symbol
            -> MemType
            -> SpecLLVMValue
            -> SpecPathState
            -> IO SpecPathState
storeGlobal sbe gm sym tp v ps = do
  case Map.lookup sym gm of
    Just addr -> storePathState sbe addr tp v ps
    Nothing -> fail $ "Global " ++ show sym ++ " not found"

-- | Add assumption for predicate to path state.
addAssumption :: SBE SpecBackend -> SharedTerm LSSCtx -> SpecPathState -> IO SpecPathState
addAssumption sbe x p = do
  p & pathAssertions %%~ \a -> liftIO (sbeRunIO sbe (applyAnd sbe a x))

-- | Add assertion for predicate to path state.
addAssertion :: SBE SpecBackend -> SharedTerm LSSCtx -> SpecPathState -> IO SpecPathState
addAssertion sbe x p = do
  -- TODO: p becomes an additional VC in this case
  p & pathAssertions %%~ \a -> liftIO (sbeRunIO sbe (applyAnd sbe a x))

-- | Contextual information needed to evaluate expressions.
data EvalContext
  = EvalContext {
      ecContext :: SharedContext LSSCtx
    , ecBackend :: SBE SpecBackend
    , ecGlobalMap :: GlobalMap SpecBackend
    , ecArgs :: [(Ident, SharedTerm LSSCtx)]
    , ecPathState :: SpecPathState
    , ecLLVMExprs :: Map String (TC.LLVMActualType, TC.LLVMExpr)
    }

evalContextFromPathState :: Map String (TC.LLVMActualType, TC.LLVMExpr)
                         -> SharedContext LSSCtx
                         -> SBE SpecBackend
                         -> GlobalMap SpecBackend
                         -> SpecPathState
                         -> EvalContext
evalContextFromPathState m sc sbe gm ps
  = EvalContext {
      ecContext = sc
    , ecBackend = sbe
    , ecGlobalMap = gm
    , ecArgs = case ps ^.. pathCallFrames of
                 f:_ -> cfArgValues f
                 [] -> error "empty call stack"
    , ecPathState = ps
    , ecLLVMExprs = m
    }

type ExprEvaluator a = ErrorT TC.LLVMExpr IO a

runEval :: MonadIO m => ExprEvaluator b -> m (Either TC.LLVMExpr b)
runEval v = liftIO (runErrorT v)

-- | Evaluate an LLVM expression, and return its value (r-value) as an
-- internal term.
evalLLVMExpr :: (MonadIO m) => TC.LLVMExpr -> EvalContext -> m SpecLLVMValue
evalLLVMExpr expr ec = eval expr
  where eval e@(CC.Term app) =
          case app of
            TC.Arg _ n _ ->
              case lookup n (ecArgs ec) of
                Just v -> return v
                Nothing -> fail $ "evalLLVMExpr: argument not found: " ++ show e
            TC.Global n tp -> do
              liftIO $ loadGlobal sbe (ecGlobalMap ec) n tp ps
            TC.Deref ae tp -> do
              addr <- evalLLVMExpr ae ec
              liftIO $ loadPathState sbe addr tp ps
            TC.StructField _ _ _ _ -> fail "struct fields not yet supported" -- TODO
        sbe = ecBackend ec
        ps = ecPathState ec

-- | Evaluate an LLVM expression, and return the location it describes
-- (l-value) as an internal term.
evalLLVMRefExpr :: (MonadIO m) => TC.LLVMExpr -> EvalContext -> m SpecLLVMValue
evalLLVMRefExpr expr ec = eval expr
  where eval (CC.Term app) =
          case app of
            TC.Arg _ _ _ -> fail "evalLLVMRefExpr: applied to argument"
            TC.Global n _ -> do
              case Map.lookup n gm of
                Just addr -> return addr
                Nothing -> fail $ "evalLLVMRefExpr: global " ++ show n ++ " not found"
            TC.Deref ae _ -> evalLLVMExpr ae ec
            TC.StructField _ _ _ _ -> fail "struct fields not yet supported" -- TODO
        gm = ecGlobalMap ec

evalDerefLLVMExpr :: (MonadIO m) => TC.LLVMExpr -> EvalContext -> m (SharedTerm LSSCtx)
evalDerefLLVMExpr expr ec = do
  val <- evalLLVMExpr expr ec
  case TC.lssTypeOfLLVMExpr expr of
    PtrType (MemType tp) -> liftIO $
      loadPathState (ecBackend ec) val tp (ecPathState ec)
    PtrType _ -> fail "Pointer to weird type."
    _ -> return val

-- | Build the application of LLVM.mkValue to the given string.
scLLVMValue :: SharedContext s -> SharedTerm s -> String -> IO (SharedTerm s)
scLLVMValue sc ty name = do
  s <- scString sc name
  ty' <- scRemoveBitvector sc ty
  mkValue <- scGlobalDef sc (parseIdent "LLVM.mkValue")
  nt <- scApplyAll sc mkValue [ty', s]
  putStrLn $ "Constructing: " ++ show nt
  return nt

-- | Evaluate a typed expression in the context of a particular state.
evalLogicExpr :: (MonadIO m) => TC.LogicExpr -> EvalContext -> m SpecLLVMValue
evalLogicExpr initExpr ec = do
  let sc = ecContext ec
  t <- liftIO $ TC.useLogicExpr sc initExpr
  rules <- forM (Map.toList (ecLLVMExprs ec)) $ \(name, (at, expr)) ->
             do lt <- evalLLVMExpr expr ec
                 -- TODO: error handling!
                Just ty <- liftIO $ TC.logicTypeOfActual sc at
                nt <- liftIO $ scLLVMValue sc ty name
<<<<<<< HEAD
                liftIO $ putStrLn $ "Using: " ++ show nt
=======
                liftIO $ putStrLn name
>>>>>>> 19b850ba
                return (ruleOfTerms nt lt)
  let ss = addRules rules emptySimpset
  liftIO $ rewriteSharedTerm sc ss t

-- | Return Java value associated with mixed expression.
evalMixedExpr :: (MonadIO m) =>
                 TC.MixedExpr -> EvalContext
              -> m SpecLLVMValue
evalMixedExpr (TC.LogicE expr) ec = evalLogicExpr expr ec
evalMixedExpr (TC.LLVME expr) ec = evalLLVMExpr expr ec

-- | State for running the behavior specifications in a method override.
data OCState = OCState {
         ocsLoc :: SymBlockID
       , ocsEvalContext :: !EvalContext
       , ocsResultState :: !SpecPathState
       , ocsReturnValue :: !(Maybe (SharedTerm LSSCtx))
       , ocsErrors :: [OverrideError]
       }

data OverrideError
   = UndefinedExpr TC.LLVMExpr
   | FalseAssertion Pos
   | AliasingInputs !TC.LLVMExpr !TC.LLVMExpr
   | SimException String
   | Abort
   deriving (Show)

ppOverrideError :: OverrideError -> String
ppOverrideError (UndefinedExpr expr) =
  "Could not evaluate " ++ show (TC.ppLLVMExpr expr) ++ "."
ppOverrideError (FalseAssertion p)   = "Assertion at " ++ show p ++ " is false."
ppOverrideError (AliasingInputs x y) =
 "The expressions " ++ show (TC.ppLLVMExpr x) ++ " and " ++ show (TC.ppLLVMExpr y)
    ++ " point to the same memory location, but are not allowed to alias each other."
ppOverrideError (SimException s)     = "Simulation exception: " ++ s ++ "."
ppOverrideError Abort                = "Path was aborted."

data OverrideResult
   = SuccessfulRun SpecPathState (Maybe SymBlockID) (Maybe SpecLLVMValue)
   | FalseAssumption
   | FailedRun SpecPathState (Maybe SymBlockID) [OverrideError]

type RunResult = ( SpecPathState
                 , Maybe SymBlockID
                 , Either [OverrideError] (Maybe SpecLLVMValue)
                 )

orParseResults :: [OverrideResult] -> [RunResult]
orParseResults l =
  [ (ps, block, Left  e) | FailedRun     ps block e <- l ] ++
  [ (ps, block, Right v) | SuccessfulRun ps block v <- l ]

type OverrideComputation = ContT OverrideResult (StateT OCState IO)

ocError :: OverrideError -> OverrideComputation ()
ocError e = modify $ \ocs -> ocs { ocsErrors = e : ocsErrors ocs }

ocAssumeFailed :: OverrideComputation a
ocAssumeFailed = ContT (\_ -> return FalseAssumption)

-- | Runs an evaluate within an override computation.
ocEval :: (EvalContext -> ExprEvaluator b)
       -> (b -> OverrideComputation ())
       -> OverrideComputation ()
ocEval fn m = do
  ec <- gets ocsEvalContext
  res <- runEval (fn ec)
  case res of
    Left expr -> ocError $ UndefinedExpr expr
    Right v   -> m v

-- Modify result state
{-
ocModifyResultState :: (SpecPathState -> SpecPathState) -> OverrideComputation ()
ocModifyResultState fn = do
  bcs <- get
  put $! bcs { ocsResultState = fn (ocsResultState bcs) }
-}

ocModifyResultStateIO :: (SpecPathState -> IO SpecPathState)
                      -> OverrideComputation ()
ocModifyResultStateIO fn = do
  bcs <- get
  new <- liftIO $ fn $ ocsResultState bcs
  put $! bcs { ocsResultState = new }

-- | Add assumption for predicate.
ocAssert :: Pos -> String -> SharedTerm LSSCtx -> OverrideComputation ()
ocAssert p _nm x = do
  sbe <- (ecBackend . ocsEvalContext) <$> get
  case asBool x of
    Just True -> return ()
    Just False -> ocError (FalseAssertion p)
    _ -> ocModifyResultStateIO (addAssertion sbe x)

ocStep :: BehaviorCommand -> OverrideComputation ()
ocStep (AssertPred pos expr) =
  ocEval (evalLogicExpr expr) $ \p ->
    ocAssert pos "Override predicate" p
ocStep (AssumePred expr) = do
  sbe <- gets (ecBackend . ocsEvalContext)
  ocEval (evalLogicExpr expr) $ \v ->
    case asBool v of
      Just True -> return ()
      Just False -> ocAssumeFailed
      _ -> ocModifyResultStateIO $ addAssumption sbe v
ocStep (Ensure _pos lhsExpr rhsExpr) = do
  sbe <- gets (ecBackend . ocsEvalContext)
  ocEval (evalLLVMRefExpr lhsExpr) $ \lhsRef ->
    ocEval (evalMixedExpr rhsExpr) $ \value -> do
      let tp = TC.lssTypeOfLLVMExpr lhsExpr
      ocModifyResultStateIO $
        storePathState sbe lhsRef tp value
ocStep (Modify lhsExpr tp) = do
  sbe <- gets (ecBackend . ocsEvalContext)
  sc <- gets (ecContext . ocsEvalContext)
  ocEval (evalLLVMRefExpr lhsExpr) $ \lhsRef -> do
    Just lty <- liftIO $ TC.logicTypeOfActual sc tp
    value <- liftIO $ scFreshGlobal sc "_" lty
    ocModifyResultStateIO $
      storePathState sbe lhsRef tp value
ocStep (Return expr) = do
  ocEval (evalMixedExpr expr) $ \val ->
    modify $ \ocs -> ocs { ocsReturnValue = Just val }

execBehavior :: [BehaviorSpec] -> EvalContext -> SpecPathState -> IO [RunResult]
execBehavior bsl ec ps = do
  -- Get state of current execution path in simulator.
  fmap orParseResults $ forM bsl $ \bs -> do
    let initOCS =
          OCState { ocsLoc = bsLoc bs
                  , ocsEvalContext = ec
                  , ocsResultState = ps
                  , ocsReturnValue = Nothing
                  , ocsErrors = []
                  }
    let resCont () = do
          OCState { ocsLoc = loc
                  , ocsResultState = resPS
                  , ocsReturnValue = v
                  , ocsErrors = l } <- get
          return $
            if null l then
              SuccessfulRun resPS (Just loc) v
            else
              FailedRun resPS (Just loc) l
    flip evalStateT initOCS $ flip runContT resCont $ do
       let sc = ecContext ec
       -- Verify the initial logic assignments
       forM_ (Map.toList (bsExprDecls bs)) $ \(lhs, (_ty, mrhs)) ->
         case mrhs of
           Just rhs -> do
             ocEval (evalDerefLLVMExpr lhs) $ \lhsVal ->
               ocEval (evalLogicExpr rhs) $ \rhsVal ->
                 ocAssert (PosInternal "FIXME") "Override value assertion"
                    =<< liftIO (scEq sc lhsVal rhsVal)
           Nothing -> return ()
       -- Execute statements.
       mapM_ ocStep (bsCommands bs)

execOverride :: (MonadIO m, Functor m) =>
                SharedContext LSSCtx
             -> Pos
             -> LLVMMethodSpecIR
             -> [(MemType, SpecLLVMValue)]
             -> Simulator SpecBackend m (Maybe (SharedTerm LSSCtx))
execOverride sc pos ir args = do
  initPS <- fromMaybe (error "no path during override") <$> getPath
  let bsl = specBehavior ir
  let func = specFunction ir
      cb = specCodebase ir
      Just funcDef = lookupDefine func cb
  sbe <- gets symBE
  gm <- use globalTerms
  let ec = EvalContext { ecContext = sc
                       , ecBackend = sbe
                       , ecGlobalMap = gm
                       , ecArgs = zip (map fst (sdArgs funcDef)) (map snd args)
                       , ecPathState = initPS
                       , ecLLVMExprs = specLLVMExprNames ir
                       }
  res <- liftIO $ execBehavior [bsl] ec initPS
  case res of
    [(_, _, Left el)] -> do
      let msg = vcat [ hcat [ text "Unsatisified assertions in "
                            , specName ir
                            , char ':'
                            ]
                     , vcat (map (text . ppOverrideError) el)
                     ]
      -- TODO: turn this message into a proper exception
      fail (show msg)
    [(_, _, Right mval)] -> return mval
    [] -> fail "Zero paths returned from override execution."
    _  -> fail "More than one path returned from override execution."

-- | Add a method override for the given method to the simulator.
overrideFromSpec :: (MonadIO m, Functor m) =>
                    SharedContext LSSCtx
                 -> Pos
                 -> LLVMMethodSpecIR
                 -> Simulator SpecBackend m ()
overrideFromSpec sc pos ir = do
  let ovd = Override (\_ _ -> execOverride sc pos ir)
  -- TODO: check argument types?
  tryRegisterOverride (specFunction ir) (const (Just ovd))

-- | Describes expected result of computation.
data ExpectedStateDef = ESD {
         -- | Location that we started from.
         esdStartLoc :: SymBlockID
         -- | Initial path state (used for evaluating expressions in
         -- verification).
       , esdBackend :: SBE SpecBackend
       , esdGlobalMap :: GlobalMap SpecBackend
       , esdInitialPathState :: SpecPathState
         -- | Stores initial assignments.
       , esdInitialAssignments :: [(TC.LLVMExpr, SpecLLVMValue)]
         -- | Expected return value or Nothing if method returns void.
       , esdReturnValue :: Maybe SpecLLVMValue
       }

esdArgs :: ExpectedStateDef -> [(Ident, SpecLLVMValue)]
esdArgs = mapMaybe getArg . esdInitialAssignments
  where
    getArg (CC.Term (TC.Arg _ nm _), v) = Just (nm, v)
    getArg _ = Nothing

-- | State for running the behavior specifications in a method override.
data ESGState = ESGState {
         esContext :: SharedContext LSSCtx
       , esBackend :: SBE SpecBackend
       , esGlobalMap :: GlobalMap SpecBackend
       , esLLVMExprs :: Map String (TC.LLVMActualType, TC.LLVMExpr)
       , esInitialAssignments :: [(TC.LLVMExpr, SpecLLVMValue)]
       , esInitialPathState :: SpecPathState
       , esReturnValue :: Maybe SpecLLVMValue
       }

-- | Monad used to execute statements in a behavior specification for a method
-- override.
type ExpectedStateGenerator = StateT ESGState IO

esEval :: (EvalContext -> ExprEvaluator b) -> ExpectedStateGenerator b
esEval fn = do
  sc <- gets esContext
  m <- gets esLLVMExprs
  sbe <- gets esBackend
  gm <- gets esGlobalMap
  initPS <- gets esInitialPathState
  let ec = evalContextFromPathState m sc sbe gm initPS
  res <- runEval (fn ec)
  case res of
    Left expr -> fail $ "internal: esEval given " ++ show expr ++ "."
    Right v   -> return v

esGetInitialPathState :: ExpectedStateGenerator SpecPathState
esGetInitialPathState = gets esInitialPathState

esPutInitialPathState :: SpecPathState -> ExpectedStateGenerator ()
esPutInitialPathState ps = modify $ \es -> es { esInitialPathState = ps }

{-
esModifyInitialPathState :: (SpecPathState -> SpecPathState)
                         -> ExpectedStateGenerator ()
esModifyInitialPathState fn =
  modify $ \es -> es { esInitialPathState = fn (esInitialPathState es) }
-}

esModifyInitialPathStateIO :: (SpecPathState -> IO SpecPathState)
                         -> ExpectedStateGenerator ()
esModifyInitialPathStateIO fn =
  do s0 <- esGetInitialPathState
     esPutInitialPathState =<< liftIO (fn s0)

{-
esAddEqAssertion :: SBE SpecBackend -> String -> SharedTerm LSSCtx -> SharedTerm LSSCtx
                 -> ExpectedStateGenerator ()
esAddEqAssertion sbe _nm x y =
  do sc <- gets esContext
     prop <- liftIO (scEq sc x y)
     esModifyInitialPathStateIO (addAssertion sbe prop)

-- | Assert that two terms are equal.
esAssertEq :: String -> SpecLLVMValue -> SpecLLVMValue
           -> ExpectedStateGenerator ()
esAssertEq nm x y = do
  sbe <- gets esBackend
  esAddEqAssertion sbe nm x y
-}

-- | Set value in initial state.
esSetLLVMValue :: TC.LLVMExpr -> SpecLLVMValue -> ExpectedStateGenerator ()
esSetLLVMValue (CC.Term exprF) v = do
  case exprF of
    TC.Global n tp -> do
      sbe <- gets esBackend
      gm <- gets esGlobalMap
      ps <- esGetInitialPathState
      ps' <- liftIO $ storeGlobal sbe gm n tp v ps
      esPutInitialPathState ps'
    TC.Arg _ _ _ -> fail "Can't set the value of arguments."
    TC.Deref addrExp tp -> do
      assgns <- gets esInitialAssignments
      sbe <- gets esBackend
      case lookup addrExp assgns of
        Just addr -> do
          ps <- esGetInitialPathState
          ps' <- liftIO $ storePathState sbe addr tp v ps
          esPutInitialPathState ps'
        Nothing -> fail "internal: esSetLLVMValue on address not assigned a value"
    -- TODO: the following is ugly, and doesn't make good use of lenses
    TC.StructField _ _ _ _ -> fail "Can't set the value of structure fields."

createLogicValue :: Codebase SpecBackend
                 -> SBE SpecBackend
                 -> SharedContext LSSCtx
                 -> SpecPathState
                 -> MemType
                 -> Maybe TC.LogicExpr
                 -> IO (SpecLLVMValue, SpecPathState)
createLogicValue cb _ sc _ (PtrType _) (Just _) =
  fail "Pointer variables cannot be given initial values."
createLogicValue cb sbe sc ps (PtrType (MemType mtp)) _ = do
  let dl = cbDataLayout cb
      sz = memTypeSize dl mtp
      w = ptrBitwidth dl
  let m = ps ^. pathMem
  szTm <- scBvConst sc (fromIntegral w) (fromIntegral sz)
  rslt <- sbeRunIO sbe (heapAlloc sbe m mtp w szTm 0)
  case rslt of
    AError msg -> fail msg
    AResult c addr m' -> do
      ps' <- addAssertion sbe c (ps & pathMem .~ m')
      mbltp <- TC.logicTypeOfActual sc mtp
      case mbltp of
        Just ty -> do
          v <- scFreshGlobal sc "_" ty
          ps'' <- storePathState sbe addr mtp v ps'
          return (addr, ps'')
createLogicValue cb _ sc ps mtp mrhs = do
  mbltp <- TC.logicTypeOfActual sc mtp
  -- Get value of rhs.
  tm <- case (mrhs, mbltp) of
          (Just v, _) -> TC.useLogicExpr sc v
          (Nothing, Just tp) -> scFreshGlobal sc "_" tp
          (Nothing, Nothing) -> fail "Can't calculate type for fresh input."
  return (tm, ps)

esSetLogicValue :: Codebase SpecBackend
                -> SharedContext LSSCtx
                -> TC.LLVMExpr
                -> MemType
                -> Maybe TC.LogicExpr
                -> ExpectedStateGenerator ()
-- Skip arguments because we've already done them. A bit of a hack.
esSetLogicValue _ _ (CC.Term (TC.Arg _ _ _)) _ Nothing = return ()
esSetLogicValue cb sc expr mtp mrhs = do
  sbe <- gets esBackend
  ps <- gets esInitialPathState
  -- Create the value to associate with this LLVM expression: either
  -- an assigned value or a fresh input.
  (value, ps') <- liftIO $ createLogicValue cb sbe sc ps mtp mrhs
  -- Update the initial assignments in the expected state.
  modify $ \es -> es { esInitialAssignments =
                         (expr, value) : esInitialAssignments es }
  -- Update the LLVM value in the stored path state.
  esSetLLVMValue expr value

esStep :: BehaviorCommand -> ExpectedStateGenerator ()
esStep (AssertPred _ expr) = do
  sbe <- gets esBackend
  v <- esEval $ evalLogicExpr expr
  esModifyInitialPathStateIO $ addAssumption sbe v
esStep (AssumePred expr) = do
  sbe <- gets esBackend
  v <- esEval $ evalLogicExpr expr
  esModifyInitialPathStateIO $ addAssumption sbe v
esStep (Return expr) = do
  v <- esEval $ evalMixedExpr expr
  modify $ \es -> es { esReturnValue = Just v }
esStep (Ensure _pos lhsExpr rhsExpr) = do
  sbe <- gets esBackend
  ref    <- esEval $ evalLLVMRefExpr lhsExpr
  value  <- esEval $ evalMixedExpr rhsExpr
  let tp = TC.lssTypeOfLLVMExpr lhsExpr
  esModifyInitialPathStateIO $
    storePathState sbe ref tp value
esStep (Modify lhsExpr tp) = do
  sbe <- gets esBackend
  sc <- gets esContext
  ref <- esEval $ evalLLVMRefExpr lhsExpr
  Just lty <- liftIO $ TC.logicTypeOfActual sc tp
  value <- liftIO $ scFreshGlobal sc "_" lty
  esModifyInitialPathStateIO $
    storePathState sbe ref tp value

-- | Initialize verification of a given 'LLVMMethodSpecIR'. The design
-- principles for now include:
-- 
--   * All pointers must be concrete and distinct
--
--   * All types must be of known size
--
--   * Values pointed to become fresh variables, unless initialized by
--     assertions
initializeVerification :: (MonadIO m, Functor m) =>
                          SharedContext LSSCtx
                       -> LLVMMethodSpecIR
                       -> Simulator SpecBackend m ExpectedStateDef
initializeVerification sc ir = do
  let exprs = specLLVMExprNames ir
      bs = specBehavior ir
      fn = specFunction ir
      cb = specCodebase ir
      Just fnDef = lookupDefine fn (specCodebase ir)
      isArgAssgn (CC.Term (TC.Arg _ _ _), _) = True
      isArgAssgn _ = False
      isPtrAssgn (e, _) = TC.isPtrLLVMExpr e
      assignments = map getAssign $ Map.toList (bsExprDecls bs)
      getAssign (e, (_, v)) = (e, v)
      argAssignments = filter isArgAssgn assignments
      ptrAssignments = filter isPtrAssgn assignments
      otherAssignments =
        filter (\a -> not (isArgAssgn a || isPtrAssgn a)) assignments
      setPS ps = do
        Just cs <- use ctrlStk
        ctrlStk ?= (cs & currentPath .~ ps)

  sbe <- gets symBE
  -- Create argument list. For pointers, allocate enough space to
  -- store the pointed-to value. For scalar and array types,
  -- initialize this space to a fresh input. For structures, wait
  -- until later to initialize the fields.
  argAssignments' <- forM argAssignments $ \(expr, mle) ->
    case (expr, mle) of
      (CC.Term (TC.Arg i _ ty), Just _) -> fail "argument assignments not allowed"
      (CC.Term (TC.Arg i _ ty), Nothing) -> do
        ps <- fromMaybe (error "initializeVerification") <$> getPath
        (tm, ps') <- liftIO $ createLogicValue cb sbe sc ps ty mle
        setPS ps'
        return (Just (expr, tm))
      _ -> return Nothing

  let argAssignments'' = catMaybes argAssignments'

  let args = flip map argAssignments'' $ \(expr, mle) ->
               case (expr, mle) of
                 (CC.Term (TC.Arg i _ ty), tm) ->
                   Just (i, (ty, tm))
                 _ -> Nothing

  gm <- use globalTerms
  let rreg =  (,Ident "__sawscript_result") <$> sdRetType fnDef
      cmpFst (i, _) (i', _) = i `compare` i'
  callDefine' False fn rreg (map snd (sortBy cmpFst (catMaybes args)))

  initPS <- fromMaybe (error "initializeVerification") <$> getPath
  let initESG = ESGState { esContext = sc
                         , esBackend = sbe
                         , esGlobalMap = gm
                         , esLLVMExprs = exprs
                         , esInitialAssignments = argAssignments''
                         , esInitialPathState = initPS
                         , esReturnValue = Nothing
                         }

  es <- liftIO $ flip execStateT initESG $ do
    -- Allocate space for all pointers that aren't directly parameters.
    forM_ ptrAssignments $ \(expr, v) -> do
      let Just (mtp, _) = Map.lookup expr (bsExprDecls bs)
      esSetLogicValue cb sc expr mtp v
    -- Set initial logic values for everything except arguments and
    -- pointers, including values pointed to by pointers from directly
    -- above, and fields of structures from anywhere.
    forM_ otherAssignments $ \(expr, v) -> do
      let Just (mtp, _) = Map.lookup expr (bsExprDecls bs)
      esSetLogicValue cb sc expr mtp v
    -- Process commands
    mapM esStep (bsCommands bs)

  Just cs <- use ctrlStk
  ctrlStk ?= (cs & currentPath .~ esInitialPathState es)

  return ESD { esdStartLoc = bsLoc bs
             , esdBackend = sbe
             , esdGlobalMap = gm
             , esdInitialPathState = esInitialPathState es
             , esdInitialAssignments = reverse (esInitialAssignments es)
             , esdReturnValue = esReturnValue es
             }

data VerificationCheck
  = AssertionCheck String (SharedTerm LSSCtx) -- ^ Name of assertion.
  -- | Check that equalitassertion is true.
  | EqualityCheck String -- ^ Name of value to compare
                  (SharedTerm LSSCtx) -- ^ Value returned by JVM symbolic simulator.
                  (SharedTerm LSSCtx) -- ^ Expected value in Spec.
  -- deriving (Eq, Ord, Show)

vcName :: VerificationCheck -> String
vcName (AssertionCheck nm _) = nm
vcName (EqualityCheck nm _ _) = nm

-- | Returns goal that one needs to prove.
vcGoal :: SharedContext LSSCtx -> VerificationCheck -> IO (SharedTerm LSSCtx)
vcGoal _ (AssertionCheck _ n) = return n
vcGoal sc (EqualityCheck _ x y) = scEq sc x y

type CounterexampleFn = (SharedTerm LSSCtx -> IO Value) -> IO Doc

-- | Returns documentation for check that fails.
vcCounterexample :: VerificationCheck -> CounterexampleFn
vcCounterexample (AssertionCheck nm n) _ =
  return $ text ("Assertion " ++ nm ++ " is unsatisfied:") <+> scPrettyTermDoc n
vcCounterexample (EqualityCheck nm lssNode specNode) evalFn =
  do ln <- evalFn lssNode
     sn <- evalFn specNode
     return (text nm <$$>
        nest 2 (text $ "Encountered: " ++ show ln) <$$>
        nest 2 (text $ "Expected:    " ++ show sn))

-- | Describes the verification result arising from one symbolic execution path.
data PathVC = PathVC {
          pvcStartLoc :: SymBlockID
        , pvcEndLoc :: Maybe SymBlockID
        , pvcInitialAssignments :: [(TC.LLVMExpr, SharedTerm LSSCtx)]
          -- | Assumptions on inputs.
        , pvcAssumptions :: SharedTerm LSSCtx
          -- | Static errors found in path.
        , pvcStaticErrors :: [Doc]
          -- | What to verify for this result.
        , pvcChecks :: [VerificationCheck]
        }

ppPathVC :: PathVC -> Doc
ppPathVC pvc =
  nest 2 $
  vcat [ text "Path VC:"
       , nest 2 $ vcat $
         text "Initial assignments:" :
         map ppAssignment (pvcInitialAssignments pvc)
       , nest 2 $
         vcat [ text "Assumptions:"
              , scPrettyTermDoc (pvcAssumptions pvc)
              ]
       , nest 2 $ vcat $
         text "Static errors:" :
         pvcStaticErrors pvc
       , nest 2 $ vcat $
         text "Checks:" :
         map ppCheck (pvcChecks pvc)
       ]
  where ppAssignment (expr, tm) = hsep [ TC.ppLLVMExpr expr
                                       , text ":="
                                       , scPrettyTermDoc tm
                                       ]
        ppCheck (AssertionCheck nm tm) =
          hsep [ text (nm ++ ":")
               , scPrettyTermDoc tm
               ]
        ppCheck (EqualityCheck nm tm tm') =
          hsep [ text (nm ++ ":")
               , scPrettyTermDoc tm
               , text ":="
               , scPrettyTermDoc tm'
               ]

type PathVCGenerator m = StateT PathVC (Simulator SpecBackend m)

-- | Add verification condition to list.
pvcgAssertEq :: (Monad m) =>
                String -> SharedTerm LSSCtx -> SharedTerm LSSCtx -> PathVCGenerator m ()
pvcgAssertEq name jv sv  =
  modify $ \pvc -> pvc { pvcChecks = EqualityCheck name jv sv : pvcChecks pvc }

pvcgAssert :: (Monad m) =>
              String -> SharedTerm LSSCtx -> PathVCGenerator m ()
pvcgAssert nm v =
  modify $ \pvc -> pvc { pvcChecks = AssertionCheck nm v : pvcChecks pvc }

pvcgFail :: Monad m =>
            Doc -> PathVCGenerator m ()
pvcgFail msg =
  modify $ \pvc -> pvc { pvcStaticErrors = msg : pvcStaticErrors pvc }

-- | Compare result with expected state.
generateVC :: (MonadIO m) =>
              SharedContext LSSCtx
           -> LLVMMethodSpecIR
           -> ExpectedStateDef -- ^ What is expected
           -> RunResult -- ^ Results of symbolic execution.
           -> Simulator SpecBackend m PathVC
generateVC sc ir esd (ps, endLoc, res) = do
  let initState  =
        PathVC { pvcInitialAssignments = esdInitialAssignments esd
               , pvcStartLoc = esdStartLoc esd
               , pvcEndLoc = endLoc
               , pvcAssumptions = ps ^. pathAssertions
               , pvcStaticErrors = []
               , pvcChecks = []
               }
  flip execStateT initState $ do
    case res of
      Left oe -> pvcgFail (vcat (map (ftext . ppOverrideError) oe))
      Right maybeRetVal -> do
        -- Check return value
        case (maybeRetVal, esdReturnValue esd) of
          (Nothing,Nothing) -> return ()
          (Just rv, Just srv) -> pvcgAssertEq "return value" rv srv
          (Just _, Nothing) -> fail "simulator returned value when not expected"
          (Nothing, Just _) -> fail "simulator did not return value when expected"

        -- For all expressions mentioned in the spec, check that they
        -- have the same value in the expected and actual states.
        forM_ (bsExprs (specBehavior ir)) $ \e -> case e of
          (CC.Term (TC.Arg _ _ _)) -> return () -- Don't need to compare values of arguments
          _ -> do
            let sbe = esdBackend esd
                eps = esdInitialPathState esd
                m = specLLVMExprNames ir
                gm = esdGlobalMap esd
                expectedContext = evalContextFromPathState m sc sbe gm eps
                actualContext =
                  EvalContext { ecContext = sc
                              , ecBackend = sbe
                              , ecGlobalMap = gm
                              , ecArgs = esdArgs esd
                              , ecPathState = ps
                              , ecLLVMExprs = m
                              }
            expectedValue <- runEval (evalLLVMExpr e expectedContext)
            actualValue <- runEval (evalLLVMExpr e actualContext)
            case (expectedValue, actualValue) of
              (Right ev, Right av) -> pvcgAssertEq (show e) av ev
              (Left err, _) -> fail $ show err
              (_, Left err) -> fail $ show err
        -- Check assertions
        pvcgAssert "final assertions" (ps ^. pathAssertions)

mkSpecVC :: (MonadIO m, Functor m, MonadException m) =>
            SharedContext LSSCtx
         -> VerifyParams
         -> ExpectedStateDef
         -> Simulator SpecBackend m [PathVC]
mkSpecVC sc params esd = do
  let ir = vpSpec params
  -- Log execution.
  setVerbosity (simVerbose (vpOpts params))
  -- Add method spec overrides.
  mapM_ (overrideFromSpec sc (specPos ir)) (vpOver params)
  -- Execute code.
  run
  returnVal <- getProgramReturnValue
  ps <- fromMaybe (error "no path in mkSpecVC") <$> getPath
  -- TODO: handle exceptional or breakpoint terminations
  mapM (generateVC sc ir esd) [(ps, Nothing, Right returnVal)]

data VerifyParams = VerifyParams
  { vpCode    :: Codebase (SAWBackend LSSCtx)
  , vpContext :: SharedContext LSSCtx
  , vpOpts    :: Options
  , vpSpec    :: LLVMMethodSpecIR
  , vpOver    :: [LLVMMethodSpecIR]
  }

type SymbolicRunHandler =
  SharedContext LSSCtx -> ExpectedStateDef -> [PathVC] -> IO ()
type Prover =
  VerifyState -> ProofScript SAWCtx () -> SharedTerm LSSCtx -> IO ()

runValidation :: Prover -> VerifyParams -> SymbolicRunHandler
runValidation prover params sc esd results = do
  let ir = vpSpec params
      verb = verbLevel (vpOpts params)
      ps = esdInitialPathState esd
      m = specLLVMExprNames ir
      sbe = esdBackend esd
      gm = esdGlobalMap esd
  case specValidationPlan ir of
    Skip -> putStrLn $ "WARNING: skipping verification of " ++
                       show (specFunction ir)
    RunVerify script -> do
      forM_ results $ \pvc -> do
        let mkVState nm cfn =
              VState { vsVCName = nm
                     , vsMethodSpec = ir
                     , vsVerbosity = verb
                     -- , vsFromBlock = esdStartLoc esd
                     , vsEvalContext = evalContextFromPathState m sc sbe gm ps
                     , vsInitialAssignments = pvcInitialAssignments pvc
                     , vsCounterexampleFn = cfn
                     , vsStaticErrors = pvcStaticErrors pvc
                     }
        if null (pvcStaticErrors pvc) then
         forM_ (pvcChecks pvc) $ \vc -> do
           let vs = mkVState (vcName vc) (vcCounterexample vc)
           g <- scImplies sc (pvcAssumptions pvc) =<< vcGoal sc vc
           when (verb >= 3) $ do
             putStr $ "Checking " ++ vcName vc
             when (verb >= 4) $ putStr $ " (" ++ show g ++ ")"
             putStrLn ""
           prover vs script g
        else do
          let vsName = "an invalid path"
          let vs = mkVState vsName (\_ -> return $ vcat (pvcStaticErrors pvc))
          false <- scBool sc False
          g <- scImplies sc (pvcAssumptions pvc) false
          when (verb >= 4) $ do
            putStrLn $ "Checking " ++ vsName
            print $ pvcStaticErrors pvc
            putStrLn $ "Calling prover to disprove " ++
                     scPrettyTerm (pvcAssumptions pvc)
          prover vs script g

data VerifyState = VState {
         vsVCName :: String
       , vsMethodSpec :: LLVMMethodSpecIR
       , vsVerbosity :: Verbosity
         -- | Starting Block is used for checking VerifyAt commands.
       -- , vsFromBlock :: SymBlockId
         -- | Evaluation context used for parsing expressions during
         -- verification.
       , vsEvalContext :: EvalContext
       , vsInitialAssignments :: [(TC.LLVMExpr, SharedTerm LSSCtx)]
       , vsCounterexampleFn :: CounterexampleFn
       , vsStaticErrors :: [Doc]
       }

type Verbosity = Int<|MERGE_RESOLUTION|>--- conflicted
+++ resolved
@@ -205,7 +205,6 @@
   ty' <- scRemoveBitvector sc ty
   mkValue <- scGlobalDef sc (parseIdent "LLVM.mkValue")
   nt <- scApplyAll sc mkValue [ty', s]
-  putStrLn $ "Constructing: " ++ show nt
   return nt
 
 -- | Evaluate a typed expression in the context of a particular state.
@@ -218,11 +217,6 @@
                  -- TODO: error handling!
                 Just ty <- liftIO $ TC.logicTypeOfActual sc at
                 nt <- liftIO $ scLLVMValue sc ty name
-<<<<<<< HEAD
-                liftIO $ putStrLn $ "Using: " ++ show nt
-=======
-                liftIO $ putStrLn name
->>>>>>> 19b850ba
                 return (ruleOfTerms nt lt)
   let ss = addRules rules emptySimpset
   liftIO $ rewriteSharedTerm sc ss t
