{-# LANGUAGE FlexibleInstances #-}
{-# LANGUAGE GeneralizedNewtypeDeriving #-}
{-# LANGUAGE MultiParamTypeClasses #-}
{-# LANGUAGE OverlappingInstances #-}
{-# LANGUAGE ScopedTypeVariables #-}
{-# LANGUAGE TupleSections #-}
{-# LANGUAGE ViewPatterns #-}

module SAWScript.Interpreter
  ( interpret
  , interpretMain
  , interpretEntry
  , Value
  , IsValue(..)
  )
  where

import Control.Applicative
import Control.Monad ( foldM )
import Control.Monad.IO.Class ( liftIO )
import Control.Monad.State ( StateT(..) )
import Data.Graph.SCC ( stronglyConnComp )
import Data.Graph ( SCC(..) )
import Data.List ( intersperse )
import qualified Data.Map as M
import Data.Map ( Map )
import Data.Maybe ( fromMaybe )
import qualified Data.Set as S
import Data.Set ( Set )
import Data.Traversable hiding ( mapM )
import qualified Data.Vector as V

import qualified SAWScript.AST as SS
import SAWScript.Builtins hiding (evaluate)
import qualified SAWScript.MGU as MGU
import SAWScript.Options
import Verifier.SAW.Prelude (preludeModule)
import qualified Verifier.SAW.Prim as Prim
import Verifier.SAW.Rewriter ( Simpset, emptySimpset )
import Verifier.SAW.SharedTerm
import Verifier.SAW.TypedAST hiding ( incVars )

import qualified Verifier.SAW.Evaluator as SC

type Expression = SS.Expr SS.ResolvedName SS.Schema
type BlockStatement = SS.BlockStmt SS.ResolvedName SS.Schema

-- Values ----------------------------------------------------------------------

data Value s
  = VBool Bool
  | VString String
  | VInteger Integer
  | VWord Int Integer
  | VArray [Value s]
  | VTuple [Value s]
  | VRecord (Map SS.Name (Value s))
  | VFun (Value s -> Value s)
  | VFunTerm (SharedTerm s -> Value s)
  | VFunType (SS.Type -> Value s)
  | VLambda (Value s -> Maybe (SharedTerm s) -> IO (Value s))
  | VTLambda (SS.Type -> IO (Value s))
  | VTerm (SharedTerm s)
  | VIO (IO (Value s))
  | VProofScript (ProofScript s (Value s))
  | VSimpset (Simpset (SharedTerm s))
  | VTheorem (Theorem s)

instance Show (Value s) where
    showsPrec p v =
      case v of
        VBool True -> showString "True"
        VBool False -> showString "False"
        VString s -> shows s
        VInteger n -> shows n
        VWord w x -> showParen (p > 9) (shows x . showString "::[" . shows w . showString "]")
        VArray vs -> showList vs
        VTuple vs -> showParen True
                     (foldr (.) id (intersperse (showString ",") (map shows vs)))
        VRecord _ -> error "unimplemented: show VRecord" -- !(Map FieldName Value)
        VFun {} -> showString "<<fun>>"
        VFunTerm {} -> showString "<<fun-term>>"
        VFunType {} -> showString "<<fun-type>>"
        VLambda {} -> showString "<<lambda>>"
        VTLambda {} -> showString "<<polymorphic function>>"
        VTerm t -> showsPrec p t
        VIO {} -> showString "<<IO>>"
        VSimpset {} -> showString "<<simpset>>"
        VTheorem (Theorem t) -> showString "Theorem " . showParen True (showString (scPrettyTerm t))

indexValue :: Value s -> Value s -> Value s
indexValue (VArray vs) (VInteger x)
    | i < length vs = vs !! i
    | otherwise = error "array index out of bounds"
    where i = fromInteger x
indexValue _ _ = error "indexValue"

lookupValue :: Value s -> String -> Value s
lookupValue (VRecord vm) name =
    case M.lookup name vm of
      Nothing -> error $ "no such record field: " ++ name
      Just x -> x
lookupValue _ _ = error "lookupValue"

evaluate :: SharedTerm s -> Value s
evaluate t = importValue (SC.evalSharedTerm SC.preludeGlobal t)
-- FIXME: is SC.preludeGlobal always appropriate? Or should we
-- parameterize on a meaning function for globals?

applyValue :: Value s -> Value s -> IO (Value s)
applyValue (VFun f) (VTerm t) = return (f (evaluate t))
applyValue (VFun f) x = return (f x)
applyValue (VFunTerm f) (VTerm t) = return (f t)
applyValue (VLambda f) (VTerm t) = f (evaluate t) (Just t)
applyValue (VLambda f) x = f x Nothing
applyValue (VTerm t) x = applyValue (evaluate t) x
applyValue _ _ = fail "applyValue"

tapplyValue :: Value s -> SS.Type -> IO (Value s)
tapplyValue (VFunType f) t = return (f t)
tapplyValue (VTLambda f) t = f t
tapplyValue v _ = return v

thenValue :: Value s -> Value s -> Value s
thenValue (VIO m1) (VIO m2) = VIO (m1 >> m2)
thenValue (VProofScript m1) (VProofScript m2) = VProofScript (m1 >> m2)
thenValue _ _ = error "thenValue"

bindValue :: Value s -> Value s -> Value s
bindValue (VIO m1) v2 =
  VIO $ do
    v1 <- m1
    VIO m3 <- applyValue v2 v1
    m3
bindValue (VProofScript m1) v2 =
  VProofScript $ do
    v1 <- m1
    VProofScript m3 <- liftIO $ applyValue v2 v1
    m3
bindValue _ _ = error "bindValue"

importValue :: SC.Value -> Value s
importValue val =
    case val of
      SC.VFun f -> VFun (importValue . f . exportValue)
      SC.VTrue -> VBool True
      SC.VFalse -> VBool False
      SC.VNat n -> VInteger n
      SC.VWord w x -> VWord w x
      SC.VString s -> VString s -- FIXME: probably not needed
      SC.VTuple vs -> VTuple (V.toList (fmap importValue vs))
      SC.VRecord m -> VRecord (fmap importValue m)
      SC.VCtorApp "Prelude.False" _ -> VBool False
      SC.VCtorApp "Prelude.True" _ -> VBool True
      SC.VCtorApp {} -> error $ "VCtorApp unsupported: " ++ show val
      SC.VVector vs -> VArray (V.toList (fmap importValue vs))
      SC.VFloat {} -> error "VFloat unsupported"
      SC.VDouble {} -> error "VDouble unsupported"
      SC.VType -> error "VType unsupported"

exportValue :: Value s -> SC.Value
exportValue val =
    case val of
      VBool b -> if b then SC.VTrue else SC.VFalse
      VString s -> SC.VString s -- FIXME: probably not needed
      VInteger n -> SC.VNat n
      VWord w x -> SC.VWord w x
      VArray vs -> SC.VVector (fmap exportValue (V.fromList vs))
      VTuple vs -> SC.VTuple (fmap exportValue (V.fromList vs))
      VRecord vm -> SC.VRecord (fmap exportValue vm)
      VFun f -> SC.VFun (exportValue . f . importValue)
      VFunTerm {} -> error "exportValue VFunTerm"
      VFunType {} -> error "exportValue VFunType"
      VLambda {} -> error "exportValue VLambda"
      VTLambda {} -> error "exportValue VTLambda"
      VTerm {} -> error "VTerm unsupported"
      VIO {} -> error "VIO unsupported"
      VSimpset {} -> error "VSimpset unsupported"

-- IsValue class ---------------------------------------------------------------

-- | Used for encoding primitive operations in the Value type.
class IsValue s a where
    toValue :: a -> Value s
    fromValue :: Value s -> a
    funToValue :: (a -> Value s) -> Value s
    funToValue f = VFun (\v -> f (fromValue v))
    funFromValue :: Value s -> (a -> Value s)
    funFromValue (VFun g) = \x -> g (toValue x)
    funFromValue _        = error "fromValue (->)"

instance IsValue s (Value s) where
    toValue x = x
    fromValue x = x

instance (IsValue s a, IsValue s b) => IsValue s (a -> b) where
    toValue f = funToValue (\x -> toValue (f x))
    fromValue v = \x -> fromValue (funFromValue v x)

instance IsValue s () where
    toValue _ = VTuple []
    fromValue _ = ()

instance (IsValue s a, IsValue s b) => IsValue s (a, b) where
    toValue (x, y) = VTuple [toValue x, toValue y]
    fromValue (VTuple [x, y]) = (fromValue x, fromValue y)
    fromValue _ = error "fromValue (,)"

instance IsValue s a => IsValue s [a] where
    toValue xs = VArray (map toValue xs)
    fromValue (VArray xs) = map fromValue xs
    fromValue _ = error "fromValue []"

instance IsValue s a => IsValue s (IO a) where
    toValue io = VIO (fmap toValue io)
    fromValue (VIO io) = fmap fromValue io
    fromValue _ = error "fromValue IO"

instance IsValue s a => IsValue s (StateT (SharedTerm s) IO a) where
    toValue m = VProofScript (fmap toValue m)
    fromValue (VProofScript m) = fmap fromValue m
    fromValue _ = error "fromValue ProofScript"

instance IsValue s (SharedTerm s) where
    toValue t = VTerm t
    fromValue (VTerm t) = t
    fromValue _ = error "fromValue SharedTerm"
    funToValue f = VFunTerm f
    funFromValue (VFunTerm f) = f
    funFromValue _ = error "fromValue (->)"

instance IsValue s SS.Type where
    toValue _ = error "toValue Type"
    fromValue _ = error "fromValue Type"
    funToValue f = VFunType f
    funFromValue (VFunType f) = f
    funFromValue _ = error "fromValue (->)"

instance IsValue s String where
    toValue n = VString n
    fromValue (VString n) = n
    fromValue _ = error "fromValue String"

instance IsValue s Integer where
    toValue n = VInteger n
    fromValue (VInteger n) = n
    fromValue _ = error "fromValue Integer"

instance IsValue s Prim.BitVector where
    toValue (Prim.BV w x) = VWord w x
    fromValue (VWord w x) = Prim.BV w x
    fromValue _ = error "fromValue BitVector"

instance IsValue s Bool where
    toValue b = VBool b
    fromValue (VBool b) = b
    fromValue _ = error "fromValue Bool"

instance IsValue s (Simpset (SharedTerm s)) where
    toValue ss = VSimpset ss
    fromValue (VSimpset ss) = ss
    fromValue _ = error "fromValue Simpset"

instance IsValue s (Theorem s) where
    toValue t = VTheorem t
    fromValue (VTheorem t) = t
    fromValue _ = error "fromValue Theorem"

-- Type matching ---------------------------------------------------------------

-- | Matches a (possibly) polymorphic type @polyty@ against a
-- monomorphic type @monoty@, which must be an instance of it. The
-- function returns a list of type variable instantiations, in the
-- same order as the variables in the outermost TypAbs of @polyty@.
typeInstantiation :: SS.Schema -> SS.Type -> [SS.Type]
typeInstantiation (SS.Forall xs t1) t2 =
  [ fromMaybe (error "unbound type variable") (M.lookup x m) | x <- xs ]
    where m = fromMaybe (error "matchType failed") (matchType t1 t2)

-- | @matchType pat ty@ returns a map of variable instantiations, if
-- @ty@ is an instance of @pat@.
matchType :: SS.Type -> SS.Type -> Maybe (Map SS.Name SS.Type)
matchType (SS.TyCon c1 ts1) (SS.TyCon c2 ts2) | c1 == c2 = matchTypes ts1 ts2
matchType (SS.TyRecord m1) (SS.TyRecord m2)
    | M.keys m1 == M.keys m2 = matchTypes (M.elems m1) (M.elems m2)
matchType (SS.TyVar (SS.BoundVar x)) t2 = Just (M.singleton x t2)
matchType t1 t2 = error $ "matchType failed: " ++ show (t1, t2)

matchTypes :: [SS.Type] -> [SS.Type] -> Maybe (Map SS.Name SS.Type)
matchTypes [] [] = Just M.empty
matchTypes [] (_ : _) = Nothing
matchTypes (_ : _) [] = Nothing
matchTypes (x : xs) (y : ys) = do
  m1 <- matchType x y
  m2 <- matchTypes xs ys
  let compatible = and (M.elems (M.intersectionWith (==) m1 m2))
  if compatible then Just (M.union m1 m2) else Nothing


-- Translation to SAWCore ------------------------------------------------------

data Kind = KStar | KSize

translateKind :: SharedContext s -> Kind -> IO (SharedTerm s)
translateKind sc KStar = scSort sc (mkSort 0)
translateKind sc KSize = scNatType sc

translatableType :: SS.Type -> Bool
translatableType ty =
    case ty of
      SS.TyRecord m               -> all translatableType (M.elems m)
      SS.TyCon (SS.TupleCon _) ts -> all translatableType ts
      SS.TyCon SS.ArrayCon [l, t] -> translatableType l && translatableType t
      SS.TyCon SS.FunCon [a, b]   -> translatableType a && translatableType b
      SS.TyCon SS.BoolCon []      -> True
      SS.TyCon SS.ZCon []         -> True
      SS.TyCon (SS.NumCon _) []   -> True
      SS.TyVar (SS.BoundVar _)    -> True
      _                           -> False

-- | Precondition: translatableType ty
translateType
    :: SharedContext s
    -> Map SS.Name (Int, Kind)
    -> SS.Type -> IO (SharedTerm s)
translateType sc tenv ty =
    case ty of
      SS.TyRecord tm              -> do tm' <- traverse (translateType sc tenv) tm
                                        scRecordType sc tm'
      SS.TyCon (SS.TupleCon _) ts -> do ts' <- traverse (translateType sc tenv) ts
                                        scTupleType sc ts'
      SS.TyCon SS.ArrayCon [n, t] -> do n' <- translateType sc tenv n
                                        t' <- translateType sc tenv t
                                        scVecType sc n' t'
      SS.TyCon SS.FunCon [a, b]   -> do a' <- translateType sc tenv a
                                        b' <- translateType sc tenv b
                                        scFun sc a' b'
      SS.TyCon SS.BoolCon []      -> scBoolType sc
      SS.TyCon SS.ZCon []         -> scNatType sc
      SS.TyCon (SS.NumCon n) []   -> scNat sc (fromInteger n)
      SS.TyVar (SS.BoundVar x)    -> case M.lookup x tenv of
                                       Nothing -> fail $ "translateType: unbound type variable: " ++ x
                                       Just (i, k) -> do
                                         k' <- translateKind sc k
                                         scLocalVar sc i k'
      _                           -> fail "untranslatable type"

translatableSchema :: SS.Schema -> Bool
translatableSchema (SS.Forall _ t) = translatableType t

translateSchema
    :: SharedContext s
    -> Map SS.Name (Int, Kind)
    -> SS.Schema -> IO (SharedTerm s)
translateSchema sc tenv0 (SS.Forall xs0 t) = go tenv0 xs0
  where
    go tenv [] = translateType sc tenv t
    go tenv (x : xs) = do
      let inc (i, k) = (i + 1, k)
      let k = KStar
      let tenv' = M.insert x (0, k) (fmap inc tenv)
      k' <- translateKind sc k
      t' <- go tenv' xs
      scPi sc x k' t'

translatableExpr :: Set SS.ResolvedName -> Expression -> Bool
translatableExpr env expr =
    case expr of
      SS.Bit _             _ -> True
      SS.Quote _           _ -> False -- We could allow strings, but I don't think we need them.
      SS.Z _               _ -> True
      SS.Array es          t -> translatableSchema t && all (translatableExpr env) es
      SS.Undefined         _ -> False
      SS.Block _           _ -> False
      SS.Tuple es          _ -> all (translatableExpr env) es
      SS.Record bs         _ -> all (translatableExpr env . snd) bs
      SS.Index e n         _ -> translatableExpr env e && translatableExpr env n
      SS.Lookup e _        _ -> translatableExpr env e
      SS.Var x             _ -> S.member x env
      SS.Function x t e    _ -> translatableSchema t && translatableExpr env' e
          where env' = S.insert (SS.LocalName x) env
      SS.Application f e   _ -> translatableExpr env f && translatableExpr env e
      SS.LetBlock bs e       -> all (translatableExpr env . snd) bs && translatableExpr env' e
          where env' = foldr S.insert env [ SS.LocalName x | (x, _) <- bs ]

translateExpr
    :: forall s. SharedContext s
    -> Map SS.ResolvedName SS.Schema
    -> Map SS.ResolvedName (SharedTerm s)
    -> Map SS.Name (Int, Kind)
    -> Expression -> IO (SharedTerm s)
translateExpr sc tm sm km expr =
    case expr of
      SS.Bit b                  _ -> scBool sc b
      SS.Quote _                _ -> fail "translateExpr Quote"
      SS.Z z                    _ -> scNat sc (fromInteger z)
      SS.Array es              ty -> do let (_, t) = destArrayT ty
                                        t' <- translateType sc km t
                                        es' <- traverse (translateExpr sc tm sm km) es
                                        scVector sc t' es'
      SS.Undefined              _ -> fail "translateExpr: undefined"
      SS.Block _                _ -> fail "translateExpr Block"
      SS.Tuple es               _ -> do es' <- traverse (translateExpr sc tm sm km) es
                                        scTuple sc es'
      SS.Record bs              _ -> do bs' <- traverse (translateExpr sc tm sm km) (M.fromList bs)
                                        scRecord sc bs'
      SS.Index e i              _ -> do let (l, t) = destArrayT (SS.typeOf e)
                                        l' <- translateType sc km l
                                        t' <- translateType sc km t
                                        e' <- translateExpr sc tm sm km e
                                        i' <- translateExpr sc tm sm km i
                                        i'' <- return i' -- FIXME: add coercion from Nat to Fin w
                                        scGet sc l' t' e' i''
      SS.Lookup e n             _ -> do e' <- translateExpr sc tm sm km e
                                        scRecordSelect sc e' n
      SS.Var x (SS.Forall [] t)   -> case M.lookup x sm of
                                       Nothing -> fail $ "Untranslatable: " ++ SS.renderResolvedName x
                                       Just e' ->
                                         case M.lookup x tm of
                                           Nothing -> return e'
                                           Just schema -> do
                                             let ts = typeInstantiation schema t
                                             ts' <- mapM (translateType sc km) ts
                                             scApplyAll sc e' ts'
      SS.Function x a e         _ -> do a' <- translateSchema sc km a
                                        x' <- scLocalVar sc 0 =<< incVars sc 0 1 a'
                                        sm' <- traverse (incVars sc 0 1) sm
                                        let sm'' = M.insert (SS.LocalName x) x' sm'
                                        let km' = fmap (\(i, k) -> (i + 1, k)) km
                                        e' <- translateExpr sc tm sm'' km' e
                                        scLambda sc (takeWhile (/= '.') x) a' e'
      SS.Application f e        _ -> do f' <- translateExpr sc tm sm km f
                                        e' <- translateExpr sc tm sm km e
                                        scApply sc f' e'
      SS.LetBlock bs e            -> do let m = M.fromList [ (SS.LocalName x, y) | (x, y) <- bs ]
                                        let tm' = fmap SS.typeOf m
                                        sm' <- traverse (translateExpr sc tm sm km) m
                                        translateExpr sc (M.union tm' tm) (M.union sm' sm) km e
    where
      destArrayT (SS.Forall [] (SS.TyCon SS.ArrayCon [l, t])) = (l, t)
      destArrayT _ = error "translateExpr: internal error"

-- | Toplevel SAWScript expressions may be polymorphic. Type
-- abstractions do not show up explicitly in the Expr datatype, but
-- they are represented in a top-level expression's type (using
-- TypAbs). If present, these must be translated into SAWCore as
-- explicit type abstractions.
translatePolyExpr
    :: forall s. SharedContext s
    -> Map SS.ResolvedName SS.Schema
    -> Map SS.ResolvedName (SharedTerm s)
    -> Expression -> IO (SharedTerm s)
translatePolyExpr sc tm sm expr
  | translatableExpr (M.keysSet sm) expr =
    case SS.typeOf expr of
      SS.Forall [] _ -> translateExpr sc tm sm M.empty expr
      SS.Forall ns _ -> do
        let km = M.fromList [ (n, (i, KStar))  | (n, i) <- zip (reverse ns) [0..] ]
        -- FIXME: we assume all have kind KStar
        s0 <- translateKind sc KStar
        t <- translateExpr sc tm sm km expr
        scLambdaList sc [ (takeWhile (/= '.') n, s0) | n <- ns ] t
  | otherwise = return (error "Untranslatable expression")

-- Type substitution -----------------------------------------------------------

toSubst :: Map SS.Name SS.Type -> MGU.Subst
toSubst m = MGU.Subst (M.mapKeysMonotonic SS.BoundVar m)

substTypeExpr :: Map SS.Name SS.Type -> Expression -> Expression
substTypeExpr m expr = MGU.appSubst (toSubst m) expr

-- Interpretation of SAWScript -------------------------------------------------

interpret
    :: forall s. SharedContext s
    -> Map SS.ResolvedName (Value s)
    -> Map SS.ResolvedName SS.Schema
    -> Map SS.ResolvedName (SharedTerm s)
    -> Expression -> IO (Value s)
interpret sc vm tm sm expr =
    case expr of
      SS.Bit b             _ -> return $ VBool b
      SS.Quote s           _ -> return $ VString s
      SS.Z z               _ -> return $ VInteger z
      SS.Array es          _ -> VArray <$> traverse (interpret sc vm tm sm) es
      SS.Undefined         _ -> fail "interpret: undefined"
      SS.Block stmts       _ -> interpretStmts sc vm tm sm stmts
      SS.Tuple es          _ -> VTuple <$> traverse (interpret sc vm tm sm) es
      SS.Record bs         _ -> VRecord <$> traverse (interpret sc vm tm sm) (M.fromList bs)
      SS.Index e1 e2       _ -> do a <- interpret sc vm tm sm e1
                                   i <- interpret sc vm tm sm e2
                                   return (indexValue a i)
      SS.Lookup e n        _ -> do a <- interpret sc vm tm sm e
                                   return (lookupValue a n)
      SS.Var x (SS.Forall [] t)
                             -> case M.lookup x vm of
                                  Nothing -> evaluate <$> translateExpr sc tm sm M.empty expr
                                  Just v ->
                                    case M.lookup x tm of
                                      Nothing -> return v
                                      Just schema -> do
                                        let ts = typeInstantiation schema t
                                        foldM tapplyValue v ts
      SS.Function x _ e    _ -> do let name = SS.LocalName x
                                   let f v Nothing = interpret sc (M.insert name v vm) tm sm e
                                       f v (Just t) = do
                                         let vm' = M.insert name v vm
                                         let sm' = M.insert name t sm
                                         interpret sc vm' tm sm' e
                                   return $ VLambda f
      SS.Application e1 e2 _ -> do v1 <- interpret sc vm tm sm e1
                                   -- TODO: evaluate v1 if it is a VTerm
                                   case v1 of
                                     VFun f ->
                                         do v2 <- interpret sc vm tm sm e2
                                            -- TODO: evaluate v2 if it is a VTerm
                                            return (f v2)
                                     VFunTerm f ->
                                         do t2 <- translateExpr sc tm sm M.empty e2
                                            return (f t2)
                                     VLambda f ->
                                         do v2 <- interpret sc vm tm sm e2
                                            t2 <- if translatableExpr (M.keysSet sm) e2
                                                  then Just <$> translateExpr sc tm sm M.empty e2
                                                  else return Nothing
                                            f v2 t2
                                     _ -> fail "interpret Application"
      SS.LetBlock bs e       -> do let m = M.fromList [ (SS.LocalName x, y) | (x, y) <- bs ]
                                   let tm' = fmap SS.typeOf m
                                   vm' <- traverse (interpretPoly sc vm tm sm) m
                                   sm' <- traverse (translatePolyExpr sc tm sm) $
                                          M.filter (translatableExpr (M.keysSet sm)) m
                                   interpret sc (M.union vm' vm) (M.union tm' tm) (M.union sm' sm) e

interpretPoly
    :: forall s. SharedContext s
    -> Map SS.ResolvedName (Value s)
    -> Map SS.ResolvedName SS.Schema
    -> Map SS.ResolvedName (SharedTerm s)
    -> Expression -> IO (Value s)
interpretPoly sc vm tm sm expr =
    case SS.typeOf expr of
      SS.Forall ns _ ->
          let tlam x f m = return (VTLambda (\t -> f (M.insert x t m)))
          in foldr tlam (\m -> interpret sc vm tm sm (substTypeExpr m expr)) ns M.empty

interpretStmts
    :: forall s. SharedContext s
    -> Map SS.ResolvedName (Value s)
    -> Map SS.ResolvedName SS.Schema
    -> Map SS.ResolvedName (SharedTerm s)
    -> [BlockStatement] -> IO (Value s)
interpretStmts sc vm tm sm stmts =
    case stmts of
      [] -> fail "empty block"
      [SS.Bind Nothing _ e] -> interpret sc vm tm sm e
      SS.Bind Nothing _ e : ss ->
          do v1 <- interpret sc vm tm sm e
             v2 <- interpretStmts sc vm tm sm ss
             return (v1 `thenValue` v2)
      SS.Bind (Just (x, _)) _ e : ss ->
          do v1 <- interpret sc vm tm sm e
             let name = SS.LocalName x
             let f v Nothing = interpretStmts sc (M.insert name v vm) tm sm ss
                 f v (Just t) = do
                   let vm' = M.insert name v vm
                   let sm' = M.insert name t sm
                   interpretStmts sc vm' tm sm' ss
             return (v1 `bindValue` VLambda f)
      SS.BlockLet bs : ss -> interpret sc vm tm sm (SS.LetBlock bs (SS.Block ss undefined))
      SS.BlockTypeDecl {} : _ -> fail "BlockTypeDecl unsupported"

<<<<<<< HEAD
-- TODO: Support for multiple top-level mutually-recursive bindings.
interpretModuleAtEntry
    :: forall s.
       SS.Name -- ^ Entry point
    -> SharedContext s
    -> Map SS.ResolvedName (Value s)
    -> Map SS.ResolvedName SS.Schema
    -> Map SS.ResolvedName (SharedTerm s)
    -> SS.ValidModule -> IO (Value s)
interpretModuleAtEntry entryName sc vm tm sm m = interpret sc vm tm sm entry
    where entry = case M.lookup entryName (SS.moduleExprEnv m) of
                   Just mn -> mn
                   Nothing -> error $ "No " ++ entryName ++ " in module " ++ show (SS.moduleName m)
=======
type REnv = Map SS.ResolvedName
type InterpretEnv s = (REnv (Value s), REnv SS.Schema, REnv (SharedTerm s))

interpretModule
    :: forall s. SharedContext s
    -> InterpretEnv s -> SS.ValidModule -> IO (InterpretEnv s)
interpretModule sc env m =
    do let mn = SS.moduleName m
       let graph = [ ((rname, e), rname, S.toList (exprDeps e))
                   | (name, e) <- M.assocs (SS.moduleExprEnv m)
                   , let rname = SS.TopLevelName mn name ]
       let sccs = stronglyConnComp graph
       foldM (interpretSCC sc) env sccs

interpretSCC
    :: forall s. SharedContext s
    -> InterpretEnv s -> SCC (SS.ResolvedName, Expression) -> IO (InterpretEnv s)
interpretSCC sc (vm, tm, sm) scc =
    case scc of
      CyclicSCC _nodes -> fail "Unimplemented: Recursive top level definitions"
      AcyclicSCC (x, expr)
        | translatableExpr (M.keysSet sm) expr ->
            do s <- translatePolyExpr sc tm sm expr
               let t = SS.typeOf expr
               return (vm, M.insert x t tm, M.insert x s sm)
        | otherwise ->
            do v <- interpretPoly sc vm tm sm expr
               let t = SS.typeOf expr
               return (M.insert x v vm, M.insert x t tm, sm)

exprDeps :: Expression -> Set SS.ResolvedName
exprDeps expr =
    case expr of
      SS.Bit _             _ -> S.empty
      SS.Quote _           _ -> S.empty
      SS.Z _               _ -> S.empty
      SS.Undefined         _ -> S.empty
      SS.Array es          _ -> S.unions (map exprDeps es)
      SS.Block stmts       _ -> S.unions (map stmtDeps stmts)
      SS.Tuple es          _ -> S.unions (map exprDeps es)
      SS.Record bs         _ -> S.unions (map (exprDeps . snd) bs)
      SS.Index e1 e2       _ -> S.union (exprDeps e1) (exprDeps e2)
      SS.Lookup e _        _ -> exprDeps e
      SS.Var name          _ -> S.singleton name
      SS.Function _ _ e    _ -> exprDeps e
      SS.Application e1 e2 _ -> S.union (exprDeps e1) (exprDeps e2)
      SS.LetBlock bs e       -> S.unions (exprDeps e : map (exprDeps . snd) bs)

stmtDeps :: BlockStatement -> Set SS.ResolvedName
stmtDeps stmt =
    case stmt of
      SS.Bind _ _ e        -> exprDeps e
      SS.BlockTypeDecl _ _ -> S.empty
      SS.BlockLet bs       -> S.unions (map (exprDeps . snd) bs)
>>>>>>> 62bf1f77

-- | Interpret an expression using the default value environments.
interpretEntry :: SS.Name -> Options -> SS.ValidModule -> IO ()
interpretEntry entryName opts m =
    do let mn = case SS.moduleName m of SS.ModuleName xs x -> mkModuleName (xs ++ [x])
       let scm = insImport preludeModule $ emptyModule mn
       sc <- mkSharedContext scm
       ss <- basic_ss sc
<<<<<<< HEAD
       let venv = M.insert (qualify "basic_ss") (toValue ss) (valueEnv opts sc)
       v <- interpretModuleAtEntry entryName sc venv (transitivePrimEnv m) env m
       (fromValue v :: IO ())
=======
       let vm0 = M.insert (qualify "basic_ss") (toValue ss) (valueEnv opts sc)
       let tm0 = transitivePrimEnv m
       sm0 <- coreEnv sc
       (vm, _tm, _sm) <- interpretModule sc (vm0, tm0, sm0) m
       let mainName = SS.TopLevelName (SS.moduleName m) "main"
       case M.lookup mainName vm of
         Just v -> (fromValue v :: IO ())
         Nothing -> fail $ "No main in module " ++ show (SS.moduleName m)
>>>>>>> 62bf1f77

-- | Interpret function 'main' using the default value environments.
interpretMain :: Options -> SS.ValidModule -> IO ()
interpretMain = interpretEntry "main"

-- | Collects primitives from the module and all its transitive dependencies.
transitivePrimEnv :: SS.ValidModule -> Map SS.ResolvedName SS.Schema
transitivePrimEnv m = M.unions (env : envs)
  where
    mn = SS.moduleName m
    env = M.mapKeysMonotonic (SS.TopLevelName mn) (SS.modulePrimEnv m)
    envs = map transitivePrimEnv (M.elems (SS.moduleDependencies m))


-- Primitives ------------------------------------------------------------------

valueEnv :: forall s. Options -> SharedContext s -> M.Map SS.ResolvedName (Value s)
valueEnv opts sc = M.fromList
  [ (qualify "read_sbv"    , toValue $ readSBV sc)
  , (qualify "read_aig"    , toValue $ readAIGPrim sc)
  , (qualify "write_aig"   , toValue $ writeAIG sc)
  , (qualify "java_extract", toValue $ extractJava sc opts)
  , (qualify "java_pure"   , toValue ()) -- FIXME: representing 'JavaSetup ()' as '()'
  , (qualify "llvm_extract", toValue $ extractLLVM sc)
  , (qualify "llvm_pure"   , toValue "llvm_pure") -- FIXME: representing 'LLVMSetup ()' as 'String'
  , (qualify "prove"       , toValue $ provePrim sc)
  , (qualify "sat"         , toValue $ satPrim sc)
  , (qualify "empty_ss"    , toValue (emptySimpset :: Simpset (SharedTerm s)))
  , (qualify "addsimp"     , toValue $ addsimp sc)
  , (qualify "rewrite"     , toValue $ rewritePrim sc)
  , (qualify "abc"         , toValue $ satABC sc)
  , (qualify "unfolding"   , toValue $ unfoldGoal sc)
  , (qualify "simplify"    , toValue $ simplifyGoal sc)
  , (qualify "print_goal"  , toValue (printGoal :: ProofScript s ()))
  , (qualify "write_smtlib1", toValue $ writeSMTLib1 sc)
  , (qualify "write_smtlib2", toValue $ writeSMTLib2 sc)
  , (qualify "write_core"   , toValue (writeCore :: FilePath -> SharedTerm s -> IO ()))
  , (qualify "read_core"    , toValue $ readCore sc)
  , (qualify "print"       , toValue (print :: Value s -> IO ()))
  , (qualify "print_type"  , toValue $ print_type sc)
  , (qualify "print_term"  , toValue ((putStrLn . scPrettyTerm) :: SharedTerm s -> IO ()))
  , (qualify "return"      , toValue (return :: Value s -> IO (Value s))) -- FIXME: make work for other monads
  , (qualify "seq"        , toValue ((>>) :: ProofScript s (Value s) -> ProofScript s (Value s) -> ProofScript s (Value s))) -- FIXME: temporary
  , (qualify "define"      , toValue $ definePrim sc)
  ]

coreEnv :: SharedContext s -> IO (M.Map SS.ResolvedName (SharedTerm s))
coreEnv sc =
  traverse (scGlobalDef sc . parseIdent) $ M.fromList $
    [ (qualify "bitSequence", "Prelude.bvNat")
    , (qualify "not"        , "Prelude.not")
    , (qualify "conj"       , "Prelude.and")
    , (qualify "disj"       , "Prelude.or")
    , (qualify "eq"         , "Prelude.eq")
    , (qualify "complement" , "Prelude.bvNot")
    ]

qualify :: String -> SS.ResolvedName
qualify s = SS.TopLevelName (SS.ModuleName [] "Prelude") s<|MERGE_RESOLUTION|>--- conflicted
+++ resolved
@@ -571,21 +571,6 @@
       SS.BlockLet bs : ss -> interpret sc vm tm sm (SS.LetBlock bs (SS.Block ss undefined))
       SS.BlockTypeDecl {} : _ -> fail "BlockTypeDecl unsupported"
 
-<<<<<<< HEAD
--- TODO: Support for multiple top-level mutually-recursive bindings.
-interpretModuleAtEntry
-    :: forall s.
-       SS.Name -- ^ Entry point
-    -> SharedContext s
-    -> Map SS.ResolvedName (Value s)
-    -> Map SS.ResolvedName SS.Schema
-    -> Map SS.ResolvedName (SharedTerm s)
-    -> SS.ValidModule -> IO (Value s)
-interpretModuleAtEntry entryName sc vm tm sm m = interpret sc vm tm sm entry
-    where entry = case M.lookup entryName (SS.moduleExprEnv m) of
-                   Just mn -> mn
-                   Nothing -> error $ "No " ++ entryName ++ " in module " ++ show (SS.moduleName m)
-=======
 type REnv = Map SS.ResolvedName
 type InterpretEnv s = (REnv (Value s), REnv SS.Schema, REnv (SharedTerm s))
 
@@ -640,7 +625,6 @@
       SS.Bind _ _ e        -> exprDeps e
       SS.BlockTypeDecl _ _ -> S.empty
       SS.BlockLet bs       -> S.unions (map (exprDeps . snd) bs)
->>>>>>> 62bf1f77
 
 -- | Interpret an expression using the default value environments.
 interpretEntry :: SS.Name -> Options -> SS.ValidModule -> IO ()
@@ -649,20 +633,14 @@
        let scm = insImport preludeModule $ emptyModule mn
        sc <- mkSharedContext scm
        ss <- basic_ss sc
-<<<<<<< HEAD
-       let venv = M.insert (qualify "basic_ss") (toValue ss) (valueEnv opts sc)
-       v <- interpretModuleAtEntry entryName sc venv (transitivePrimEnv m) env m
-       (fromValue v :: IO ())
-=======
        let vm0 = M.insert (qualify "basic_ss") (toValue ss) (valueEnv opts sc)
        let tm0 = transitivePrimEnv m
        sm0 <- coreEnv sc
        (vm, _tm, _sm) <- interpretModule sc (vm0, tm0, sm0) m
-       let mainName = SS.TopLevelName (SS.moduleName m) "main"
+       let mainName = SS.TopLevelName (SS.moduleName m) entryName
        case M.lookup mainName vm of
          Just v -> (fromValue v :: IO ())
-         Nothing -> fail $ "No main in module " ++ show (SS.moduleName m)
->>>>>>> 62bf1f77
+         Nothing -> fail $ "No " ++ entryName ++ " in module " ++ show (SS.moduleName m)
 
 -- | Interpret function 'main' using the default value environments.
 interpretMain :: Options -> SS.ValidModule -> IO ()
