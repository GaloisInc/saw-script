--- conflicted
+++ resolved
@@ -520,21 +520,12 @@
                                          let sm' = M.insert name t sm
                                          interpret sc (vm', tm, sm') e
                                    return $ VLambda f
-<<<<<<< HEAD
-      SS.Application e1 e2 _ -> do v1 <- interpret sc vm tm sm e1
-                                   -- TODO: evaluate sc v1 if it is a VTerm
-                                   case v1 of
-                                     VFun f ->
-                                         do v2 <- interpret sc vm tm sm e2
-                                            -- TODO: evaluate sc v2 if it is a VTerm
-=======
       SS.Application e1 e2 _ -> do v1 <- interpret sc env e1
                                    -- TODO: evaluate v1 if it is a VTerm
                                    case v1 of
                                      VFun f ->
                                          do v2 <- interpret sc env e2
                                             -- TODO: evaluate v2 if it is a VTerm
->>>>>>> 4e27386c
                                             return (f v2)
                                      VFunTerm f ->
                                          do t2 <- translateExpr sc tm sm M.empty e2
@@ -580,15 +571,9 @@
                  f v (Just t) = do
                    let vm' = M.insert name v vm
                    let sm' = M.insert name t sm
-<<<<<<< HEAD
-                   interpretStmts sc vm' tm sm' ss
+                   interpretStmts sc (vm', tm, sm') ss
              return (bindValue sc v1 (VLambda f))
-      SS.BlockLet bs : ss -> interpret sc vm tm sm (SS.LetBlock bs (SS.Block ss undefined))
-=======
-                   interpretStmts sc (vm', tm, sm') ss
-             return (v1 `bindValue` VLambda f)
       SS.BlockLet bs : ss -> interpret sc env (SS.LetBlock bs (SS.Block ss undefined))
->>>>>>> 4e27386c
       SS.BlockTypeDecl {} : _ -> fail "BlockTypeDecl unsupported"
 
 interpretModule
