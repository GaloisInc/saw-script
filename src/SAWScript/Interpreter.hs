{-# LANGUAGE FlexibleInstances #-}
{-# LANGUAGE GeneralizedNewtypeDeriving #-}
{-# LANGUAGE MultiParamTypeClasses #-}
{-# LANGUAGE OverlappingInstances #-}
{-# LANGUAGE ScopedTypeVariables #-}
{-# LANGUAGE TupleSections #-}
{-# LANGUAGE ViewPatterns #-}

module SAWScript.Interpreter
  ( interpret
  , interpretMain
  , interpretModuleAtEntry
  , InterpretEnv, interpretEnvValues, interpretEnvTypes, interpretEnvShared
  , buildInterpretEnv
  , Value, isVUnit
  , IsValue(..)
  )
  where

import Control.Applicative
import Control.Monad ( foldM )
import Data.Graph.SCC ( stronglyConnComp )
import Data.Graph ( SCC(..) )
import qualified Data.Map as M
import Data.Map ( Map )
import Data.Maybe ( fromMaybe )
import qualified Data.Set as S
import Data.Set ( Set )
import Data.Traversable hiding ( mapM )

import qualified SAWScript.AST as SS
import SAWScript.AST (Located(..))
import SAWScript.Builtins hiding (evaluate)
import SAWScript.CryptolBuiltins
import SAWScript.JavaBuiltins
import SAWScript.LLVMBuiltins
import qualified SAWScript.MGU as MGU
import SAWScript.Options
import SAWScript.Proof
import SAWScript.Utils
import SAWScript.Value
import Verifier.SAW.Prelude (preludeModule, preludeStringIdent)
import Verifier.SAW.Rewriter ( Simpset, emptySimpset )
import Verifier.SAW.SharedTerm
import Verifier.SAW.TypedAST hiding ( incVars )

import qualified Verifier.Java.Codebase as JCB
import qualified Verifier.Java.SAWBackend as JavaSAW
import qualified Verifier.LLVM.Backend.SAW as LLVMSAW

import qualified Verifier.SAW.Cryptol.Prelude as CryptolSAW

type Expression = SS.Expr SS.ResolvedName SS.Schema
type BlockStatement = SS.BlockStmt SS.ResolvedName SS.Schema
type RNameMap = Map (Located SS.ResolvedName)
data InterpretEnv s = InterpretEnv { interpretEnvValues :: RNameMap (Value s)
                                   , interpretEnvTypes :: RNameMap SS.Schema
                                   , interpretEnvShared :: RNameMap (SharedTerm s)
                                   } deriving (Show)


-- Type matching ---------------------------------------------------------------

-- | Matches a (possibly) polymorphic type @polyty@ against a
-- monomorphic type @monoty@, which must be an instance of it. The
-- function returns a list of type variable instantiations, in the
-- same order as the variables in the outermost TypAbs of @polyty@.
typeInstantiation :: SS.Schema -> SS.Type -> [SS.Type]
typeInstantiation (SS.Forall xs t1) t2 =
  [ fromMaybe (error "unbound type variable") (M.lookup x m) | x <- xs ]
    where m = fromMaybe (error "matchType failed") (matchType t1 t2)

-- | @matchType pat ty@ returns a map of variable instantiations, if
-- @ty@ is an instance of @pat@.
matchType :: SS.Type -> SS.Type -> Maybe (Map SS.Name SS.Type)
matchType (SS.TyCon c1 ts1) (SS.TyCon c2 ts2) | c1 == c2 = matchTypes ts1 ts2
matchType (SS.TyRecord m1) (SS.TyRecord m2)
    | M.keys m1 == M.keys m2 = matchTypes (M.elems m1) (M.elems m2)
matchType (SS.TyVar (SS.BoundVar x)) t2 = Just (M.singleton x t2)
matchType t1 t2 = error $ "matchType failed: " ++ show (t1, t2)

matchTypes :: [SS.Type] -> [SS.Type] -> Maybe (Map SS.Name SS.Type)
matchTypes [] [] = Just M.empty
matchTypes [] (_ : _) = Nothing
matchTypes (_ : _) [] = Nothing
matchTypes (x : xs) (y : ys) = do
  m1 <- matchType x y
  m2 <- matchTypes xs ys
  let compatible = and (M.elems (M.intersectionWith (==) m1 m2))
  if compatible then Just (M.union m1 m2) else Nothing


-- Translation to SAWCore ------------------------------------------------------

data Kind = KStar | KSize

translateKind :: SharedContext s -> Kind -> IO (SharedTerm s)
translateKind sc KStar = scSort sc (mkSort 0)
translateKind sc KSize = scNatType sc

translatableType :: SS.Type -> Bool
translatableType ty =
    case ty of
      SS.TyRecord m               -> all translatableType (M.elems m)
      SS.TyCon (SS.TupleCon _) ts -> all translatableType ts
      SS.TyCon SS.ArrayCon [l, t] -> translatableType l && translatableType t
      SS.TyCon SS.FunCon [a, b]   -> translatableType a && translatableType b
      SS.TyCon SS.BoolCon []      -> True
      SS.TyCon SS.ZCon []         -> True
      SS.TyCon (SS.NumCon _) []   -> True
      SS.TyVar (SS.BoundVar _)    -> True
      _                           -> False

-- | Precondition: translatableType ty
translateType
    :: SharedContext s
    -> Map SS.Name (Int, Kind)
    -> SS.Type -> IO (SharedTerm s)
translateType sc tenv ty =
    case ty of
      SS.TyRecord tm              -> do tm' <- traverse (translateType sc tenv) tm
                                        scNestedTupleType sc (M.elems tm')
      SS.TyCon (SS.TupleCon _) ts -> do ts' <- traverse (translateType sc tenv) ts
                                        scNestedTupleType sc ts'
      SS.TyCon SS.ArrayCon [n, t] -> do n' <- translateType sc tenv n
                                        t' <- translateType sc tenv t
                                        scVecType sc n' t'
      SS.TyCon SS.FunCon [a, b]   -> do a' <- translateType sc tenv a
                                        b' <- translateType sc tenv b
                                        scFun sc a' b'
      SS.TyCon SS.BoolCon []      -> scBoolType sc
      SS.TyCon SS.ZCon []         -> scNatType sc
      SS.TyCon (SS.NumCon n) []   -> scNat sc (fromInteger n)
      SS.TyCon SS.StringCon []    ->
        scFlatTermF sc (DataTypeApp preludeStringIdent [])
      SS.TyVar (SS.BoundVar x)    -> case M.lookup x tenv of
                                       Nothing -> fail $ "translateType: unbound type variable: " ++ x
                                       Just (i, _k) -> do
                                         scLocalVar sc i
      _                           -> fail $ "untranslatable type: " ++ show ty

translatableSchema :: SS.Schema -> Bool
translatableSchema (SS.Forall _ t) = translatableType t

translateSchema
    :: SharedContext s
    -> Map SS.Name (Int, Kind)
    -> SS.Schema -> IO (SharedTerm s)
translateSchema sc tenv0 (SS.Forall xs0 t) = go tenv0 xs0
  where
    go tenv [] = translateType sc tenv t
    go tenv (x : xs) = do
      let inc (i, k) = (i + 1, k)
      let k = KStar
      let tenv' = M.insert x (0, k) (fmap inc tenv)
      k' <- translateKind sc k
      t' <- go tenv' xs
      scPi sc x k' t'

translatableExpr :: Set (Located SS.ResolvedName) -> Expression -> Bool
translatableExpr env expr =
    case expr of
      SS.Bit _             _ -> True
      SS.Quote _           _ -> True
      SS.Z _               _ -> True
      SS.Array es          t -> translatableSchema t && all (translatableExpr env) es
      SS.Undefined         _ -> False
      SS.Block _           _ -> False
      SS.Tuple es          _ -> all (translatableExpr env) es
      SS.Record bs         _ -> all (translatableExpr env . snd) bs
      SS.Index e n         _ -> translatableExpr env e && translatableExpr env n
      SS.Lookup e _        _ -> translatableExpr env e
      SS.TLookup e _       _ -> translatableExpr env e
      SS.Var x             _ -> S.member x env
      SS.Function x t e    _ -> translatableSchema t && translatableExpr env' e
          where env' = S.insert (fmap SS.LocalName x) env
      SS.Application f e   _ -> translatableExpr env f && translatableExpr env e
      SS.LetBlock bs e       -> all (translatableExpr env . snd) bs && translatableExpr env' e
          where env' = foldr S.insert env [ SS.Located (SS.LocalName (SS.getVal x)) (SS.getOrig x) (SS.getPos x)
                                            | (x, _) <- bs ]

translateExpr
    :: forall s. SharedContext s
    -> RNameMap SS.Schema
    -> RNameMap (SharedTerm s)
    -> Map SS.Name (Int, Kind)
    -> Expression -> IO (SharedTerm s)
translateExpr sc tm sm km expr =
    case expr of
      SS.Bit b                  _ -> scBool sc b
      SS.Quote s                _ -> scString sc s
      SS.Z z                    _ -> scNat sc (fromInteger z)
      SS.Array es              ty -> do let (_, t) = destArrayT ty
                                        t' <- translateType sc km t
                                        es' <- traverse (translateExpr sc tm sm km) es
                                        scVector sc t' es'
      SS.Undefined              _ -> fail "translateExpr: undefined"
      SS.Block _                _ -> fail "translateExpr Block"
      SS.Tuple es               _ -> do es' <- traverse (translateExpr sc tm sm km) es
                                        scNestedTuple sc es'
      SS.Record bs              _ -> do bs' <- traverse (translateExpr sc tm sm km) (M.fromList bs)
                                        scNestedTuple sc (M.elems bs')
      SS.Index e i              _ -> do let (l, t) = destArrayT (SS.typeOf e)
                                        l' <- translateType sc km l
                                        t' <- translateType sc km t
                                        e' <- translateExpr sc tm sm km e
                                        i' <- translateExpr sc tm sm km i
                                        i'' <- return i' -- FIXME: add coercion from Nat to Fin w
                                        scGet sc l' t' e' i''
      SS.Lookup e n             _ -> do e' <- translateExpr sc tm sm km e
                                        scRecordSelect sc e' n -- FIXME
      SS.TLookup e i            _ -> do e' <- translateExpr sc tm sm km e
                                        scNestedSelector sc (fromIntegral i) e'
      SS.Var x (SS.Forall [] t)   -> case M.lookup x sm of
                                       Nothing -> fail $ "Untranslatable: " ++ SS.renderResolvedName (SS.getVal x)
                                       Just e' ->
                                         case M.lookup x tm of
                                           Nothing -> return e'
                                           Just schema -> do
                                             let ts = typeInstantiation schema t
                                             ts' <- mapM (translateType sc km) ts
                                             scApplyAll sc e' ts'
      SS.Var x (SS.Forall _ _)    ->
        fail $ "Untranslatable: " ++ SS.renderResolvedName (SS.getVal x)
      SS.Function x a e _ -> do a' <- translateSchema sc km a
                                x' <- scLocalVar sc 0
                                sm' <- traverse (incVars sc 0 1) sm
                                let sm'' = M.insert (fmap SS.LocalName x) x' sm'
                                let km' = fmap (\(i, k) -> (i + 1, k)) km
                                e' <- translateExpr sc tm sm'' km' e
                                scLambda sc (takeWhile (/= '.') (SS.getVal x)) a' e'
      SS.Application f e        _ -> do f' <- translateExpr sc tm sm km f
                                        e' <- translateExpr sc tm sm km e
                                        scApply sc f' e'
      SS.LetBlock bs e            -> do let m = M.fromList [ (SS.Located (SS.LocalName $ SS.getVal x) (SS.getOrig x) (SS.getPos x), y) | (x, y) <- bs ]
                                        let tm' = fmap SS.typeOf m
                                        sm' <- traverse (translateExpr sc tm sm km) m
                                        translateExpr sc (M.union tm' tm) (M.union sm' sm) km e
    where
      destArrayT (SS.Forall [] (SS.TyCon SS.ArrayCon [l, t])) = (l, t)
      destArrayT _ = error "translateExpr: internal error"

-- | Toplevel SAWScript expressions may be polymorphic. Type
-- abstractions do not show up explicitly in the Expr datatype, but
-- they are represented in a top-level expression's type (using
-- TypAbs). If present, these must be translated into SAWCore as
-- explicit type abstractions.
translatePolyExpr
    :: forall s. SharedContext s
    -> RNameMap SS.Schema
    -> RNameMap (SharedTerm s)
    -> Expression -> IO (SharedTerm s)
translatePolyExpr sc tm sm expr
  | translatableExpr (M.keysSet sm) expr =
    case SS.typeOf expr of
      SS.Forall [] _ -> translateExpr sc tm sm M.empty expr
      SS.Forall ns _ -> do
        let km = M.fromList [ (n, (i, KStar))  | (n, i) <- zip (reverse ns) [0..] ]
        -- FIXME: we assume all have kind KStar
        s0 <- translateKind sc KStar
        t <- translateExpr sc tm sm km expr
        scLambdaList sc [ (takeWhile (/= '.') n, s0) | n <- ns ] t
  | otherwise = return (error "Untranslatable expression")

-- Type substitution -----------------------------------------------------------

toSubst :: Map SS.Name SS.Type -> MGU.Subst
toSubst m = MGU.Subst (M.mapKeysMonotonic SS.BoundVar m)

substTypeExpr :: Map SS.Name SS.Type -> Expression -> Expression
substTypeExpr m expr = MGU.appSubst (toSubst m) expr

-- Interpretation of SAWScript -------------------------------------------------

interpret
    :: forall s. SharedContext s
    -> InterpretEnv s -> Expression -> IO (Value s)
interpret sc env@(InterpretEnv vm tm sm) expr =
    case expr of
      SS.Bit b             _ -> return $ VBool b
      SS.Quote s           _ -> return $ VString s
      SS.Z z               _ -> return $ VInteger z
      SS.Array es          _ -> VArray <$> traverse (interpret sc env) es
      SS.Undefined         _ -> fail "interpret: undefined"
      SS.Block stmts       _ -> interpretStmts sc env stmts
      SS.Tuple es          _ -> VTuple <$> traverse (interpret sc env) es
      SS.Record bs         _ -> VRecord <$> traverse (interpret sc env) (M.fromList bs)
      SS.Index e1 e2       _ -> do a <- interpret sc env e1
                                   i <- interpret sc env e2
                                   return (indexValue a i)
      SS.Lookup e n        _ -> do a <- interpret sc env e
                                   return (lookupValue a n)
      SS.TLookup e i       _ -> do a <- interpret sc env e
                                   return (tupleLookupValue a i)
      SS.Var x (SS.Forall [] t)
                             -> case M.lookup x vm of
                                  Nothing -> evaluate sc <$> translateExpr sc tm sm M.empty expr
                                  Just v ->
                                    case M.lookup x tm of
                                      Nothing -> return v
                                      Just schema -> do
                                        let ts = typeInstantiation schema t
                                        foldM tapplyValue v ts
      SS.Var x (SS.Forall _ _) ->
        fail $ "Can't interpret: " ++ SS.renderResolvedName (SS.getVal x)
      SS.Function x _ e    _ -> do let name = fmap SS.LocalName x
                                   let f v Nothing = interpret sc (InterpretEnv (M.insert name v vm) tm sm) e
                                       f v (Just t) = do
                                         let vm' = M.insert name v vm
                                         let sm' = M.insert name t sm
                                         interpret sc (InterpretEnv vm' tm sm') e
                                   return $ VLambda f
      SS.Application e1 e2 _ -> do v1 <- interpret sc env e1
                                   -- TODO: evaluate v1 if it is a VTerm
                                   case v1 of
                                     VFun f ->
                                         do v2 <- interpret sc env e2
                                            -- TODO: evaluate v2 if it is a VTerm
                                            return (f v2)
                                     VFunTerm f ->
                                         do t2 <- translateExpr sc tm sm M.empty e2
                                            return (f t2)
                                     VLambda f ->
                                         do v2 <- interpret sc env e2
                                            t2 <- if translatableExpr (M.keysSet sm) e2
                                                  then Just <$> translateExpr sc tm sm M.empty e2
                                                  else return Nothing
                                            f v2 t2
                                     _ -> fail "interpret Application"
      SS.LetBlock bs e       -> do let m = M.fromList [ (Located (SS.LocalName $ getVal x) (getOrig x) (getPos x), y) | (x, y) <- bs ]
                                   let tm' = fmap SS.typeOf m
                                   vm' <- traverse (interpretPoly sc env) m
                                   sm' <- traverse (translatePolyExpr sc tm sm) $
                                          M.filter (translatableExpr (M.keysSet sm)) m
                                   interpret sc (InterpretEnv (M.union vm' vm) (M.union tm' tm) (M.union sm' sm)) e

interpretPoly
    :: forall s. SharedContext s
    -> InterpretEnv s -> Expression -> IO (Value s)
interpretPoly sc env expr =
    case SS.typeOf expr of
      SS.Forall ns _ ->
          let tlam x f m = return (VTLambda (\t -> f (M.insert x t m)))
          in foldr tlam (\m -> interpret sc env (substTypeExpr m expr)) ns M.empty

interpretStmts
    :: forall s. SharedContext s
    -> InterpretEnv s -> [BlockStatement] -> IO (Value s)
interpretStmts sc env@(InterpretEnv vm tm sm) stmts =
    case stmts of
      [] -> fail "empty block"
      [SS.Bind Nothing _ e] -> interpret sc env e
      SS.Bind Nothing _ e : ss ->
          do v1 <- interpret sc env e
             v2 <- interpretStmts sc env ss
             return (v1 `thenValue` v2)
      SS.Bind (Just (x, _)) _ e : ss ->
          do v1 <- interpret sc env e
             let name = fmap SS.LocalName x
             let f v Nothing = interpretStmts sc (InterpretEnv (M.insert name v vm) tm sm) ss
                 f v (Just t) = do
                   let vm' = M.insert name v vm
                   let sm' = M.insert name t sm
                   interpretStmts sc (InterpretEnv vm' tm sm') ss
             return (bindValue sc v1 (VLambda f))
      SS.BlockLet bs : ss -> interpret sc env (SS.LetBlock bs (SS.Block ss undefined))
      SS.BlockTypeDecl {} : _ -> fail "BlockTypeDecl unsupported"

interpretModule
    :: forall s. SharedContext s
    -> InterpretEnv s -> SS.ValidModule -> IO (InterpretEnv s)
interpretModule sc env m =
    do let mn = SS.moduleName m
       let graph = [ ((Located rname (SS.getOrig name) (SS.getPos name), e), rname, S.toList (exprDeps e))
                   | (name, e) <- M.assocs (SS.moduleExprEnv m)
                   , let rname = SS.TopLevelName mn (SS.getVal name) ]
       let sccs = stronglyConnComp graph
       foldM (interpretSCC sc) env sccs

interpretSCC
    :: forall s. SharedContext s
    -> InterpretEnv s -> SCC (Located SS.ResolvedName, Expression) -> IO (InterpretEnv s)
interpretSCC sc env@(InterpretEnv vm tm sm) scc =
    case scc of
      CyclicSCC _nodes -> fail "Unimplemented: Recursive top level definitions"
      AcyclicSCC (x, expr)
        | translatableExpr (M.keysSet sm) expr ->
            do s <- translatePolyExpr sc tm sm expr
               let t = SS.typeOf expr
               return $ InterpretEnv vm (M.insert x t tm) (M.insert x s sm)
        | otherwise ->
            do v <- interpretPoly sc env expr
               let t = SS.typeOf expr
               return $ InterpretEnv (M.insert x v vm) (M.insert x t tm) sm

exprDeps :: Expression -> Set SS.ResolvedName
exprDeps expr =
    case expr of
      SS.Bit _             _ -> S.empty
      SS.Quote _           _ -> S.empty
      SS.Z _               _ -> S.empty
      SS.Undefined         _ -> S.empty
      SS.Array es          _ -> S.unions (map exprDeps es)
      SS.Block stmts       _ -> S.unions (map stmtDeps stmts)
      SS.Tuple es          _ -> S.unions (map exprDeps es)
      SS.Record bs         _ -> S.unions (map (exprDeps . snd) bs)
      SS.Index e1 e2       _ -> S.union (exprDeps e1) (exprDeps e2)
      SS.Lookup e _        _ -> exprDeps e
      SS.TLookup e _       _ -> exprDeps e
      SS.Var name          _ -> S.singleton (SS.getVal name)
      SS.Function _ _ e    _ -> exprDeps e
      SS.Application e1 e2 _ -> S.union (exprDeps e1) (exprDeps e2)
      SS.LetBlock bs e       -> S.unions (exprDeps e : map (exprDeps . snd) bs)

stmtDeps :: BlockStatement -> Set SS.ResolvedName
stmtDeps stmt =
    case stmt of
      SS.Bind _ _ e        -> exprDeps e
      SS.BlockTypeDecl _ _ -> S.empty
      SS.BlockLet bs       -> S.unions (map (exprDeps . snd) bs)

interpretModuleAtEntry :: SS.Name
                          -> SharedContext s
                          -> InterpretEnv s
                          -> SS.ValidModule
                          -> IO (Value s, InterpretEnv s)
interpretModuleAtEntry entryName sc env m =
  do interpretEnv@(InterpretEnv vm _tm _sm) <- interpretModule sc env m
     let mainName = Located (SS.TopLevelName (SS.moduleName m) entryName) entryName (PosInternal "entry")
     case M.lookup mainName vm of
       Just (VIO v) -> do
         -- We've been asked to execute a 'TopLevel' action, so run it.
         r <- v
         return (r, interpretEnv)
       Just v ->
         {- We've been asked to evaluate a pure value, so wrap it up in IO
         and give it back. -}
         return (v, interpretEnv)
       Nothing -> fail $ "No " ++ entryName ++ " in module " ++ show (SS.moduleName m)

-- | Interpret an expression using the default value environments.
interpretEntry :: SS.Name -> Options -> SS.ValidModule -> IO (Value SAWCtx)
interpretEntry entryName opts m =
    do (bic, interpretEnv0) <- buildInterpretEnv opts m
       let sc = biSharedContext bic
       (result, _interpretEnv) <-
         interpretModuleAtEntry entryName sc interpretEnv0 m
       return result

buildInterpretEnv:: Options -> SS.ValidModule
                 -> IO (BuiltinContext, InterpretEnv SAWCtx)
buildInterpretEnv opts m =
    do let mn = case SS.moduleName m of SS.ModuleName xs x -> mkModuleName (xs ++ [x])
       let scm = insImport preludeModule $
                 insImport JavaSAW.javaModule $
                 insImport LLVMSAW.llvmModule $
                 insImport CryptolSAW.cryptolModule $
                 emptyModule mn
       sc <- mkSharedContext scm
       ss <- basic_ss sc
       jcb <- JCB.loadCodebase (jarList opts) (classPath opts)
       let bic = BuiltinContext {
                   biSharedContext = sc
                 , biJavaCodebase = jcb
                 }
       let vm0 = M.insert (qualify "basic_ss") (toValue ss) (valueEnv opts bic)
       let tm0 = transitivePrimEnv m
       sm0 <- coreEnv sc
       return (bic, InterpretEnv vm0 tm0 sm0)

-- | Interpret function 'main' using the default value environments.
interpretMain :: Options -> SS.ValidModule -> IO ()
interpretMain opts m = fromValue <$> interpretEntry "main" opts m

-- | Collects primitives from the module and all its transitive dependencies.
transitivePrimEnv :: SS.ValidModule -> RNameMap SS.Schema
transitivePrimEnv m = M.unions (env : envs)
  where
    mn = SS.moduleName m
    env = M.mapKeysMonotonic (\x-> Located (SS.TopLevelName mn (SS.getVal x)) (SS.getOrig x) (SS.getPos x)) (SS.modulePrimEnv m)
    envs = map transitivePrimEnv (M.elems (SS.moduleDependencies m))


-- Primitives ------------------------------------------------------------------

print_value :: SS.Type -> Value SAWCtx -> IO ()
print_value _t (VString s) = putStrLn s
print_value t v = putStrLn (showsPrecValue defaultPPOpts 0 (Just t) v "")

valueEnv :: Options -> BuiltinContext -> RNameMap (Value SAWCtx)
valueEnv opts bic = M.fromList
  [ (qualify "read_sbv"    , toValue $ readSBV sc)
  , (qualify "read_aig"    , toValue $ readAIGPrim sc)
  , (qualify "write_aig"   , toValue $ writeAIG sc)
  , (qualify "write_cnf"   , toValue $ writeCNF sc)
  -- Cryptol stuff
  , (qualify "cryptol_module", toValue $ loadCryptol)
  , (qualify "cryptol_extract", toValue $ extractCryptol sc)
  -- Java stuff
  , (qualify "java_load_class", toValue $ loadJavaClass bic)
  , (qualify "java_browse_class", toValue browseJavaClass)
  , (qualify "java_extract", toValue $ extractJava bic opts)
  , (qualify "java_verify" , toValue $ verifyJava bic opts)
  , (qualify "java_pure"   , toValue $ javaPure)
  , (qualify "java_var"    , toValue $ javaVar bic opts)
  , (qualify "java_may_alias", toValue $ javaMayAlias bic opts)
  , (qualify "java_assert" , toValue $ javaAssert bic opts)
  --, (qualify "java_assert_eq" , toValue $ javaAssertEq bic opts)
  , (qualify "java_ensure_eq" , toValue $ javaEnsureEq bic opts)
  , (qualify "java_modify" , toValue $ javaModify bic opts)
  , (qualify "java_return" , toValue $ javaReturn bic opts)
  , (qualify "java_verify_tactic" , toValue $ javaVerifyTactic bic opts)
  -- LLVM stuff
  , (qualify "llvm_load_module", toValue loadLLVMModule)
  , (qualify "llvm_browse_module", toValue browseLLVMModule)
  , (qualify "llvm_extract", toValue $ extractLLVM sc)
  , (qualify "llvm_verify" , toValue $ verifyLLVM bic opts)
  , (qualify "llvm_pure"   , toValue $ llvmPure)
  , (qualify "llvm_ptr"    , toValue $ llvmPtr bic opts)
  , (qualify "llvm_var"    , toValue $ llvmVar bic opts)
  -- , (qualify "llvm_may_alias", toValue $ llvmMayAlias bic opts)
  , (qualify "llvm_assert" , toValue $ llvmAssert bic opts)
  --, (qualify "llvm_assert_eq" , toValue $ llvmAssertEq bic opts)
  , (qualify "llvm_ensure_eq" , toValue $ llvmEnsureEq bic opts)
  , (qualify "llvm_modify" , toValue $ llvmModify bic opts)
  , (qualify "llvm_return" , toValue $ llvmReturn bic opts)
  , (qualify "llvm_verify_tactic" , toValue $ llvmVerifyTactic bic opts)
  -- Generic stuff
  , (qualify "prove"       , toValue $ provePrim sc)
  , (qualify "prove_print" , toValue $ provePrintPrim sc)
  , (qualify "sat"         , toValue $ satPrim sc)
  , (qualify "sat_print"   , toValue $ satPrintPrim sc)
  , (qualify "empty_ss"    , toValue (emptySimpset :: Simpset (SharedTerm SAWCtx)))
  , (qualify "addsimp"     , toValue $ addsimp sc)
  , (qualify "addsimp'"    , toValue $ addsimp' sc)
  , (qualify "rewrite"     , toValue $ rewritePrim sc)
  , (qualify "assume_valid", toValue (assumeValid :: ProofScript SAWCtx (ProofResult SAWCtx)))
  , (qualify "assume_unsat", toValue (assumeUnsat :: ProofScript SAWCtx (SatResult SAWCtx)))
  , (qualify "abc_old"     , toValue $ satABCold sc)
  , (qualify "abc"         , toValue $ satABC sc)
  , (qualify "yices"       , toValue $ satYices sc)
<<<<<<< HEAD
  , (qualify "external_cnf_solver", toValue $ satExternalCNF sc)
=======
  , (qualify "boolector"   , toValue $ satBoolector sc)
  , (qualify "cvc4"        , toValue $ satCVC4 sc)
  , (qualify "mathsat"     , toValue $ satMathSAT sc)
  , (qualify "z3"          , toValue $ satZ3 sc)
>>>>>>> adc829b6
  , (qualify "offline_aig" , toValue $ satAIG sc)
  , (qualify "offline_cnf" , toValue $ satCNF sc)
  , (qualify "offline_extcore" , toValue $ satExtCore sc)
  , (qualify "offline_smtlib1" , toValue $ satSMTLib1 sc)
  , (qualify "offline_smtlib2" , toValue $ satSMTLib2 sc)
  , (qualify "unfolding"   , toValue $ unfoldGoal sc)
  , (qualify "simplify"    , toValue $ simplifyGoal sc)
  , (qualify "print_goal"  , toValue (printGoal :: ProofScript SAWCtx ()))
  , (qualify "write_smtlib1", toValue $ writeSMTLib1 sc)
  , (qualify "write_smtlib2", toValue $ writeSMTLib2 sc)
  , (qualify "write_core"   , toValue (writeCore :: FilePath -> SharedTerm SAWCtx -> IO ()))
  , (qualify "read_core"    , toValue $ readCore sc)
  , (qualify "term"         , toValue (id :: Value SAWCtx -> Value SAWCtx))
  , (qualify "term_size"    , toValue (scSharedSize :: SharedTerm SAWCtx -> Integer))
  , (qualify "term_tree_size", toValue (scTreeSize :: SharedTerm SAWCtx -> Integer))
  , (qualify "print"       , toValue print_value)
  , (qualify "print_type"  , toValue $ print_type sc)
  , (qualify "print_term"  , toValue ((putStrLn . scPrettyTerm) :: SharedTerm SAWCtx -> IO ()))
  , (qualify "show_term"   , toValue (scPrettyTerm :: SharedTerm SAWCtx -> String))
  , (qualify "return"      , toValue (return :: Value SAWCtx -> IO (Value SAWCtx))) -- FIXME: make work for other monads
    {-
  , (qualify "seq"        , toValue ((>>) :: ProofScript SAWCtx (Value SAWCtx)
                                          -> ProofScript SAWCtx (Value SAWCtx)
                                          -> ProofScript SAWCtx (Value SAWCtx))) -- FIXME: temporary
    -}
  , (qualify "define"      , toValue $ definePrim sc)
  , (qualify "caseSatResult", toValueCase sc caseSatResultPrim)
  , (qualify "caseProofResult", toValueCase sc caseProofResultPrim)
  ] where sc = biSharedContext bic

coreEnv :: SharedContext s -> IO (RNameMap (SharedTerm s))
coreEnv sc =
  traverse (scGlobalDef sc . parseIdent) $ M.fromList $
    -- Pure things
    [ (qualify "bitSequence", "Prelude.bvNat")
    , (qualify "bvAdd"      , "Prelude.bvAdd")
    , (qualify "bvSub"      , "Prelude.bvSub")
    , (qualify "bvMul"      , "Prelude.bvMul")
    , (qualify "not"        , "Prelude.not")
    , (qualify "conj"       , "Prelude.and")
    , (qualify "disj"       , "Prelude.or")
    , (qualify "ite"        , "Prelude.ite")
    , (qualify "eq"         , "Prelude.eq")
    , (qualify "bvEq"       , "Prelude.bvEq")
    , (qualify "bvNot"      , "Prelude.bvNot")
    , (qualify "bvXor"      , "Prelude.bvXor")
    , (qualify "bvOr"       , "Prelude.bvOr")
    , (qualify "bvAnd"      , "Prelude.bvAnd")
    , (qualify "bvShl"      , "Prelude.bvShl")
    , (qualify "bvShr"      , "Prelude.bvShr")
    , (qualify "bvule"      , "Prelude.bvule")
    , (qualify "bvult"      , "Prelude.bvult")
    , (qualify "bvuge"      , "Prelude.bvuge")
    , (qualify "bvugt"      , "Prelude.bvugt")
    , (qualify "bvsle"      , "Prelude.bvsle")
    , (qualify "bvslt"      , "Prelude.bvslt")
    , (qualify "bvsge"      , "Prelude.bvsge")
    , (qualify "bvsgt"      , "Prelude.bvsgt")
    , (qualify "bvAt"       , "Prelude.bvAt")
    , (qualify "bvUpd"      , "Prelude.bvUpd")
    , (qualify "reverse"    , "Prelude.reverse")
    -- Java things
    , (qualify "java_bool"  , "Java.mkBooleanType")
    , (qualify "java_byte"  , "Java.mkByteType")
    , (qualify "java_char"  , "Java.mkCharType")
    , (qualify "java_short" , "Java.mkShortType")
    , (qualify "java_int"   , "Java.mkIntType")
    , (qualify "java_long"  , "Java.mkLongType")
    , (qualify "java_float" , "Java.mkFloatType")
    , (qualify "java_double", "Java.mkDoubleType")
    , (qualify "java_array" , "Java.mkArrayType")
    , (qualify "java_class" , "Java.mkClassType")
    , (qualify "java_value" , "Java.mkValue")
    , (qualify "ec_join"    , "Java.ecJoin")
    , (qualify "ec_join768" , "Java.ecJoin768")
    , (qualify "ec_split"   , "Java.ecSplit")
    , (qualify "ec_split768", "Java.ecSplit768")
    , (qualify "ec_extend"  , "Java.ecExtend")
    , (qualify "long_extend", "Java.longExtend")
    -- LLVM things
    , (qualify "llvm_int"   , "LLVM.mkIntType")
    , (qualify "llvm_float" , "LLVM.mkFloatType")
    , (qualify "llvm_double", "LLVM.mkDoubleType")
    , (qualify "llvm_array" , "LLVM.mkArrayType")
    , (qualify "llvm_value",  "LLVM.mkValue")
    , (qualify "trunc31"    , "LLVM.trunc31")
    ]

qualify :: String -> Located SS.ResolvedName
qualify s = Located (SS.TopLevelName (SS.ModuleName [] "Prelude") s) s (PosInternal "coreEnv")<|MERGE_RESOLUTION|>--- conflicted
+++ resolved
@@ -539,14 +539,11 @@
   , (qualify "abc_old"     , toValue $ satABCold sc)
   , (qualify "abc"         , toValue $ satABC sc)
   , (qualify "yices"       , toValue $ satYices sc)
-<<<<<<< HEAD
   , (qualify "external_cnf_solver", toValue $ satExternalCNF sc)
-=======
   , (qualify "boolector"   , toValue $ satBoolector sc)
   , (qualify "cvc4"        , toValue $ satCVC4 sc)
   , (qualify "mathsat"     , toValue $ satMathSAT sc)
   , (qualify "z3"          , toValue $ satZ3 sc)
->>>>>>> adc829b6
   , (qualify "offline_aig" , toValue $ satAIG sc)
   , (qualify "offline_cnf" , toValue $ satCNF sc)
   , (qualify "offline_extcore" , toValue $ satExtCore sc)
