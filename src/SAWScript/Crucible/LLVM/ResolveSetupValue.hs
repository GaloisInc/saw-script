{- |
Module      : SAWScript.Crucible.LLVM.ResolveSetupValue
Description : Turn SetupValues back into LLVMVals
License     : BSD3
Maintainer  : atomb
Stability   : provisional
-}

{-# LANGUAGE DataKinds #-}
{-# LANGUAGE GADTs #-}
{-# LANGUAGE LambdaCase #-}
{-# LANGUAGE ImplicitParams #-}
{-# LANGUAGE ScopedTypeVariables #-}
{-# LANGUAGE TypeApplications #-}

module SAWScript.Crucible.LLVM.ResolveSetupValue
  ( LLVMVal, LLVMPtr
  , resolveSetupVal
  , typeOfLLVMVal
  , typeOfSetupValue
  , resolveTypedTerm
  , resolveSAWPred
  , resolveSetupFieldIndex
  , equalValsPred
  , memArrayToSawCoreTerm
  ) where

import Control.Lens ((^.))
import Control.Monad
<<<<<<< HEAD
import qualified Control.Monad.Fail as Fail
=======
import Control.Monad.Catch (MonadThrow)
>>>>>>> 87d8beb2
import Control.Monad.State
import Data.Foldable (toList)
import Data.Maybe (fromMaybe, listToMaybe, fromJust)
import Data.IORef
import           Data.Map (Map)
import qualified Data.Map as Map
import           Data.Vector (Vector)
import qualified Data.Vector as V

import qualified Text.LLVM.AST as L

import qualified Cryptol.Eval.Type as Cryptol (TValue(..), tValTy, evalValType)
import qualified Cryptol.TypeCheck.AST as Cryptol (Schema(..))
import qualified Cryptol.Utils.PP as Cryptol (pp)

import           Data.Parameterized.Classes ((:~:)(..), testEquality)
import           Data.Parameterized.Some (Some(..))
import           Data.Parameterized.NatRepr
                   (NatRepr(..), someNat, natValue, LeqProof(..), isPosNat)

import qualified What4.BaseTypes    as W4
import qualified What4.Interface    as W4
import qualified What4.Expr.Builder as W4

import qualified Lang.Crucible.LLVM.MemModel    as Crucible
import qualified Lang.Crucible.LLVM.Translation as Crucible
import qualified Lang.Crucible.Backend.SAWCore  as Crucible
import qualified SAWScript.Crucible.LLVM.CrucibleLLVM as Crucible

import Verifier.SAW.Rewriter
import Verifier.SAW.SharedTerm
import Verifier.SAW.Cryptol (importType, emptyEnv)
import Verifier.SAW.TypedTerm
import Verifier.SAW.Term.Functor
import Text.LLVM.DebugUtils as L

import qualified Verifier.SAW.Simulator.SBV as SBV (sbvSolveBasic, toWord)
import qualified Data.SBV.Dynamic as SBV (svAsInteger)

import           SAWScript.Crucible.Common (Sym)
import           SAWScript.Crucible.Common.MethodSpec (AllocIndex(..), SetupValue(..))

import SAWScript.Crucible.LLVM.MethodSpecIR

--import qualified SAWScript.LLVMBuiltins as LB

type LLVMVal = Crucible.LLVMVal Sym
type LLVMPtr wptr = Crucible.LLVMPtr Sym wptr

-- | Use the LLVM metadata to determine the struct field index
-- corresponding to the given field name.
resolveSetupValueInfo ::
  LLVMCrucibleContext wptr            {- ^ crucible context  -} ->
  Map AllocIndex LLVMAllocSpec {- ^ allocation types  -} ->
  Map AllocIndex Crucible.Ident   {- ^ allocation type names -} ->
  SetupValue (Crucible.LLVM arch)                      {- ^ pointer to struct -} ->
  L.Info                          {- ^ field index       -}
resolveSetupValueInfo cc env nameEnv v =
  case v of
    -- SetupGlobal g ->
    SetupVar i
      | Just alias <- Map.lookup i nameEnv
      , let mdMap = Crucible.llvmMetadataMap (ccTypeCtx cc)
      -> L.Pointer (guessAliasInfo mdMap alias)
    SetupField () a n ->
       fromMaybe L.Unknown $
       do L.Pointer (L.Structure xs) <- return (resolveSetupValueInfo cc env nameEnv a)
          listToMaybe [L.Pointer i | (n',_,i) <- xs, n == n' ]

    _ -> L.Unknown

-- | Use the LLVM metadata to determine the struct field index
-- corresponding to the given field name.
resolveSetupFieldIndex ::
  LLVMCrucibleContext arch {- ^ crucible context  -} ->
  Map AllocIndex LLVMAllocSpec {- ^ allocation types  -} ->
  Map AllocIndex Crucible.Ident   {- ^ allocation type names -} ->
  SetupValue (Crucible.LLVM arch) {- ^ pointer to struct -} ->
  String                          {- ^ field name        -} ->
  Maybe Int                       {- ^ field index       -}
resolveSetupFieldIndex cc env nameEnv v n =
  case resolveSetupValueInfo cc env nameEnv v of
    L.Pointer (L.Structure xs) ->
      case [o | (n',o,_) <- xs, n == n' ] of
        [] -> Nothing
        o:_ ->
          do Crucible.PtrType symTy <- typeOfSetupValue cc env nameEnv v
             Crucible.StructType si <-
               let ?lc = lc
               in either (\_ -> Nothing) Just $ Crucible.asMemType symTy
             V.findIndex (\fi -> Crucible.bytesToBits (Crucible.fiOffset fi) == fromIntegral o) (Crucible.siFields si)

    _ -> Nothing
  where
    lc = ccTypeCtx cc

resolveSetupFieldIndexOrFail ::
<<<<<<< HEAD
  Fail.MonadFail m =>
=======
  MonadThrow m =>
>>>>>>> 87d8beb2
  LLVMCrucibleContext arch {- ^ crucible context  -} ->
  Map AllocIndex LLVMAllocSpec {- ^ allocation types  -} ->
  Map AllocIndex Crucible.Ident   {- ^ allocation type names -} ->
  SetupValue (Crucible.LLVM arch) {- ^ pointer to struct -} ->
  String                          {- ^ field name        -} ->
  m Int                           {- ^ field index       -}
resolveSetupFieldIndexOrFail cc env nameEnv v n =
  case resolveSetupFieldIndex cc env nameEnv v n of
    Just i  -> pure i
    Nothing ->
      let msg = "Unable to resolve field name: " ++ show n
      in
        fail $
          -- Show the user what fields were available (if any)
          case resolveSetupValueInfo cc env nameEnv v of
            L.Pointer (L.Structure xs) -> unlines $
              [ msg
              , "The following field names were found for this struct:"
              ] ++ map ("- "++) [n' | (n', _, _) <- xs]
            _ -> unlines [msg, "No field names were found for this struct"]

typeOfSetupValue ::
<<<<<<< HEAD
  Fail.MonadFail m =>
=======
  MonadThrow m =>
>>>>>>> 87d8beb2
  LLVMCrucibleContext arch ->
  Map AllocIndex LLVMAllocSpec ->
  Map AllocIndex Crucible.Ident ->
  SetupValue (Crucible.LLVM arch) ->
  m Crucible.MemType
typeOfSetupValue cc env nameEnv val =
  do let ?lc = ccTypeCtx cc
     typeOfSetupValue' cc env nameEnv val

typeOfSetupValue' :: forall m arch.
<<<<<<< HEAD
  Fail.MonadFail m =>
=======
  MonadThrow m =>
>>>>>>> 87d8beb2
  LLVMCrucibleContext arch ->
  Map AllocIndex LLVMAllocSpec ->
  Map AllocIndex Crucible.Ident ->
  SetupValue (Crucible.LLVM arch) ->
  m Crucible.MemType
typeOfSetupValue' cc env nameEnv val =
  case val of
    SetupVar i ->
      case Map.lookup i env of
        Nothing -> fail ("typeOfSetupValue: Unresolved prestate variable:" ++ show i)
        Just spec ->
          return (Crucible.PtrType (Crucible.MemType (spec ^. allocSpecType)))
    SetupTerm tt ->
      case ttSchema tt of
        Cryptol.Forall [] [] ty ->
          case toLLVMType dl (Cryptol.evalValType Map.empty ty) of
            Left err -> fail (toLLVMTypeErrToString err)
            Right memTy -> return memTy
        s -> fail $ unlines [ "typeOfSetupValue: expected monomorphic term"
                            , "instead got:"
                            , show (Cryptol.pp s)
                            ]
    SetupStruct () packed vs ->
      do memTys <- traverse (typeOfSetupValue cc env nameEnv) vs
         let si = Crucible.mkStructInfo dl packed memTys
         return (Crucible.StructType si)
    SetupArray () [] -> fail "typeOfSetupValue: invalid empty crucible_array"
    SetupArray () (v : vs) ->
      do memTy <- typeOfSetupValue cc env nameEnv v
         _memTys <- traverse (typeOfSetupValue cc env nameEnv) vs
         -- TODO: check that all memTys are compatible with memTy
         return (Crucible.ArrayType (fromIntegral (length (v:vs))) memTy)
    SetupField () v n -> do
      i <- resolveSetupFieldIndexOrFail cc env nameEnv v n
      typeOfSetupValue' cc env nameEnv (SetupElem () v i)
    SetupElem () v i ->
      do memTy <- typeOfSetupValue cc env nameEnv v
         let msg = "typeOfSetupValue: crucible_elem requires pointer to struct or array, found " ++ show memTy
         case memTy of
           Crucible.PtrType symTy ->
             case let ?lc = lc in Crucible.asMemType symTy of
               Right memTy' ->
                 case memTy' of
                   Crucible.ArrayType n memTy''
                     | fromIntegral i <= n -> return (Crucible.PtrType (Crucible.MemType memTy''))
                     | otherwise -> fail $ unwords $
                         [ "typeOfSetupValue: array type index out of bounds"
                         , "(index: " ++ show i ++ ")"
                         , "(array length: " ++ show n ++ ")"
                         ]
                   Crucible.StructType si ->
                     case Crucible.siFieldInfo si i of
                       Just fi -> return (Crucible.PtrType (Crucible.MemType (Crucible.fiType fi)))
                       Nothing -> fail $ "typeOfSetupValue: struct type index out of bounds: " ++ show i
                   _ -> fail msg
               Left err -> fail (unlines [msg, "Details:", err])
           _ -> fail msg
    SetupNull () ->
      -- We arbitrarily set the type of NULL to void*, because a) it
      -- is memory-compatible with any type that NULL can be used at,
      -- and b) it prevents us from doing a type-safe dereference
      -- operation.
      return (Crucible.PtrType Crucible.VoidType)
    -- A global and its initializer have the same type.
    SetupGlobal () name -> do
      let m = ccLLVMModuleAST cc
          tys = [ (L.globalSym g, L.globalType g) | g <- L.modGlobals m ] ++
                [ (L.decName d, L.decFunType d) | d <- L.modDeclares m ] ++
                [ (L.defName d, L.defFunType d) | d <- L.modDefines m ]
      case lookup (L.Symbol name) tys of
        Nothing -> fail $ "typeOfSetupValue: unknown global " ++ show name
        Just ty ->
          case let ?lc = lc in Crucible.liftType ty of
            Left err -> fail $ unlines [ "typeOfSetupValue: invalid type " ++ show ty
                                       , "Details:"
                                       , err
                                       ]
            Right symTy -> return (Crucible.PtrType symTy)
    SetupGlobalInitializer () name -> do
      case Map.lookup (L.Symbol name) (Crucible.globalInitMap $ ccLLVMModuleTrans cc) of
        Just (g, _) ->
          case let ?lc = lc in Crucible.liftMemType (L.globalType g) of
            Left err -> fail $ unlines [ "typeOfSetupValue: invalid type " ++ show (L.globalType g)
                                       , "Details:"
                                       , err
                                       ]
            Right memTy -> return memTy
        Nothing             -> fail $ "resolveSetupVal: global not found: " ++ name
  where
    lc = ccTypeCtx cc
    dl = Crucible.llvmDataLayout lc

-- | Translate a SetupValue into a Crucible LLVM value, resolving
-- references
resolveSetupVal :: forall arch.
  Crucible.HasPtrWidth (Crucible.ArchWidth arch) =>
  LLVMCrucibleContext arch ->
  Crucible.MemImpl Sym ->
  Map AllocIndex (LLVMPtr (Crucible.ArchWidth arch)) ->
  Map AllocIndex LLVMAllocSpec ->
  Map AllocIndex Crucible.Ident ->
  SetupValue (Crucible.LLVM arch) ->
  IO LLVMVal
resolveSetupVal cc mem env tyenv nameEnv val = do
  case val of
    SetupVar i
      | Just ptr <- Map.lookup i env -> return (Crucible.ptrToPtrVal ptr)
      | otherwise -> fail ("resolveSetupVal: Unresolved prestate variable:" ++ show i)
    SetupTerm tm -> resolveTypedTerm cc tm
    SetupStruct () packed vs -> do
      vals <- mapM (resolveSetupVal cc mem env tyenv nameEnv) vs
      let tps = map (typeOfLLVMVal dl) vals
      let t = Crucible.mkStructType (V.fromList (mkFields packed dl Crucible.noAlignment 0 tps))
      let flds = case Crucible.storageTypeF t of
                   Crucible.Struct v -> v
                   _ -> error "impossible"
      return $ Crucible.LLVMValStruct (V.zip flds (V.fromList vals))
    SetupArray () [] -> fail "resolveSetupVal: invalid empty array"
    SetupArray () vs -> do
      vals <- V.mapM (resolveSetupVal cc mem env tyenv nameEnv) (V.fromList vs)
      let tp = typeOfLLVMVal dl (V.head vals)
      return $ Crucible.LLVMValArray tp vals
    SetupField () v n -> do
      i <- resolveSetupFieldIndexOrFail cc tyenv nameEnv v n
      resolveSetupVal cc mem env tyenv nameEnv (SetupElem () v i)
    SetupElem () v i ->
      do memTy <- typeOfSetupValue cc tyenv nameEnv v
         let msg = "resolveSetupVal: crucible_elem requires pointer to struct or array, found " ++ show memTy
         delta <- case memTy of
           Crucible.PtrType symTy ->
             case let ?lc = lc in Crucible.asMemType symTy of
               Right memTy' ->
                 case memTy' of
                   Crucible.ArrayType n memTy''
                     | fromIntegral i <= n -> return (fromIntegral i * Crucible.memTypeSize dl memTy'')
                   Crucible.StructType si ->
                     case Crucible.siFieldOffset si i of
                       Just d -> return d
                       Nothing -> fail $ "resolveSetupVal: struct type index out of bounds: " ++ show (i, memTy')
                   _ -> fail msg
               Left err -> fail $ unlines [msg, "Details:", err]
           _ -> fail msg
         ptr <- resolveSetupVal cc mem env tyenv nameEnv v
         case ptr of
           Crucible.LLVMValInt blk off ->
             do delta' <- W4.bvLit sym (W4.bvWidth off) (Crucible.bytesToInteger delta)
                off' <- W4.bvAdd sym off delta'
                return (Crucible.LLVMValInt blk off')
           _ -> fail "resolveSetupVal: crucible_elem requires pointer value"
    SetupNull () ->
      Crucible.ptrToPtrVal <$> Crucible.mkNullPointer sym Crucible.PtrWidth
    SetupGlobal () name ->
      Crucible.ptrToPtrVal <$> Crucible.doResolveGlobal sym mem (L.Symbol name)
    SetupGlobalInitializer () name ->
      case Map.lookup (L.Symbol name)
                      (Crucible.globalInitMap $ ccLLVMModuleTrans cc) of
        -- There was an error in global -> constant translation
        Just (_, Left e) -> fail e
        Just (_, Right (_, Just v)) ->
          let ?lc = lc
          in Crucible.constToLLVMVal @(Crucible.ArchWidth arch) sym mem v
        Just (_, Right (_, Nothing)) ->
          fail $ "resolveSetupVal: global has no initializer: " ++ name
        Nothing ->
          fail $ "resolveSetupVal: global not found: " ++ name
  where
    sym = cc^.ccBackend
    lc = ccTypeCtx cc
    dl = Crucible.llvmDataLayout lc

resolveTypedTerm ::
  Crucible.HasPtrWidth (Crucible.ArchWidth arch) =>
  LLVMCrucibleContext arch ->
  TypedTerm       ->
  IO LLVMVal
resolveTypedTerm cc tm =
  case ttSchema tm of
    Cryptol.Forall [] [] ty ->
      resolveSAWTerm cc (Cryptol.evalValType Map.empty ty) (ttTerm tm)
    _ -> fail "resolveSetupVal: expected monomorphic term"

resolveSAWPred ::
  LLVMCrucibleContext arch ->
  Term ->
  IO (W4.Pred Sym)
resolveSAWPred cc tm =
  Crucible.bindSAWTerm (cc^.ccBackend) W4.BaseBoolRepr tm

resolveSAWTerm ::
  Crucible.HasPtrWidth (Crucible.ArchWidth arch) =>
  LLVMCrucibleContext arch ->
  Cryptol.TValue ->
  Term ->
  IO LLVMVal
resolveSAWTerm cc tp tm =
    case tp of
      Cryptol.TVBit ->
        fail "resolveSAWTerm: unimplemented type Bit (FIXME)"
      Cryptol.TVInteger ->
        fail "resolveSAWTerm: unimplemented type Integer (FIXME)"
      Cryptol.TVIntMod _ ->
        fail "resolveSAWTerm: unimplemented type Z n (FIXME)"
      Cryptol.TVSeq sz Cryptol.TVBit ->
        case someNat sz of
          Just (Some w)
            | Just LeqProof <- isPosNat w ->
              do sc <- Crucible.saw_ctx <$> readIORef (W4.sbStateManager sym)
                 let ss = cc^.ccBasicSS
                 tm' <- rewriteSharedTerm sc ss tm
                 mx <- case getAllExts tm' of
                         [] -> do
                           -- Evaluate in SBV to test whether 'tm' is a concrete value
                           modmap <- scGetModuleMap sc
                           sbv <- SBV.toWord =<< SBV.sbvSolveBasic modmap Map.empty [] tm'
                           return (SBV.svAsInteger sbv)
                         _ -> return Nothing
                 v <- case mx of
                        Just x  -> W4.bvLit sym w x
                        Nothing -> Crucible.bindSAWTerm sym (W4.BaseBVRepr w) tm'
                 Crucible.ptrToPtrVal <$> Crucible.llvmPointer_bv sym v
          _ -> fail ("Invalid bitvector width: " ++ show sz)
      Cryptol.TVSeq sz tp' ->
        do sc    <- Crucible.saw_ctx <$> (readIORef (W4.sbStateManager sym))
           sz_tm <- scNat sc (fromIntegral sz)
           tp_tm <- importType sc emptyEnv (Cryptol.tValTy tp')
           let f i = do i_tm <- scNat sc (fromIntegral i)
                        tm' <- scAt sc sz_tm tp_tm tm i_tm
                        resolveSAWTerm cc tp' tm'
           case toLLVMType dl tp' of
             Left e -> fail ("In resolveSAWTerm: " ++ toLLVMTypeErrToString e)
             Right memTy -> do
               gt <- Crucible.toStorableType memTy
               Crucible.LLVMValArray gt . V.fromList <$> mapM f [ 0 .. (sz-1) ]
      Cryptol.TVStream _tp' ->
        fail "resolveSAWTerm: invalid infinite stream type"
      Cryptol.TVTuple tps ->
        do sc <- Crucible.saw_ctx <$> (readIORef (W4.sbStateManager sym))
           tms <- mapM (\i -> scTupleSelector sc tm i (length tps)) [1 .. length tps]
           vals <- zipWithM (resolveSAWTerm cc) tps tms
           storTy <-
             case toLLVMType dl tp of
               Left e -> fail ("In resolveSAWTerm: " ++ toLLVMTypeErrToString e)
               Right memTy -> Crucible.toStorableType memTy
           fields <-
             case Crucible.storageTypeF storTy of
               Crucible.Struct fields -> return fields
               _ -> fail "resolveSAWTerm: impossible: expected struct"
           return (Crucible.LLVMValStruct (V.zip fields (V.fromList vals)))
      Cryptol.TVRec _flds ->
        fail "resolveSAWTerm: unimplemented record type (FIXME)"
      Cryptol.TVFun _ _ ->
        fail "resolveSAWTerm: invalid function type"
      Cryptol.TVAbstract _ _ ->
        fail "resolveSAWTerm: invalid abstract type"
  where
    sym = cc^.ccBackend
    dl = Crucible.llvmDataLayout (ccTypeCtx cc)

data ToLLVMTypeErr = NotYetSupported String | Impossible String

toLLVMTypeErrToString :: ToLLVMTypeErr -> String
toLLVMTypeErrToString =
  \case
    NotYetSupported ty ->
      unwords [ "SAW doesn't yet support translating Cryptol's"
              , ty
              , "type(s) into crucible-llvm's type system."
              ]
    Impossible ty ->
      unwords [ "User error: It's impossible to store Cryptol"
              , ty
              , "values in crucible-llvm's memory model."
              ]

toLLVMType ::
  Crucible.DataLayout ->
  Cryptol.TValue ->
  Either ToLLVMTypeErr Crucible.MemType
toLLVMType dl tp =
  case tp of
    Cryptol.TVBit -> Left (NotYetSupported "bit") -- FIXME
    Cryptol.TVInteger -> Left (NotYetSupported "integer")
    Cryptol.TVIntMod _ -> Left (NotYetSupported "integer (mod n)")
    Cryptol.TVSeq n Cryptol.TVBit
      | n > 0 -> Right (Crucible.IntType (fromInteger n))
      | otherwise -> Left (Impossible "infinite sequence")
    Cryptol.TVSeq n t -> do
      t' <- toLLVMType dl t
      let n' = fromIntegral n
      Right (Crucible.ArrayType n' t')
    Cryptol.TVStream _tp' -> Left (Impossible "stream")
    Cryptol.TVTuple tps -> do
      tps' <- mapM (toLLVMType dl) tps
      let si = Crucible.mkStructInfo dl False tps'
      return (Crucible.StructType si)
    Cryptol.TVRec _flds -> Left (NotYetSupported "record")
    Cryptol.TVFun _ _ -> Left (Impossible "function")
    Cryptol.TVAbstract _ _ -> Left (Impossible "abstract")

toLLVMStorageType ::
  forall w .
  Crucible.HasPtrWidth w =>
  Crucible.DataLayout ->
  Cryptol.TValue ->
  IO Crucible.StorageType
toLLVMStorageType data_layout cryptol_type =
  case toLLVMType data_layout cryptol_type of
    Left e -> fail $ toLLVMTypeErrToString e
    Right memory_type -> Crucible.toStorableType @_ @w memory_type

-- FIXME: This struct-padding logic is already implemented in
-- crucible-llvm. Reimplementing it here is error prone and harder to
-- maintain.
mkFields ::
  Bool {- ^ @True@ = packed, @False@ = unpacked -} ->
  Crucible.DataLayout ->
  Crucible.Alignment ->
  Crucible.Bytes ->
  [Crucible.StorageType] ->
  [(Crucible.StorageType, Crucible.Bytes)]
mkFields _ _ _ _ [] = []
mkFields packed dl a off (ty : tys) =
  (ty, pad) : mkFields packed dl a' off' tys
  where
    end = off + Crucible.storageTypeSize ty
    off' = if packed then end else Crucible.padToAlignment end nextAlign
    pad = off' - end
    a' = max a (typeAlignment dl ty)
    nextAlign = case tys of
      [] -> a'
      (ty' : _) -> typeAlignment dl ty'


typeAlignment :: Crucible.DataLayout -> Crucible.StorageType -> Crucible.Alignment
typeAlignment dl ty =
  case Crucible.storageTypeF ty of
    Crucible.Bitvector bytes -> Crucible.integerAlignment dl (Crucible.bytesToBits bytes)
    Crucible.Float           -> fromJust (Crucible.floatAlignment dl 32)
    Crucible.Double          -> fromJust (Crucible.floatAlignment dl 64)
    Crucible.X86_FP80        -> fromJust (Crucible.floatAlignment dl 80)
    Crucible.Array _sz ty'   -> typeAlignment dl ty'
    Crucible.Struct flds     -> V.foldl max Crucible.noAlignment (fmap (typeAlignment dl . (^. Crucible.fieldVal)) flds)

typeOfLLVMVal :: Crucible.DataLayout -> LLVMVal -> Crucible.StorageType
typeOfLLVMVal _dl val =
  case val of
    Crucible.LLVMValInt _bkl bv ->
       Crucible.bitvectorType (Crucible.intWidthSize (fromIntegral (natValue (W4.bvWidth bv))))
    Crucible.LLVMValFloat _ _   -> error "FIXME: typeOfLLVMVal LLVMValFloat"
    Crucible.LLVMValStruct flds -> Crucible.mkStructType (fmap fieldType flds)
    Crucible.LLVMValArray tp vs -> Crucible.arrayType (fromIntegral (V.length vs)) tp
    Crucible.LLVMValZero tp     -> tp
    Crucible.LLVMValUndef tp    -> tp
  where
    fieldType (f, _) = (f ^. Crucible.fieldVal, Crucible.fieldPad f)

equalValsPred ::
  LLVMCrucibleContext wptr ->
  LLVMVal ->
  LLVMVal ->
  IO (W4.Pred Sym)
equalValsPred cc v1 v2 = go (v1, v2)
  where
  go :: (LLVMVal, LLVMVal) -> IO (W4.Pred Sym)

  go (Crucible.LLVMValInt blk1 off1, Crucible.LLVMValInt blk2 off2)
       | Just Refl <- testEquality (W4.bvWidth off1) (W4.bvWidth off2)
       = do blk_eq <- W4.natEq sym blk1 blk2
            off_eq <- W4.bvEq sym off1 off2
            W4.andPred sym blk_eq off_eq
  --go (Crucible.LLVMValFloat xsz x, Crucible.LLVMValFloat ysz y) | xsz == ysz
  --     = W4.floatEq sym x y -- TODO
  go (Crucible.LLVMValStruct xs, Crucible.LLVMValStruct ys)
       | V.length xs == V.length ys
       = do cs <- mapM go (zip (map snd (toList xs)) (map snd (toList ys)))
            foldM (W4.andPred sym) (W4.truePred sym) cs
  go (Crucible.LLVMValArray _tpx xs, Crucible.LLVMValArray _tpy ys)
       | V.length xs == V.length ys
       = do cs <- mapM go (zip (toList xs) (toList ys))
            foldM (W4.andPred sym) (W4.truePred sym) cs

  go _ = return (W4.falsePred sym)

  sym = cc^.ccBackend

memArrayToSawCoreTerm ::
  Crucible.HasPtrWidth (Crucible.ArchWidth arch) =>
  LLVMCrucibleContext arch ->
  Crucible.EndianForm ->
  TypedTerm ->
  IO Term
memArrayToSawCoreTerm crucible_context endianess typed_term = do
  let sym = crucible_context ^. ccBackend
  let data_layout = Crucible.llvmDataLayout $ ccTypeCtx crucible_context
  saw_context <- Crucible.saw_ctx <$> readIORef (W4.sbStateManager sym)

  let setBytes :: Cryptol.TValue -> Term -> Crucible.Bytes -> StateT (Vector Term) IO ()
      setBytes cryptol_type saw_term offset = case cryptol_type of
        Cryptol.TVSeq size Cryptol.TVBit
          | (byte_count, 0) <- quotRem (fromInteger size) 8 ->
            if byte_count > 1
              then forM_ [0 .. (byte_count - 1)] $ \byte_index -> do
                bit_type_term <- liftIO $ importType
                  saw_context
                  emptyEnv
                  (Cryptol.tValTy Cryptol.TVBit)
                byte_index_term <- liftIO $ scNat saw_context $ byte_index * 8
                byte_size_term <- liftIO $ scNat saw_context 8
                remaining_bits_size_term <- liftIO $ scNat saw_context $
                  (byte_count - byte_index - 1) * 8
                saw_byte_term <- liftIO $ scSlice
                  saw_context
                  bit_type_term
                  byte_index_term
                  byte_size_term
                  remaining_bits_size_term
                  saw_term

                let byte_storage_index = case endianess of
                      Crucible.BigEndian -> byte_index
                      Crucible.LittleEndian -> byte_count - byte_index - 1
                let vector_index = (fromIntegral offset) + (fromIntegral byte_storage_index)
                modify' $ \vector -> vector V.// [(vector_index, saw_byte_term)]
            else
              modify' $ \vector -> vector V.// [(fromIntegral offset, saw_term)]
          | otherwise -> fail $ "unexpected bit count: " ++ show size

        Cryptol.TVSeq size element_cryptol_type -> do
          element_storage_size <- liftIO $
            Crucible.storageTypeSize <$> toLLVMStorageType
              data_layout
              element_cryptol_type

          forM_ [0 .. (size - 1)] $ \element_index -> do
            size_term <- liftIO $ scNat saw_context $ fromInteger size
            elem_type_term <- liftIO $ importType
              saw_context
              emptyEnv
              (Cryptol.tValTy element_cryptol_type)
            index_term <- liftIO $ scNat saw_context $ fromInteger element_index
            inner_saw_term <- liftIO $ scAt
              saw_context
              size_term
              elem_type_term
              saw_term index_term
            setBytes
              element_cryptol_type
              inner_saw_term
              (offset + (fromInteger element_index) * element_storage_size)

        Cryptol.TVTuple tuple_element_cryptol_types -> do
          (Crucible.Struct field_storage_types) <- liftIO $
            Crucible.storageTypeF <$> toLLVMStorageType data_layout cryptol_type

          V.forM_ (V.izipWith (,,) field_storage_types (V.fromList tuple_element_cryptol_types)) $
            \(field_index, field_storage_type, tuple_element_cryptol_type) -> do
              inner_saw_term <- liftIO $ scTupleSelector
                saw_context
                saw_term
                (field_index + 1)
                (length tuple_element_cryptol_types)
              setBytes
                tuple_element_cryptol_type
                inner_saw_term
                (offset + (Crucible.fieldOffset field_storage_type))

        _ -> fail $ "unexpected cryptol type: " ++ show cryptol_type

  case ttSchema typed_term of
    Cryptol.Forall [] [] cryptol_type -> do
      let evaluated_type = (Cryptol.evalValType Map.empty cryptol_type)
      storage_size <- Crucible.storageTypeSize <$> toLLVMStorageType
        data_layout
        evaluated_type
      padding_byte_term <- scBvConst saw_context 8 0xff

      byte_terms <- execStateT (setBytes evaluated_type (ttTerm typed_term) 0)
        (V.replicate (fromIntegral storage_size) padding_byte_term)
      byte_array_type_term <- importType saw_context emptyEnv $ Cryptol.tValTy $
        Cryptol.TVSeq
          (fromIntegral storage_size)
          (Cryptol.TVSeq 8 Cryptol.TVBit)
      vector_term <- scVectorReduced
        saw_context
        byte_array_type_term
        (V.toList byte_terms)

      storage_size_term <- scNat saw_context $ fromIntegral storage_size
      ptr_width_term <- scNat saw_context $ natValue ?ptrWidth
      scGlobalApply saw_context (parseIdent "Prelude.bvAt")
        [ storage_size_term
        , byte_array_type_term
        , ptr_width_term
        , vector_term
        ]

    _ -> fail $ "expected monomorphic typed term: " ++ show typed_term<|MERGE_RESOLUTION|>--- conflicted
+++ resolved
@@ -27,11 +27,7 @@
 
 import Control.Lens ((^.))
 import Control.Monad
-<<<<<<< HEAD
-import qualified Control.Monad.Fail as Fail
-=======
 import Control.Monad.Catch (MonadThrow)
->>>>>>> 87d8beb2
 import Control.Monad.State
 import Data.Foldable (toList)
 import Data.Maybe (fromMaybe, listToMaybe, fromJust)
@@ -129,11 +125,7 @@
     lc = ccTypeCtx cc
 
 resolveSetupFieldIndexOrFail ::
-<<<<<<< HEAD
-  Fail.MonadFail m =>
-=======
   MonadThrow m =>
->>>>>>> 87d8beb2
   LLVMCrucibleContext arch {- ^ crucible context  -} ->
   Map AllocIndex LLVMAllocSpec {- ^ allocation types  -} ->
   Map AllocIndex Crucible.Ident   {- ^ allocation type names -} ->
@@ -156,11 +148,7 @@
             _ -> unlines [msg, "No field names were found for this struct"]
 
 typeOfSetupValue ::
-<<<<<<< HEAD
-  Fail.MonadFail m =>
-=======
   MonadThrow m =>
->>>>>>> 87d8beb2
   LLVMCrucibleContext arch ->
   Map AllocIndex LLVMAllocSpec ->
   Map AllocIndex Crucible.Ident ->
@@ -171,11 +159,7 @@
      typeOfSetupValue' cc env nameEnv val
 
 typeOfSetupValue' :: forall m arch.
-<<<<<<< HEAD
-  Fail.MonadFail m =>
-=======
   MonadThrow m =>
->>>>>>> 87d8beb2
   LLVMCrucibleContext arch ->
   Map AllocIndex LLVMAllocSpec ->
   Map AllocIndex Crucible.Ident ->
