--- conflicted
+++ resolved
@@ -608,13 +608,9 @@
       liftIO $ void $ runX86Sim finalState $
         assertPost env (preState ^. x86Mem) (preState ^. x86Regs) mdMap
 
-<<<<<<< HEAD
-      (stats,vcstats) <- checkGoals bak opts nm sc tactic mdMap MapF.empty
-=======
       (stats,vcstats) <- checkGoals bak opts nm (methodSpec ^. MS.csLoc) sc tactic mdMap invSubst loopFunEquivConds
 
       -- putTopLevelRW =<< liftIO (readIORef rw_ref)
->>>>>>> 9dc7e42a
 
       end <- io getCurrentTime
       let diff = diffUTCTime end start
@@ -1426,11 +1422,6 @@
   ProofScript () ->
   IORef MetadataMap {- ^ metadata map -} ->
   MapF (W4.SymFnWrapper Sym) (W4.SymFnWrapper Sym) ->
-<<<<<<< HEAD
-  TopLevel (SolverStats, [MS.VCStats])
-checkGoals bak opts nm sc tactic mdMap invSubst = do
-  gs <- liftIO $ getPoststateObligations sc bak mdMap invSubst
-=======
   [W4.Pred Sym] ->
   TopLevel (SolverStats, [MS.VCStats])
 checkGoals bak opts nm loc sc tactic mdMap invSubst loopFunEquivConds = do
@@ -1448,7 +1439,6 @@
     return ("", defaultMd, condTerm)
   let gs = poststate_gs ++ loop_gs
 
->>>>>>> 9dc7e42a
   liftIO . printOutLn opts Info $ mconcat
     [ "Simulation finished, running solver on "
     , show $ length gs
