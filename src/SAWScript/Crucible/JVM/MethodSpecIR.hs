--- conflicted
+++ resolved
@@ -30,10 +30,7 @@
 import           Control.Lens
 import           Control.Monad.ST (RealWorld)
 import           Data.Monoid ((<>))
-<<<<<<< HEAD
 import qualified Text.PrettyPrint.ANSI.Leijen as PPL hiding ((<$>), (<>))
-=======
->>>>>>> a0e73423
 
 -- what4
 import           What4.ProgramLoc (ProgramLoc)
@@ -67,7 +64,6 @@
 
 type instance MS.HasGhostState CJ.JVM = 'False
 
-<<<<<<< HEAD
 type JIdent = String -- FIXME(huffman): what to put here?
 
 type instance MS.TypeName CJ.JVM = JIdent
@@ -96,47 +92,6 @@
 
 --------------------------------------------------------------------------------
 -- *** Allocation
-=======
-import SAWScript.Crucible.Common (AllocIndex(..), PrePost(..), Sym)
-
-nextAllocIndex :: AllocIndex -> AllocIndex
-nextAllocIndex (AllocIndex n) = AllocIndex (n + 1)
-
-data SetupValue where
-  SetupVar    :: AllocIndex -> SetupValue
-  SetupTerm   :: TypedTerm -> SetupValue
-  SetupNull   :: SetupValue
-  SetupGlobal :: String -> SetupValue
-  deriving (Show)
-
-setupToTypedTerm :: Options -> SharedContext -> SetupValue -> MaybeT IO TypedTerm
-setupToTypedTerm opts sc sv =
-  case sv of
-    SetupTerm term -> return term
-    _ -> do t <- setupToTerm opts sc sv
-            lift $ mkTypedTerm sc t
-
--- | Convert a setup value to a SAW-Core term. This is a partial
--- function, as certain setup values ---SetupVar, SetupNull and
--- SetupGlobal--- don't have semantics outside of the symbolic
--- simulator.
-setupToTerm :: Options -> SharedContext -> SetupValue -> MaybeT IO Term
-setupToTerm _opts _sc sv =
-  case sv of
-    SetupTerm term -> return (ttTerm term)
-    _ -> MaybeT $ return Nothing
-
-
-data PointsTo
-  = PointsToField ProgramLoc SetupValue String SetupValue
-  | PointsToElem ProgramLoc SetupValue Int SetupValue
-  deriving (Show)
-
-data SetupCondition where
-  SetupCond_Equal :: ProgramLoc -> SetupValue -> SetupValue -> SetupCondition
-  SetupCond_Pred :: ProgramLoc -> TypedTerm -> SetupCondition
-  deriving (Show)
->>>>>>> a0e73423
 
 data Allocation
   = AllocObject J.ClassName
@@ -246,130 +201,4 @@
 -- the post-state.
 instantiateUserVars :: CrucibleMethodSpecIR -> CrucibleMethodSpecIR
 instantiateUserVars _spec = undefined
-<<<<<<< HEAD
--}
-=======
-
--- | A datatype to keep track of which parts of the simulator state
--- have been initialized already. For each allocation unit or global,
--- we keep a list of element-paths that identify the initialized
--- sub-components.
-data ResolvedState =
-  ResolvedState
-  { _rsAllocs :: Map AllocIndex [Either String Int]
-  , _rsGlobals :: Map String [Either String Int]
-  }
-
-data CrucibleSetupState =
-  CrucibleSetupState
-  { _csVarCounter      :: !AllocIndex
-  , _csPrePost         :: PrePost
-  , _csResolvedState   :: ResolvedState
-  , _csMethodSpec      :: CrucibleMethodSpecIR
-  , _csCrucibleContext :: CrucibleContext
-  }
-
-data CrucibleContext =
-  CrucibleContext
-  { _ccJVMClass       :: J.Class
-  , _ccCodebase       :: CB.Codebase
-  , _ccJVMContext     :: CJ.JVMContext
-  , _ccBackend        :: Sym -- This is stored inside field _ctxSymInterface of Crucible.SimContext; why do we need another one?
-  , _ccHandleAllocator :: Crucible.HandleAllocator RealWorld
-  }
-
-makeLenses ''CrucibleContext
-makeLenses ''CrucibleSetupState
-makeLenses ''ResolvedState
-
---------------------------------------------------------------------------------
-
-emptyResolvedState :: ResolvedState
-emptyResolvedState = ResolvedState Map.empty Map.empty
-
--- | Record the initialization of the pointer represented by the given
--- SetupValue.
-markResolved ::
-  SetupValue ->
-  Either String Int ->
-  ResolvedState ->
-  ResolvedState
-markResolved val0 path0 rs = go path0 val0
-  where
-    go path val =
-      case val of
-        SetupVar n    -> rs {_rsAllocs = Map.alter (ins path) n (_rsAllocs rs) }
-        SetupGlobal c -> rs {_rsGlobals = Map.alter (ins path) c (_rsGlobals rs)}
-        -- SetupElem v i -> go (i : path) v
-        _             -> rs
-
-    ins path Nothing = Just [path]
-    ins path (Just paths) = Just (path : paths)
-
--- | Test whether the pointer represented by the given SetupValue has
--- been initialized already.
-testResolved ::
-  SetupValue ->
-  Either String Int ->
-  ResolvedState ->
-  Bool
-testResolved val0 path0 rs = go path0 val0
-  where
-    go path val =
-      case val of
-        SetupVar n    -> test path (Map.lookup n (_rsAllocs rs))
-        SetupGlobal c -> test path (Map.lookup c (_rsGlobals rs))
-        -- SetupElem v i -> go (i : path) v
-        _             -> False
-
-    test _ Nothing = False
-    test path (Just paths) = path `elem` paths -- any (`isPrefixOf` path) paths
-
--------------------------------------------------------------------------------
-
-initialStateSpec :: StateSpec
-initialStateSpec =  StateSpec
-  { _csAllocs        = Map.empty
-  , _csPointsTos     = []
-  , _csConditions    = []
-  , _csFreshVars     = []
-  , _csVarTypeNames  = Map.empty
-  }
-
-initialDefCrucibleMethodSpecIR ::
-  J.ClassName ->
-  J.Method ->
-  ProgramLoc ->
-  CrucibleMethodSpecIR
-initialDefCrucibleMethodSpecIR cname method loc =
-  CrucibleMethodSpec
-    { _csClassName       = cname
-    , _csMethodName      = J.methodName method
-    , _csArgs            = thisType ++ J.methodParameterTypes method
-    , _csRet             = J.methodReturnType method
-    , _csPreState        = initialStateSpec
-    , _csPostState       = initialStateSpec
-    , _csArgBindings     = Map.empty
-    , _csRetValue        = Nothing
-    , _csSolverStats     = mempty
-    , _csLoc             = loc
-    }
-  where
-    thisType = if J.methodIsStatic method then [] else [J.ClassType cname]
-
-initialCrucibleSetupState ::
-  CrucibleContext ->
-  J.Method ->
-  ProgramLoc ->
-  CrucibleSetupState
-initialCrucibleSetupState cc method loc =
-  CrucibleSetupState
-    { _csVarCounter      = AllocIndex 0
-    , _csPrePost         = PreState
-    , _csResolvedState   = emptyResolvedState
-    , _csMethodSpec      = initialDefCrucibleMethodSpecIR cname method loc
-    , _csCrucibleContext = cc
-    }
-  where
-    cname = J.className (cc^.ccJVMClass)
->>>>>>> a0e73423
+-}