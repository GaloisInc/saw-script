--- conflicted
+++ resolved
@@ -21,12 +21,8 @@
        ) where
 
 import SAWScript.AST
-<<<<<<< HEAD
+import SAWScript.Panic (panic)
 import SAWScript.Position (Inference(..), Pos(..), Positioned(..), choosePos)
-=======
-import SAWScript.Panic (panic)
-import SAWScript.Position (Pos(..), Positioned(..))
->>>>>>> 78735735
 
 #if !MIN_VERSION_base(4,8,0)
 import Control.Applicative
@@ -834,12 +830,7 @@
                  $ sequence [ inferE (patternLName p, e)
                             | Decl _pos p _ e <- ds
                             ]
-<<<<<<< HEAD
-     let lname = patternLName (head pats)
-     sequence_ $ zipWith (constrainTypeWithPattern lname) ts pats'
-=======
      sequence_ $ zipWith (constrainTypeWithPattern (patternLName pat)) ts pats'
->>>>>>> 78735735
      ess <- generalize es ts
      return [ Decl pos p (Just s) e1
             | (pos, p, (e1, s)) <- zip3 (map getPos ds) pats ess
