{-# OPTIONS_GHC -w #-}
module SAWScript.Parser ( parse ) where

import qualified SAWScript.Token as T
import SAWScript.Lexer
import SAWScript.AST
import SAWScript.FixFunctor

-- parser produced by Happy Version 1.18.9

data HappyAbsSyn 
	= HappyTerminal (T.Token AlexPosn)
	| HappyErrorToken Int
<<<<<<< HEAD
	| HappyAbsSyn4 (Statement (Maybe Type))
	| HappyAbsSyn5 (Declaration (Maybe Type))
	| HappyAbsSyn7 ((Name, Maybe Type))
	| HappyAbsSyn8 (Expr (Maybe Type))
	| HappyAbsSyn13 ((Name, Expr (Maybe Type)))
	| HappyAbsSyn14 (Type)
	| HappyAbsSyn15 (Maybe Type)
	| HappyAbsSyn16 ([Declaration (Maybe Type)])
	| HappyAbsSyn17 ([(Name, Maybe Type)])
	| HappyAbsSyn19 ([Statement (Maybe Type)])
	| HappyAbsSyn20 ([Expr (Maybe Type)])
	| HappyAbsSyn22 ([(Name, Expr (Maybe Type))])
	| HappyAbsSyn24 ([Name])
=======
	| HappyAbsSyn4 (TopStmt MPType)
	| HappyAbsSyn5 (BlockStmt MPType)
	| HappyAbsSyn6 ((Name, Expr MPType))
	| HappyAbsSyn8 ((Name, MPType))
	| HappyAbsSyn9 (Expr MPType)
	| HappyAbsSyn15 (CType)
	| HappyAbsSyn16 (PType)
	| HappyAbsSyn17 (MPType)
	| HappyAbsSyn18 ([(Name, Expr MPType)])
	| HappyAbsSyn19 ([(Name, MPType)])
	| HappyAbsSyn21 ([TopStmt MPType])
	| HappyAbsSyn22 ([BlockStmt MPType])
	| HappyAbsSyn23 ([Expr MPType])
	| HappyAbsSyn27 ([Name])
>>>>>>> db4d06d5

{- to allow type-synonyms as our monads (likely
 - with explicitly-specified bind and return)
 - in Haskell98, it seems that with
 - /type M a = .../, then /(HappyReduction M)/
 - is not allowed.  But Happy is a
 - code-generator that can just substitute it.
type HappyReduction m = 
	   Int 
	-> (T.Token AlexPosn)
	-> HappyState (T.Token AlexPosn) (HappyStk HappyAbsSyn -> [(T.Token AlexPosn)] -> m HappyAbsSyn)
	-> [HappyState (T.Token AlexPosn) (HappyStk HappyAbsSyn -> [(T.Token AlexPosn)] -> m HappyAbsSyn)] 
	-> HappyStk HappyAbsSyn 
	-> [(T.Token AlexPosn)] -> m HappyAbsSyn
-}

action_0,
 action_1,
 action_2,
 action_3,
 action_4,
 action_5,
 action_6,
 action_7,
 action_8,
 action_9,
 action_10,
 action_11,
 action_12,
 action_13,
 action_14,
 action_15,
 action_16,
 action_17,
 action_18,
 action_19,
 action_20,
 action_21,
 action_22,
 action_23,
 action_24,
 action_25,
 action_26,
 action_27,
 action_28,
 action_29,
 action_30,
 action_31,
 action_32,
 action_33,
 action_34,
 action_35,
 action_36,
 action_37,
 action_38,
 action_39,
 action_40,
 action_41,
 action_42,
 action_43,
 action_44,
 action_45,
 action_46,
 action_47,
 action_48,
 action_49,
 action_50,
 action_51,
 action_52,
 action_53,
 action_54,
 action_55,
 action_56,
 action_57,
 action_58,
 action_59,
 action_60,
 action_61,
 action_62,
 action_63,
 action_64,
 action_65,
 action_66,
 action_67,
 action_68,
 action_69,
 action_70,
 action_71,
 action_72,
 action_73,
 action_74,
 action_75,
 action_76,
 action_77,
 action_78,
 action_79,
 action_80,
 action_81,
 action_82,
 action_83,
 action_84,
 action_85,
 action_86,
 action_87,
 action_88,
 action_89,
 action_90,
 action_91,
 action_92,
 action_93,
 action_94,
 action_95,
 action_96,
 action_97,
 action_98,
 action_99,
 action_100,
 action_101,
 action_102,
 action_103,
 action_104,
 action_105,
 action_106,
 action_107,
 action_108,
 action_109,
 action_110,
 action_111,
 action_112,
 action_113,
 action_114,
 action_115,
 action_116,
 action_117,
 action_118,
 action_119,
 action_120,
 action_121,
 action_122,
 action_123,
<<<<<<< HEAD
 action_124 :: () => Int -> ({-HappyReduction (HappyIdentity) = -}
=======
 action_124,
 action_125,
 action_126,
 action_127,
 action_128,
 action_129,
 action_130,
 action_131,
 action_132,
 action_133,
 action_134 :: () => Int -> ({-HappyReduction (HappyIdentity) = -}
>>>>>>> db4d06d5
	   Int 
	-> (T.Token AlexPosn)
	-> HappyState (T.Token AlexPosn) (HappyStk HappyAbsSyn -> [(T.Token AlexPosn)] -> (HappyIdentity) HappyAbsSyn)
	-> [HappyState (T.Token AlexPosn) (HappyStk HappyAbsSyn -> [(T.Token AlexPosn)] -> (HappyIdentity) HappyAbsSyn)] 
	-> HappyStk HappyAbsSyn 
	-> [(T.Token AlexPosn)] -> (HappyIdentity) HappyAbsSyn)

happyReduce_1,
 happyReduce_2,
 happyReduce_3,
 happyReduce_4,
 happyReduce_5,
 happyReduce_6,
 happyReduce_7,
 happyReduce_8,
 happyReduce_9,
 happyReduce_10,
 happyReduce_11,
 happyReduce_12,
 happyReduce_13,
 happyReduce_14,
 happyReduce_15,
 happyReduce_16,
 happyReduce_17,
 happyReduce_18,
 happyReduce_19,
 happyReduce_20,
 happyReduce_21,
 happyReduce_22,
 happyReduce_23,
 happyReduce_24,
 happyReduce_25,
 happyReduce_26,
 happyReduce_27,
 happyReduce_28,
 happyReduce_29,
 happyReduce_30,
 happyReduce_31,
 happyReduce_32,
 happyReduce_33,
 happyReduce_34,
 happyReduce_35,
 happyReduce_36,
 happyReduce_37,
 happyReduce_38,
 happyReduce_39,
 happyReduce_40,
 happyReduce_41,
 happyReduce_42,
 happyReduce_43,
 happyReduce_44,
 happyReduce_45,
 happyReduce_46,
 happyReduce_47,
 happyReduce_48,
 happyReduce_49,
 happyReduce_50,
 happyReduce_51,
 happyReduce_52,
 happyReduce_53,
 happyReduce_54,
 happyReduce_55,
 happyReduce_56,
 happyReduce_57,
 happyReduce_58,
 happyReduce_59,
 happyReduce_60,
<<<<<<< HEAD
 happyReduce_61 :: () => ({-HappyReduction (HappyIdentity) = -}
=======
 happyReduce_61,
 happyReduce_62,
 happyReduce_63,
 happyReduce_64,
 happyReduce_65,
 happyReduce_66,
 happyReduce_67,
 happyReduce_68,
 happyReduce_69 :: () => ({-HappyReduction (HappyIdentity) = -}
>>>>>>> db4d06d5
	   Int 
	-> (T.Token AlexPosn)
	-> HappyState (T.Token AlexPosn) (HappyStk HappyAbsSyn -> [(T.Token AlexPosn)] -> (HappyIdentity) HappyAbsSyn)
	-> [HappyState (T.Token AlexPosn) (HappyStk HappyAbsSyn -> [(T.Token AlexPosn)] -> (HappyIdentity) HappyAbsSyn)] 
	-> HappyStk HappyAbsSyn 
	-> [(T.Token AlexPosn)] -> (HappyIdentity) HappyAbsSyn)

<<<<<<< HEAD
action_0 (26) = happyShift action_9
action_0 (28) = happyShift action_10
action_0 (30) = happyShift action_11
action_0 (32) = happyShift action_12
action_0 (33) = happyShift action_13
action_0 (41) = happyShift action_14
action_0 (43) = happyShift action_15
action_0 (45) = happyShift action_16
action_0 (50) = happyShift action_17
action_0 (51) = happyShift action_18
action_0 (52) = happyShift action_19
action_0 (53) = happyShift action_20
action_0 (4) = happyGoto action_3
action_0 (8) = happyGoto action_4
action_0 (9) = happyGoto action_5
action_0 (10) = happyGoto action_6
action_0 (11) = happyGoto action_7
action_0 (12) = happyGoto action_8
action_0 _ = happyFail

action_1 (28) = happyShift action_2
action_1 _ = happyFail

action_2 (53) = happyShift action_46
action_2 (5) = happyGoto action_44
action_2 (16) = happyGoto action_55
action_2 _ = happyFail

action_3 (54) = happyAccept
action_3 _ = happyFail

action_4 _ = happyReduce_5

action_5 _ = happyReduce_13

action_6 (28) = happyShift action_35
action_6 (30) = happyShift action_11
action_6 (33) = happyShift action_13
action_6 (41) = happyShift action_14
action_6 (43) = happyShift action_15
action_6 (45) = happyShift action_16
action_6 (50) = happyShift action_17
action_6 (51) = happyShift action_18
action_6 (52) = happyShift action_19
action_6 (53) = happyShift action_36
action_6 (9) = happyGoto action_54
action_6 (11) = happyGoto action_7
action_6 (12) = happyGoto action_50
action_6 _ = happyReduce_14

action_7 _ = happyReduce_15

action_8 (28) = happyShift action_35
action_8 (30) = happyShift action_11
action_8 (33) = happyShift action_13
action_8 (41) = happyShift action_14
action_8 (43) = happyShift action_15
action_8 (45) = happyShift action_16
action_8 (47) = happyShift action_51
action_8 (48) = happyShift action_52
action_8 (49) = happyShift action_53
action_8 (50) = happyShift action_17
action_8 (51) = happyShift action_18
action_8 (52) = happyShift action_19
action_8 (53) = happyShift action_36
action_8 (9) = happyGoto action_49
action_8 (11) = happyGoto action_7
action_8 (12) = happyGoto action_50
action_8 _ = happyReduce_16

action_9 (53) = happyShift action_48
action_9 (6) = happyGoto action_47
action_9 _ = happyFail

action_10 (53) = happyShift action_46
action_10 (5) = happyGoto action_44
action_10 (16) = happyGoto action_45
action_10 _ = happyFail

action_11 (41) = happyShift action_42
action_11 (53) = happyShift action_43
action_11 (7) = happyGoto action_40
action_11 (18) = happyGoto action_41
action_11 _ = happyFail

action_12 (53) = happyShift action_39
action_12 _ = happyFail

action_13 (45) = happyShift action_38
action_13 _ = happyFail

action_14 (28) = happyShift action_35
action_14 (30) = happyShift action_11
action_14 (33) = happyShift action_13
action_14 (41) = happyShift action_14
action_14 (43) = happyShift action_15
action_14 (45) = happyShift action_16
action_14 (50) = happyShift action_17
action_14 (51) = happyShift action_18
action_14 (52) = happyShift action_19
action_14 (53) = happyShift action_36
action_14 (8) = happyGoto action_37
action_14 (9) = happyGoto action_5
action_14 (10) = happyGoto action_6
action_14 (11) = happyGoto action_7
action_14 (12) = happyGoto action_8
action_14 _ = happyFail

action_15 (28) = happyShift action_35
action_15 (30) = happyShift action_11
action_15 (33) = happyShift action_13
action_15 (41) = happyShift action_14
action_15 (43) = happyShift action_15
action_15 (45) = happyShift action_16
action_15 (50) = happyShift action_17
action_15 (51) = happyShift action_18
action_15 (52) = happyShift action_19
action_15 (53) = happyShift action_36
action_15 (8) = happyGoto action_32
action_15 (9) = happyGoto action_5
action_15 (10) = happyGoto action_6
action_15 (11) = happyGoto action_7
action_15 (12) = happyGoto action_8
action_15 (20) = happyGoto action_33
action_15 (21) = happyGoto action_34
action_15 _ = happyReduce_50

action_16 (51) = happyShift action_30
action_16 (53) = happyShift action_31
action_16 (13) = happyGoto action_27
action_16 (22) = happyGoto action_28
action_16 (23) = happyGoto action_29
action_16 _ = happyReduce_54

action_17 (39) = happyShift action_22
action_17 (15) = happyGoto action_26
action_17 _ = happyReduce_40

action_18 (39) = happyShift action_22
action_18 (15) = happyGoto action_25
action_18 _ = happyReduce_40

action_19 (39) = happyShift action_22
action_19 (15) = happyGoto action_24
action_19 _ = happyReduce_40

action_20 (39) = happyShift action_22
action_20 (40) = happyShift action_23
action_20 (15) = happyGoto action_21
action_20 _ = happyReduce_40

action_21 _ = happyReduce_25

action_22 (34) = happyShift action_80
action_22 (43) = happyShift action_81
action_22 (47) = happyShift action_82
action_22 (53) = happyShift action_83
action_22 (14) = happyGoto action_84
action_22 _ = happyFail

action_23 (34) = happyShift action_80
action_23 (43) = happyShift action_81
action_23 (47) = happyShift action_82
action_23 (53) = happyShift action_83
action_23 (14) = happyGoto action_79
action_23 _ = happyFail

action_24 _ = happyReduce_24

action_25 _ = happyReduce_23

action_26 _ = happyReduce_22

action_27 (38) = happyShift action_78
action_27 _ = happyReduce_56

action_28 (46) = happyShift action_77
action_28 _ = happyFail

action_29 _ = happyReduce_55

action_30 (39) = happyShift action_76
action_30 _ = happyFail

action_31 (39) = happyShift action_75
action_31 _ = happyFail

action_32 (38) = happyShift action_74
action_32 _ = happyReduce_52

action_33 (44) = happyShift action_73
action_33 _ = happyFail

action_34 _ = happyReduce_51

action_35 (53) = happyShift action_46
action_35 (5) = happyGoto action_44
action_35 (16) = happyGoto action_72
action_35 _ = happyFail

action_36 (39) = happyShift action_22
action_36 (15) = happyGoto action_21
action_36 _ = happyReduce_40

action_37 (42) = happyShift action_71
action_37 _ = happyFail

action_38 (26) = happyShift action_9
action_38 (28) = happyShift action_10
action_38 (30) = happyShift action_11
action_38 (32) = happyShift action_12
action_38 (33) = happyShift action_13
action_38 (41) = happyShift action_14
action_38 (43) = happyShift action_15
action_38 (45) = happyShift action_16
action_38 (50) = happyShift action_17
action_38 (51) = happyShift action_18
action_38 (52) = happyShift action_19
action_38 (53) = happyShift action_20
action_38 (4) = happyGoto action_69
action_38 (8) = happyGoto action_4
action_38 (9) = happyGoto action_5
action_38 (10) = happyGoto action_6
action_38 (11) = happyGoto action_7
action_38 (12) = happyGoto action_8
action_38 (19) = happyGoto action_70
action_38 _ = happyReduce_48

action_39 (35) = happyShift action_68
action_39 _ = happyFail

action_40 (41) = happyShift action_42
action_40 (53) = happyShift action_43
action_40 (7) = happyGoto action_40
action_40 (18) = happyGoto action_67
action_40 _ = happyReduce_46

action_41 (39) = happyShift action_22
action_41 (15) = happyGoto action_66
action_41 _ = happyReduce_40

action_42 (53) = happyShift action_65
action_42 _ = happyFail

action_43 _ = happyReduce_11

action_44 (29) = happyShift action_64
action_44 _ = happyReduce_42

action_45 (31) = happyShift action_63
action_45 _ = happyReduce_1

action_46 (41) = happyShift action_42
action_46 (53) = happyShift action_43
action_46 (7) = happyGoto action_40
action_46 (17) = happyGoto action_61
action_46 (18) = happyGoto action_62
action_46 _ = happyReduce_44

action_47 _ = happyReduce_4

action_48 (27) = happyShift action_59
action_48 (41) = happyShift action_60
action_48 _ = happyReduce_7

action_49 _ = happyReduce_17

action_50 (47) = happyShift action_51
action_50 (48) = happyShift action_52
action_50 (49) = happyShift action_53
action_50 _ = happyReduce_16

action_51 (28) = happyShift action_35
action_51 (30) = happyShift action_11
action_51 (33) = happyShift action_13
action_51 (41) = happyShift action_14
action_51 (43) = happyShift action_15
action_51 (45) = happyShift action_16
action_51 (50) = happyShift action_17
action_51 (51) = happyShift action_18
action_51 (52) = happyShift action_19
action_51 (53) = happyShift action_36
action_51 (8) = happyGoto action_58
action_51 (9) = happyGoto action_5
action_51 (10) = happyGoto action_6
action_51 (11) = happyGoto action_7
action_51 (12) = happyGoto action_8
action_51 _ = happyFail

action_52 (53) = happyShift action_57
action_52 _ = happyFail

action_53 (28) = happyShift action_35
action_53 (30) = happyShift action_11
action_53 (33) = happyShift action_13
action_53 (41) = happyShift action_14
action_53 (43) = happyShift action_15
action_53 (45) = happyShift action_16
action_53 (50) = happyShift action_17
action_53 (51) = happyShift action_18
action_53 (52) = happyShift action_19
action_53 (53) = happyShift action_36
action_53 (8) = happyGoto action_56
action_53 (9) = happyGoto action_5
action_53 (10) = happyGoto action_6
action_53 (11) = happyGoto action_7
action_53 (12) = happyGoto action_8
action_53 _ = happyFail

action_54 _ = happyReduce_18

action_55 _ = happyFail

action_56 _ = happyReduce_21

action_57 (39) = happyShift action_22
action_57 (15) = happyGoto action_108
action_57 _ = happyReduce_40

action_58 (44) = happyShift action_107
action_58 _ = happyFail

action_59 (53) = happyShift action_106
action_59 _ = happyFail

action_60 (53) = happyShift action_105
action_60 (24) = happyGoto action_103
action_60 (25) = happyGoto action_104
action_60 _ = happyReduce_58

action_61 (39) = happyShift action_22
action_61 (15) = happyGoto action_102
action_61 _ = happyReduce_40

action_62 _ = happyReduce_45

action_63 (28) = happyShift action_35
action_63 (30) = happyShift action_11
action_63 (33) = happyShift action_13
action_63 (41) = happyShift action_14
action_63 (43) = happyShift action_15
action_63 (45) = happyShift action_16
action_63 (50) = happyShift action_17
action_63 (51) = happyShift action_18
action_63 (52) = happyShift action_19
action_63 (53) = happyShift action_36
action_63 (8) = happyGoto action_101
action_63 (9) = happyGoto action_5
action_63 (10) = happyGoto action_6
action_63 (11) = happyGoto action_7
action_63 (12) = happyGoto action_8
action_63 _ = happyFail

action_64 (53) = happyShift action_46
action_64 (5) = happyGoto action_44
action_64 (16) = happyGoto action_100
action_64 _ = happyFail

action_65 (39) = happyShift action_99
action_65 _ = happyFail

action_66 (36) = happyShift action_98
action_66 _ = happyFail

action_67 _ = happyReduce_47

action_68 (34) = happyShift action_80
action_68 (43) = happyShift action_81
action_68 (47) = happyShift action_82
action_68 (53) = happyShift action_83
action_68 (14) = happyGoto action_97
action_68 _ = happyFail

action_69 (37) = happyShift action_96
action_69 _ = happyFail

action_70 (46) = happyShift action_95
action_70 _ = happyFail

action_71 _ = happyReduce_26

action_72 (31) = happyShift action_63
action_72 _ = happyFail

action_73 (39) = happyShift action_22
action_73 (15) = happyGoto action_94
action_73 _ = happyReduce_40

action_74 (28) = happyShift action_35
action_74 (30) = happyShift action_11
action_74 (33) = happyShift action_13
action_74 (41) = happyShift action_14
action_74 (43) = happyShift action_15
action_74 (45) = happyShift action_16
action_74 (50) = happyShift action_17
action_74 (51) = happyShift action_18
action_74 (52) = happyShift action_19
action_74 (53) = happyShift action_36
action_74 (8) = happyGoto action_32
action_74 (9) = happyGoto action_5
action_74 (10) = happyGoto action_6
action_74 (11) = happyGoto action_7
action_74 (12) = happyGoto action_8
action_74 (21) = happyGoto action_93
action_74 _ = happyFail

action_75 (28) = happyShift action_35
action_75 (30) = happyShift action_11
action_75 (33) = happyShift action_13
action_75 (41) = happyShift action_14
action_75 (43) = happyShift action_15
action_75 (45) = happyShift action_16
action_75 (50) = happyShift action_17
action_75 (51) = happyShift action_18
action_75 (52) = happyShift action_19
action_75 (53) = happyShift action_36
action_75 (8) = happyGoto action_92
action_75 (9) = happyGoto action_5
action_75 (10) = happyGoto action_6
action_75 (11) = happyGoto action_7
action_75 (12) = happyGoto action_8
action_75 _ = happyFail

action_76 (28) = happyShift action_35
action_76 (30) = happyShift action_11
action_76 (33) = happyShift action_13
action_76 (41) = happyShift action_14
action_76 (43) = happyShift action_15
action_76 (45) = happyShift action_16
action_76 (50) = happyShift action_17
action_76 (51) = happyShift action_18
action_76 (52) = happyShift action_19
action_76 (53) = happyShift action_36
action_76 (8) = happyGoto action_91
action_76 (9) = happyGoto action_5
action_76 (10) = happyGoto action_6
action_76 (11) = happyGoto action_7
action_76 (12) = happyGoto action_8
action_76 _ = happyFail

action_77 (39) = happyShift action_22
action_77 (15) = happyGoto action_90
action_77 _ = happyReduce_40

action_78 (51) = happyShift action_30
action_78 (53) = happyShift action_31
action_78 (13) = happyGoto action_27
action_78 (23) = happyGoto action_89
action_78 _ = happyFail

action_79 _ = happyReduce_2

action_80 _ = happyReduce_34

action_81 (34) = happyShift action_80
action_81 (43) = happyShift action_81
action_81 (47) = happyShift action_82
action_81 (52) = happyShift action_88
action_81 (53) = happyShift action_83
action_81 (14) = happyGoto action_87
action_81 _ = happyFail

action_82 (34) = happyShift action_80
action_82 (43) = happyShift action_81
action_82 (47) = happyShift action_82
action_82 (52) = happyShift action_86
action_82 (53) = happyShift action_83
action_82 (14) = happyGoto action_85
action_82 _ = happyFail

action_83 _ = happyReduce_35

action_84 _ = happyReduce_41

action_85 (44) = happyShift action_119
action_85 _ = happyFail

action_86 (44) = happyShift action_118
action_86 _ = happyFail

action_87 (44) = happyShift action_117
action_87 _ = happyFail

action_88 (44) = happyShift action_116
action_88 _ = happyFail

action_89 _ = happyReduce_57

action_90 _ = happyReduce_28

action_91 _ = happyReduce_33

action_92 _ = happyReduce_32

action_93 _ = happyReduce_53

action_94 _ = happyReduce_27

action_95 _ = happyReduce_29

action_96 (26) = happyShift action_9
action_96 (28) = happyShift action_10
action_96 (30) = happyShift action_11
action_96 (32) = happyShift action_12
action_96 (33) = happyShift action_13
action_96 (41) = happyShift action_14
action_96 (43) = happyShift action_15
action_96 (45) = happyShift action_16
action_96 (50) = happyShift action_17
action_96 (51) = happyShift action_18
action_96 (52) = happyShift action_19
action_96 (53) = happyShift action_20
action_96 (4) = happyGoto action_69
action_96 (8) = happyGoto action_4
action_96 (9) = happyGoto action_5
action_96 (10) = happyGoto action_6
action_96 (11) = happyGoto action_7
action_96 (12) = happyGoto action_8
action_96 (19) = happyGoto action_115
action_96 _ = happyReduce_48

action_97 _ = happyReduce_3

action_98 (28) = happyShift action_35
action_98 (30) = happyShift action_11
action_98 (33) = happyShift action_13
action_98 (41) = happyShift action_14
action_98 (43) = happyShift action_15
action_98 (45) = happyShift action_16
action_98 (50) = happyShift action_17
action_98 (51) = happyShift action_18
action_98 (52) = happyShift action_19
action_98 (53) = happyShift action_36
action_98 (8) = happyGoto action_114
action_98 (9) = happyGoto action_5
action_98 (10) = happyGoto action_6
action_98 (11) = happyGoto action_7
action_98 (12) = happyGoto action_8
action_98 _ = happyFail

action_99 (34) = happyShift action_80
action_99 (43) = happyShift action_81
action_99 (47) = happyShift action_82
action_99 (53) = happyShift action_83
action_99 (14) = happyGoto action_113
action_99 _ = happyFail

action_100 _ = happyReduce_43

action_101 _ = happyReduce_20

action_102 (35) = happyShift action_112
action_102 _ = happyFail

action_103 (42) = happyShift action_111
action_103 _ = happyFail

action_104 _ = happyReduce_59

action_105 (38) = happyShift action_110
action_105 _ = happyReduce_60

action_106 _ = happyReduce_9

action_107 (39) = happyShift action_22
action_107 (15) = happyGoto action_109
action_107 _ = happyReduce_40

action_108 _ = happyReduce_30

action_109 _ = happyReduce_31

action_110 (53) = happyShift action_105
action_110 (25) = happyGoto action_123
action_110 _ = happyFail

action_111 (27) = happyShift action_122
action_111 _ = happyReduce_8

action_112 (28) = happyShift action_35
action_112 (30) = happyShift action_11
action_112 (33) = happyShift action_13
action_112 (41) = happyShift action_14
action_112 (43) = happyShift action_15
action_112 (45) = happyShift action_16
action_112 (50) = happyShift action_17
action_112 (51) = happyShift action_18
action_112 (52) = happyShift action_19
action_112 (53) = happyShift action_36
action_112 (8) = happyGoto action_121
action_112 (9) = happyGoto action_5
action_112 (10) = happyGoto action_6
action_112 (11) = happyGoto action_7
action_112 (12) = happyGoto action_8
action_112 _ = happyFail

action_113 (42) = happyShift action_120
action_113 _ = happyFail

action_114 _ = happyReduce_19

action_115 _ = happyReduce_49

action_116 _ = happyReduce_37

action_117 _ = happyReduce_39

action_118 _ = happyReduce_36

action_119 _ = happyReduce_38

action_120 _ = happyReduce_12

action_121 _ = happyReduce_6

action_122 (53) = happyShift action_124
action_122 _ = happyFail

action_123 _ = happyReduce_61

action_124 _ = happyReduce_10

happyReduce_1 = happySpecReduce_2  4 happyReduction_1
happyReduction_1 (HappyAbsSyn16  happy_var_2)
=======
action_0 (29) = happyShift action_4
action_0 (31) = happyShift action_2
action_0 (35) = happyShift action_5
action_0 (56) = happyShift action_6
action_0 (4) = happyGoto action_3
action_0 _ = happyFail

action_1 (31) = happyShift action_2
action_1 _ = happyFail

action_2 (56) = happyShift action_13
action_2 (6) = happyGoto action_11
action_2 (18) = happyGoto action_12
action_2 _ = happyFail

action_3 (57) = happyAccept
action_3 _ = happyFail

action_4 (56) = happyShift action_10
action_4 (7) = happyGoto action_9
action_4 _ = happyFail

action_5 (56) = happyShift action_8
action_5 _ = happyFail

action_6 (43) = happyShift action_7
action_6 _ = happyFail

action_7 (37) = happyShift action_24
action_7 (46) = happyShift action_25
action_7 (50) = happyShift action_26
action_7 (56) = happyShift action_27
action_7 (15) = happyGoto action_23
action_7 _ = happyFail

action_8 (38) = happyShift action_22
action_8 _ = happyFail

action_9 _ = happyReduce_4

action_10 (30) = happyShift action_20
action_10 (44) = happyShift action_21
action_10 _ = happyReduce_10

action_11 (32) = happyShift action_19
action_11 _ = happyReduce_48

action_12 _ = happyReduce_1

action_13 (44) = happyShift action_17
action_13 (56) = happyShift action_18
action_13 (8) = happyGoto action_14
action_13 (19) = happyGoto action_15
action_13 (20) = happyGoto action_16
action_13 _ = happyReduce_50

action_14 (44) = happyShift action_17
action_14 (56) = happyShift action_18
action_14 (8) = happyGoto action_14
action_14 (20) = happyGoto action_39
action_14 _ = happyReduce_52

action_15 (42) = happyShift action_38
action_15 (17) = happyGoto action_37
action_15 _ = happyReduce_46

action_16 _ = happyReduce_51

action_17 (56) = happyShift action_36
action_17 _ = happyFail

action_18 _ = happyReduce_14

action_19 (56) = happyShift action_13
action_19 (6) = happyGoto action_11
action_19 (18) = happyGoto action_35
action_19 _ = happyFail

action_20 (56) = happyShift action_34
action_20 _ = happyFail

action_21 (56) = happyShift action_33
action_21 (27) = happyGoto action_31
action_21 (28) = happyGoto action_32
action_21 _ = happyReduce_66

action_22 (37) = happyShift action_24
action_22 (46) = happyShift action_25
action_22 (50) = happyShift action_26
action_22 (56) = happyShift action_27
action_22 (15) = happyGoto action_30
action_22 _ = happyFail

action_23 _ = happyReduce_2

action_24 _ = happyReduce_37

action_25 (55) = happyShift action_29
action_25 _ = happyFail

action_26 (55) = happyShift action_28
action_26 _ = happyFail

action_27 _ = happyReduce_38

action_28 (47) = happyShift action_50
action_28 _ = happyFail

action_29 (47) = happyShift action_49
action_29 _ = happyFail

action_30 _ = happyReduce_3

action_31 (45) = happyShift action_48
action_31 _ = happyFail

action_32 _ = happyReduce_67

action_33 (41) = happyShift action_47
action_33 _ = happyReduce_68

action_34 _ = happyReduce_12

action_35 _ = happyReduce_49

action_36 (42) = happyShift action_46
action_36 _ = happyFail

action_37 (38) = happyShift action_45
action_37 _ = happyFail

action_38 (37) = happyShift action_41
action_38 (46) = happyShift action_42
action_38 (50) = happyShift action_43
action_38 (56) = happyShift action_44
action_38 (16) = happyGoto action_40
action_38 _ = happyFail

action_39 _ = happyReduce_53

action_40 _ = happyReduce_47

action_41 _ = happyReduce_42

action_42 (55) = happyShift action_71
action_42 _ = happyFail

action_43 (55) = happyShift action_70
action_43 _ = happyFail

action_44 _ = happyReduce_43

action_45 (31) = happyShift action_60
action_45 (33) = happyShift action_61
action_45 (36) = happyShift action_62
action_45 (44) = happyShift action_63
action_45 (46) = happyShift action_64
action_45 (48) = happyShift action_65
action_45 (53) = happyShift action_66
action_45 (54) = happyShift action_67
action_45 (55) = happyShift action_68
action_45 (56) = happyShift action_69
action_45 (9) = happyGoto action_55
action_45 (10) = happyGoto action_56
action_45 (11) = happyGoto action_57
action_45 (12) = happyGoto action_58
action_45 (13) = happyGoto action_59
action_45 _ = happyFail

action_46 (37) = happyShift action_41
action_46 (46) = happyShift action_42
action_46 (50) = happyShift action_43
action_46 (56) = happyShift action_44
action_46 (16) = happyGoto action_54
action_46 _ = happyFail

action_47 (56) = happyShift action_33
action_47 (28) = happyGoto action_53
action_47 _ = happyFail

action_48 (30) = happyShift action_52
action_48 _ = happyReduce_11

action_49 _ = happyReduce_40

action_50 (37) = happyShift action_24
action_50 (46) = happyShift action_25
action_50 (50) = happyShift action_26
action_50 (56) = happyShift action_27
action_50 (15) = happyGoto action_51
action_50 _ = happyReduce_39

action_51 _ = happyReduce_41

action_52 (56) = happyShift action_97
action_52 _ = happyFail

action_53 _ = happyReduce_69

action_54 (45) = happyShift action_96
action_54 _ = happyFail

action_55 _ = happyReduce_9

action_56 _ = happyReduce_16

action_57 (31) = happyShift action_60
action_57 (33) = happyShift action_61
action_57 (36) = happyShift action_62
action_57 (44) = happyShift action_63
action_57 (46) = happyShift action_64
action_57 (48) = happyShift action_65
action_57 (53) = happyShift action_66
action_57 (54) = happyShift action_67
action_57 (55) = happyShift action_68
action_57 (56) = happyShift action_69
action_57 (10) = happyGoto action_95
action_57 (12) = happyGoto action_58
action_57 (13) = happyGoto action_91
action_57 _ = happyReduce_17

action_58 _ = happyReduce_18

action_59 (31) = happyShift action_60
action_59 (33) = happyShift action_61
action_59 (36) = happyShift action_62
action_59 (44) = happyShift action_63
action_59 (46) = happyShift action_64
action_59 (48) = happyShift action_65
action_59 (50) = happyShift action_92
action_59 (51) = happyShift action_93
action_59 (52) = happyShift action_94
action_59 (53) = happyShift action_66
action_59 (54) = happyShift action_67
action_59 (55) = happyShift action_68
action_59 (56) = happyShift action_69
action_59 (10) = happyGoto action_90
action_59 (12) = happyGoto action_58
action_59 (13) = happyGoto action_91
action_59 _ = happyReduce_19

action_60 (56) = happyShift action_13
action_60 (6) = happyGoto action_11
action_60 (18) = happyGoto action_89
action_60 _ = happyFail

action_61 (44) = happyShift action_17
action_61 (56) = happyShift action_18
action_61 (8) = happyGoto action_14
action_61 (20) = happyGoto action_88
action_61 _ = happyFail

action_62 (48) = happyShift action_87
action_62 _ = happyFail

action_63 (31) = happyShift action_60
action_63 (33) = happyShift action_61
action_63 (36) = happyShift action_62
action_63 (44) = happyShift action_63
action_63 (46) = happyShift action_64
action_63 (48) = happyShift action_65
action_63 (53) = happyShift action_66
action_63 (54) = happyShift action_67
action_63 (55) = happyShift action_68
action_63 (56) = happyShift action_69
action_63 (9) = happyGoto action_86
action_63 (10) = happyGoto action_56
action_63 (11) = happyGoto action_57
action_63 (12) = happyGoto action_58
action_63 (13) = happyGoto action_59
action_63 _ = happyFail

action_64 (31) = happyShift action_60
action_64 (33) = happyShift action_61
action_64 (36) = happyShift action_62
action_64 (44) = happyShift action_63
action_64 (46) = happyShift action_64
action_64 (48) = happyShift action_65
action_64 (53) = happyShift action_66
action_64 (54) = happyShift action_67
action_64 (55) = happyShift action_68
action_64 (56) = happyShift action_69
action_64 (9) = happyGoto action_83
action_64 (10) = happyGoto action_56
action_64 (11) = happyGoto action_57
action_64 (12) = happyGoto action_58
action_64 (13) = happyGoto action_59
action_64 (23) = happyGoto action_84
action_64 (24) = happyGoto action_85
action_64 _ = happyReduce_58

action_65 (54) = happyShift action_81
action_65 (56) = happyShift action_82
action_65 (14) = happyGoto action_78
action_65 (25) = happyGoto action_79
action_65 (26) = happyGoto action_80
action_65 _ = happyReduce_62

action_66 (42) = happyShift action_38
action_66 (17) = happyGoto action_77
action_66 _ = happyReduce_46

action_67 (42) = happyShift action_38
action_67 (17) = happyGoto action_76
action_67 _ = happyReduce_46

action_68 (42) = happyShift action_38
action_68 (17) = happyGoto action_75
action_68 _ = happyReduce_46

action_69 (42) = happyShift action_38
action_69 (17) = happyGoto action_74
action_69 _ = happyReduce_46

action_70 (47) = happyShift action_73
action_70 _ = happyFail

action_71 (47) = happyShift action_72
action_71 _ = happyFail

action_72 _ = happyReduce_45

action_73 _ = happyReduce_44

action_74 _ = happyReduce_28

action_75 _ = happyReduce_27

action_76 _ = happyReduce_26

action_77 _ = happyReduce_25

action_78 (41) = happyShift action_114
action_78 _ = happyReduce_64

action_79 (49) = happyShift action_113
action_79 _ = happyFail

action_80 _ = happyReduce_63

action_81 (42) = happyShift action_112
action_81 _ = happyFail

action_82 (42) = happyShift action_111
action_82 _ = happyFail

action_83 (41) = happyShift action_110
action_83 _ = happyReduce_60

action_84 (47) = happyShift action_109
action_84 _ = happyFail

action_85 _ = happyReduce_59

action_86 (45) = happyShift action_108
action_86 _ = happyFail

action_87 (31) = happyShift action_106
action_87 (33) = happyShift action_61
action_87 (36) = happyShift action_62
action_87 (44) = happyShift action_63
action_87 (46) = happyShift action_64
action_87 (48) = happyShift action_65
action_87 (53) = happyShift action_66
action_87 (54) = happyShift action_67
action_87 (55) = happyShift action_68
action_87 (56) = happyShift action_107
action_87 (5) = happyGoto action_103
action_87 (9) = happyGoto action_104
action_87 (10) = happyGoto action_56
action_87 (11) = happyGoto action_57
action_87 (12) = happyGoto action_58
action_87 (13) = happyGoto action_59
action_87 (22) = happyGoto action_105
action_87 _ = happyReduce_56

action_88 (42) = happyShift action_38
action_88 (17) = happyGoto action_102
action_88 _ = happyReduce_46

action_89 (34) = happyShift action_101
action_89 _ = happyFail

action_90 _ = happyReduce_20

action_91 (50) = happyShift action_92
action_91 (51) = happyShift action_93
action_91 (52) = happyShift action_94
action_91 _ = happyReduce_19

action_92 (31) = happyShift action_60
action_92 (33) = happyShift action_61
action_92 (36) = happyShift action_62
action_92 (44) = happyShift action_63
action_92 (46) = happyShift action_64
action_92 (48) = happyShift action_65
action_92 (53) = happyShift action_66
action_92 (54) = happyShift action_67
action_92 (55) = happyShift action_68
action_92 (56) = happyShift action_69
action_92 (9) = happyGoto action_100
action_92 (10) = happyGoto action_56
action_92 (11) = happyGoto action_57
action_92 (12) = happyGoto action_58
action_92 (13) = happyGoto action_59
action_92 _ = happyFail

action_93 (56) = happyShift action_99
action_93 _ = happyFail

action_94 (31) = happyShift action_60
action_94 (33) = happyShift action_61
action_94 (36) = happyShift action_62
action_94 (44) = happyShift action_63
action_94 (46) = happyShift action_64
action_94 (48) = happyShift action_65
action_94 (53) = happyShift action_66
action_94 (54) = happyShift action_67
action_94 (55) = happyShift action_68
action_94 (56) = happyShift action_69
action_94 (9) = happyGoto action_98
action_94 (10) = happyGoto action_56
action_94 (11) = happyGoto action_57
action_94 (12) = happyGoto action_58
action_94 (13) = happyGoto action_59
action_94 _ = happyFail

action_95 _ = happyReduce_21

action_96 _ = happyReduce_15

action_97 _ = happyReduce_13

action_98 _ = happyReduce_24

action_99 (42) = happyShift action_38
action_99 (17) = happyGoto action_129
action_99 _ = happyReduce_46

action_100 (47) = happyShift action_128
action_100 _ = happyFail

action_101 (31) = happyShift action_60
action_101 (33) = happyShift action_61
action_101 (36) = happyShift action_62
action_101 (44) = happyShift action_63
action_101 (46) = happyShift action_64
action_101 (48) = happyShift action_65
action_101 (53) = happyShift action_66
action_101 (54) = happyShift action_67
action_101 (55) = happyShift action_68
action_101 (56) = happyShift action_69
action_101 (9) = happyGoto action_127
action_101 (10) = happyGoto action_56
action_101 (11) = happyGoto action_57
action_101 (12) = happyGoto action_58
action_101 (13) = happyGoto action_59
action_101 _ = happyFail

action_102 (39) = happyShift action_126
action_102 _ = happyFail

action_103 (40) = happyShift action_125
action_103 _ = happyFail

action_104 _ = happyReduce_5

action_105 (49) = happyShift action_124
action_105 _ = happyFail

action_106 (56) = happyShift action_13
action_106 (6) = happyGoto action_11
action_106 (18) = happyGoto action_123
action_106 _ = happyFail

action_107 (38) = happyShift action_121
action_107 (42) = happyShift action_38
action_107 (43) = happyShift action_122
action_107 (17) = happyGoto action_74
action_107 _ = happyReduce_46

action_108 _ = happyReduce_29

action_109 (42) = happyShift action_38
action_109 (17) = happyGoto action_120
action_109 _ = happyReduce_46

action_110 (31) = happyShift action_60
action_110 (33) = happyShift action_61
action_110 (36) = happyShift action_62
action_110 (44) = happyShift action_63
action_110 (46) = happyShift action_64
action_110 (48) = happyShift action_65
action_110 (53) = happyShift action_66
action_110 (54) = happyShift action_67
action_110 (55) = happyShift action_68
action_110 (56) = happyShift action_69
action_110 (9) = happyGoto action_83
action_110 (10) = happyGoto action_56
action_110 (11) = happyGoto action_57
action_110 (12) = happyGoto action_58
action_110 (13) = happyGoto action_59
action_110 (24) = happyGoto action_119
action_110 _ = happyFail

action_111 (31) = happyShift action_60
action_111 (33) = happyShift action_61
action_111 (36) = happyShift action_62
action_111 (44) = happyShift action_63
action_111 (46) = happyShift action_64
action_111 (48) = happyShift action_65
action_111 (53) = happyShift action_66
action_111 (54) = happyShift action_67
action_111 (55) = happyShift action_68
action_111 (56) = happyShift action_69
action_111 (9) = happyGoto action_118
action_111 (10) = happyGoto action_56
action_111 (11) = happyGoto action_57
action_111 (12) = happyGoto action_58
action_111 (13) = happyGoto action_59
action_111 _ = happyFail

action_112 (31) = happyShift action_60
action_112 (33) = happyShift action_61
action_112 (36) = happyShift action_62
action_112 (44) = happyShift action_63
action_112 (46) = happyShift action_64
action_112 (48) = happyShift action_65
action_112 (53) = happyShift action_66
action_112 (54) = happyShift action_67
action_112 (55) = happyShift action_68
action_112 (56) = happyShift action_69
action_112 (9) = happyGoto action_117
action_112 (10) = happyGoto action_56
action_112 (11) = happyGoto action_57
action_112 (12) = happyGoto action_58
action_112 (13) = happyGoto action_59
action_112 _ = happyFail

action_113 (42) = happyShift action_38
action_113 (17) = happyGoto action_116
action_113 _ = happyReduce_46

action_114 (54) = happyShift action_81
action_114 (56) = happyShift action_82
action_114 (14) = happyGoto action_78
action_114 (26) = happyGoto action_115
action_114 _ = happyFail

action_115 _ = happyReduce_65

action_116 _ = happyReduce_31

action_117 _ = happyReduce_36

action_118 _ = happyReduce_35

action_119 _ = happyReduce_61

action_120 _ = happyReduce_30

action_121 (31) = happyShift action_60
action_121 (33) = happyShift action_61
action_121 (36) = happyShift action_62
action_121 (44) = happyShift action_63
action_121 (46) = happyShift action_64
action_121 (48) = happyShift action_65
action_121 (53) = happyShift action_66
action_121 (54) = happyShift action_67
action_121 (55) = happyShift action_68
action_121 (56) = happyShift action_69
action_121 (9) = happyGoto action_134
action_121 (10) = happyGoto action_56
action_121 (11) = happyGoto action_57
action_121 (12) = happyGoto action_58
action_121 (13) = happyGoto action_59
action_121 _ = happyFail

action_122 (37) = happyShift action_24
action_122 (46) = happyShift action_25
action_122 (50) = happyShift action_26
action_122 (56) = happyShift action_27
action_122 (15) = happyGoto action_133
action_122 _ = happyFail

action_123 (34) = happyShift action_101
action_123 _ = happyReduce_8

action_124 _ = happyReduce_32

action_125 (31) = happyShift action_106
action_125 (33) = happyShift action_61
action_125 (36) = happyShift action_62
action_125 (44) = happyShift action_63
action_125 (46) = happyShift action_64
action_125 (48) = happyShift action_65
action_125 (53) = happyShift action_66
action_125 (54) = happyShift action_67
action_125 (55) = happyShift action_68
action_125 (56) = happyShift action_107
action_125 (5) = happyGoto action_103
action_125 (9) = happyGoto action_104
action_125 (10) = happyGoto action_56
action_125 (11) = happyGoto action_57
action_125 (12) = happyGoto action_58
action_125 (13) = happyGoto action_59
action_125 (22) = happyGoto action_132
action_125 _ = happyReduce_56

action_126 (31) = happyShift action_60
action_126 (33) = happyShift action_61
action_126 (36) = happyShift action_62
action_126 (44) = happyShift action_63
action_126 (46) = happyShift action_64
action_126 (48) = happyShift action_65
action_126 (53) = happyShift action_66
action_126 (54) = happyShift action_67
action_126 (55) = happyShift action_68
action_126 (56) = happyShift action_69
action_126 (9) = happyGoto action_131
action_126 (10) = happyGoto action_56
action_126 (11) = happyGoto action_57
action_126 (12) = happyGoto action_58
action_126 (13) = happyGoto action_59
action_126 _ = happyFail

action_127 _ = happyReduce_23

action_128 (42) = happyShift action_38
action_128 (17) = happyGoto action_130
action_128 _ = happyReduce_46

action_129 _ = happyReduce_33

action_130 _ = happyReduce_34

action_131 _ = happyReduce_22

action_132 _ = happyReduce_57

action_133 _ = happyReduce_7

action_134 _ = happyReduce_6

happyReduce_1 = happySpecReduce_2  4 happyReduction_1
happyReduction_1 (HappyAbsSyn18  happy_var_2)
>>>>>>> db4d06d5
	_
	 =  HappyAbsSyn4
		 (TopLet happy_var_2
	)
happyReduction_1 _ _  = notHappyAtAll 

happyReduce_2 = happySpecReduce_3  4 happyReduction_2
<<<<<<< HEAD
happyReduction_2 (HappyAbsSyn14  happy_var_3)
=======
happyReduction_2 (HappyAbsSyn15  happy_var_3)
>>>>>>> db4d06d5
	_
	(HappyTerminal (T.Identifier _ happy_var_1))
	 =  HappyAbsSyn4
		 (TopTypeDecl happy_var_1 happy_var_3
	)
happyReduction_2 _ _ _  = notHappyAtAll 

happyReduce_3 = happyReduce 4 4 happyReduction_3
<<<<<<< HEAD
happyReduction_3 ((HappyAbsSyn14  happy_var_4) `HappyStk`
=======
happyReduction_3 ((HappyAbsSyn15  happy_var_4) `HappyStk`
>>>>>>> db4d06d5
	_ `HappyStk`
	(HappyTerminal (T.Identifier _ happy_var_2)) `HappyStk`
	_ `HappyStk`
	happyRest)
	 = HappyAbsSyn4
		 (TypeDef happy_var_2 happy_var_4
	) `HappyStk` happyRest

happyReduce_4 = happySpecReduce_2  4 happyReduction_4
happyReduction_4 (HappyAbsSyn4  happy_var_2)
	_
	 =  HappyAbsSyn4
		 (happy_var_2
	)
happyReduction_4 _ _  = notHappyAtAll 

happyReduce_5 = happySpecReduce_1  5 happyReduction_5
happyReduction_5 (HappyAbsSyn9  happy_var_1)
	 =  HappyAbsSyn5
		 (Bind Nothing happy_var_1
	)
happyReduction_5 _  = notHappyAtAll 

happyReduce_6 = happySpecReduce_3  5 happyReduction_6
happyReduction_6 (HappyAbsSyn9  happy_var_3)
	_
	(HappyTerminal (T.Identifier _ happy_var_1))
	 =  HappyAbsSyn5
		 (Bind (Just happy_var_1) happy_var_3
	)
happyReduction_6 _ _ _  = notHappyAtAll 

happyReduce_7 = happySpecReduce_3  5 happyReduction_7
happyReduction_7 (HappyAbsSyn15  happy_var_3)
	_
	(HappyTerminal (T.Identifier _ happy_var_1))
	 =  HappyAbsSyn5
		 (BlockTypeDecl happy_var_1 happy_var_3
	)
happyReduction_7 _ _ _  = notHappyAtAll 

happyReduce_8 = happySpecReduce_2  5 happyReduction_8
happyReduction_8 (HappyAbsSyn18  happy_var_2)
	_
	 =  HappyAbsSyn5
		 (BlockLet happy_var_2
	)
happyReduction_8 _ _  = notHappyAtAll 

happyReduce_9 = happyReduce 5 6 happyReduction_9
happyReduction_9 ((HappyAbsSyn9  happy_var_5) `HappyStk`
	_ `HappyStk`
<<<<<<< HEAD
	(HappyAbsSyn15  happy_var_3) `HappyStk`
	(HappyAbsSyn17  happy_var_2) `HappyStk`
=======
	(HappyAbsSyn17  happy_var_3) `HappyStk`
	(HappyAbsSyn19  happy_var_2) `HappyStk`
>>>>>>> db4d06d5
	(HappyTerminal (T.Identifier _ happy_var_1)) `HappyStk`
	happyRest)
	 = HappyAbsSyn6
		 ((happy_var_1, uncurryFunction happy_var_2 happy_var_3 happy_var_5)
	) `HappyStk` happyRest

happyReduce_10 = happySpecReduce_1  7 happyReduction_10
happyReduction_10 (HappyTerminal (T.Identifier _ happy_var_1))
	 =  HappyAbsSyn4
		 (Import happy_var_1 Nothing Nothing
	)
happyReduction_10 _  = notHappyAtAll 

<<<<<<< HEAD
happyReduce_8 = happyReduce 4 6 happyReduction_8
happyReduction_8 (_ `HappyStk`
	(HappyAbsSyn24  happy_var_3) `HappyStk`
=======
happyReduce_11 = happyReduce 4 7 happyReduction_11
happyReduction_11 (_ `HappyStk`
	(HappyAbsSyn27  happy_var_3) `HappyStk`
>>>>>>> db4d06d5
	_ `HappyStk`
	(HappyTerminal (T.Identifier _ happy_var_1)) `HappyStk`
	happyRest)
	 = HappyAbsSyn4
		 (Import happy_var_1 (Just happy_var_3) Nothing
	) `HappyStk` happyRest

happyReduce_12 = happySpecReduce_3  7 happyReduction_12
happyReduction_12 (HappyTerminal (T.Identifier _ happy_var_3))
	_
	(HappyTerminal (T.Identifier _ happy_var_1))
	 =  HappyAbsSyn4
		 (Import happy_var_1 Nothing (Just happy_var_3)
	)
happyReduction_12 _ _ _  = notHappyAtAll 

happyReduce_13 = happyReduce 6 7 happyReduction_13
happyReduction_13 ((HappyTerminal (T.Identifier _ happy_var_6)) `HappyStk`
	_ `HappyStk`
	_ `HappyStk`
<<<<<<< HEAD
	(HappyAbsSyn24  happy_var_3) `HappyStk`
=======
	(HappyAbsSyn27  happy_var_3) `HappyStk`
>>>>>>> db4d06d5
	_ `HappyStk`
	(HappyTerminal (T.Identifier _ happy_var_1)) `HappyStk`
	happyRest)
	 = HappyAbsSyn4
		 (Import happy_var_1 (Just happy_var_3) (Just happy_var_6)
	) `HappyStk` happyRest

happyReduce_14 = happySpecReduce_1  8 happyReduction_14
happyReduction_14 (HappyTerminal (T.Identifier _ happy_var_1))
	 =  HappyAbsSyn8
		 ((happy_var_1, Nothing)
	)
happyReduction_14 _  = notHappyAtAll 

<<<<<<< HEAD
happyReduce_12 = happyReduce 5 7 happyReduction_12
happyReduction_12 (_ `HappyStk`
	(HappyAbsSyn14  happy_var_4) `HappyStk`
=======
happyReduce_15 = happyReduce 5 8 happyReduction_15
happyReduction_15 (_ `HappyStk`
	(HappyAbsSyn16  happy_var_4) `HappyStk`
>>>>>>> db4d06d5
	_ `HappyStk`
	(HappyTerminal (T.Identifier _ happy_var_2)) `HappyStk`
	_ `HappyStk`
	happyRest)
	 = HappyAbsSyn8
		 ((happy_var_2, Just happy_var_4)
	) `HappyStk` happyRest

happyReduce_16 = happySpecReduce_1  9 happyReduction_16
happyReduction_16 (HappyAbsSyn9  happy_var_1)
	 =  HappyAbsSyn9
		 (happy_var_1
	)
happyReduction_16 _  = notHappyAtAll 

happyReduce_17 = happySpecReduce_1  9 happyReduction_17
happyReduction_17 (HappyAbsSyn9  happy_var_1)
	 =  HappyAbsSyn9
		 (happy_var_1
	)
happyReduction_17 _  = notHappyAtAll 

<<<<<<< HEAD
happyReduce_15 = happySpecReduce_1  9 happyReduction_15
happyReduction_15 (HappyAbsSyn8  happy_var_1)
	 =  HappyAbsSyn8
		 (happy_var_1
	)
happyReduction_15 _  = notHappyAtAll 

happyReduce_16 = happySpecReduce_1  9 happyReduction_16
happyReduction_16 (HappyAbsSyn8  happy_var_1)
	 =  HappyAbsSyn8
		 (happy_var_1
	)
happyReduction_16 _  = notHappyAtAll 

happyReduce_17 = happySpecReduce_2  10 happyReduction_17
happyReduction_17 (HappyAbsSyn8  happy_var_2)
	(HappyAbsSyn8  happy_var_1)
	 =  HappyAbsSyn8
		 (Application happy_var_1 happy_var_2 Nothing
	)
happyReduction_17 _ _  = notHappyAtAll 

happyReduce_18 = happySpecReduce_2  10 happyReduction_18
happyReduction_18 (HappyAbsSyn8  happy_var_2)
	(HappyAbsSyn8  happy_var_1)
	 =  HappyAbsSyn8
		 (Application happy_var_1 happy_var_2 Nothing
	)
happyReduction_18 _ _  = notHappyAtAll 

happyReduce_19 = happyReduce 5 11 happyReduction_19
happyReduction_19 ((HappyAbsSyn8  happy_var_5) `HappyStk`
	_ `HappyStk`
	(HappyAbsSyn15  happy_var_3) `HappyStk`
	(HappyAbsSyn17  happy_var_2) `HappyStk`
	_ `HappyStk`
	happyRest)
	 = HappyAbsSyn8
		 (uncurryFunction happy_var_2 happy_var_3 happy_var_5
	) `HappyStk` happyRest

happyReduce_20 = happyReduce 4 11 happyReduction_20
happyReduction_20 ((HappyAbsSyn8  happy_var_4) `HappyStk`
	_ `HappyStk`
	(HappyAbsSyn16  happy_var_2) `HappyStk`
=======
happyReduce_18 = happySpecReduce_1  10 happyReduction_18
happyReduction_18 (HappyAbsSyn9  happy_var_1)
	 =  HappyAbsSyn9
		 (happy_var_1
	)
happyReduction_18 _  = notHappyAtAll 

happyReduce_19 = happySpecReduce_1  10 happyReduction_19
happyReduction_19 (HappyAbsSyn9  happy_var_1)
	 =  HappyAbsSyn9
		 (happy_var_1
	)
happyReduction_19 _  = notHappyAtAll 

happyReduce_20 = happySpecReduce_2  11 happyReduction_20
happyReduction_20 (HappyAbsSyn9  happy_var_2)
	(HappyAbsSyn9  happy_var_1)
	 =  HappyAbsSyn9
		 (Application happy_var_1 happy_var_2 Nothing
	)
happyReduction_20 _ _  = notHappyAtAll 

happyReduce_21 = happySpecReduce_2  11 happyReduction_21
happyReduction_21 (HappyAbsSyn9  happy_var_2)
	(HappyAbsSyn9  happy_var_1)
	 =  HappyAbsSyn9
		 (Application happy_var_1 happy_var_2 Nothing
	)
happyReduction_21 _ _  = notHappyAtAll 

happyReduce_22 = happyReduce 5 12 happyReduction_22
happyReduction_22 ((HappyAbsSyn9  happy_var_5) `HappyStk`
	_ `HappyStk`
	(HappyAbsSyn17  happy_var_3) `HappyStk`
	(HappyAbsSyn19  happy_var_2) `HappyStk`
	_ `HappyStk`
	happyRest)
	 = HappyAbsSyn9
		 (uncurryFunction happy_var_2 happy_var_3 happy_var_5
	) `HappyStk` happyRest

happyReduce_23 = happyReduce 4 12 happyReduction_23
happyReduction_23 ((HappyAbsSyn9  happy_var_4) `HappyStk`
	_ `HappyStk`
	(HappyAbsSyn18  happy_var_2) `HappyStk`
>>>>>>> db4d06d5
	_ `HappyStk`
	happyRest)
	 = HappyAbsSyn9
		 (LetBlock happy_var_2 happy_var_4
	) `HappyStk` happyRest

<<<<<<< HEAD
happyReduce_21 = happySpecReduce_3  11 happyReduction_21
happyReduction_21 (HappyAbsSyn8  happy_var_3)
=======
happyReduce_24 = happySpecReduce_3  12 happyReduction_24
happyReduction_24 (HappyAbsSyn9  happy_var_3)
>>>>>>> db4d06d5
	(HappyTerminal (T.Infix      _ happy_var_2))
	(HappyAbsSyn9  happy_var_1)
	 =  HappyAbsSyn9
		 (Application (Application (Var happy_var_2 Nothing ) happy_var_1 Nothing) happy_var_3 Nothing
	)
<<<<<<< HEAD
happyReduction_21 _ _ _  = notHappyAtAll 

happyReduce_22 = happySpecReduce_2  12 happyReduction_22
happyReduction_22 (HappyAbsSyn15  happy_var_2)
	(HappyTerminal (T.Bitfield   _ happy_var_1))
	 =  HappyAbsSyn8
		 (Array (bitsOfString happy_var_1) happy_var_2
	)
happyReduction_22 _ _  = notHappyAtAll 

happyReduce_23 = happySpecReduce_2  12 happyReduction_23
happyReduction_23 (HappyAbsSyn15  happy_var_2)
=======
happyReduction_24 _ _ _  = notHappyAtAll 

happyReduce_25 = happySpecReduce_2  13 happyReduction_25
happyReduction_25 (HappyAbsSyn17  happy_var_2)
	(HappyTerminal (T.Bitfield   _ happy_var_1))
	 =  HappyAbsSyn9
		 (Array (bitsOfString happy_var_1) happy_var_2
	)
happyReduction_25 _ _  = notHappyAtAll 

happyReduce_26 = happySpecReduce_2  13 happyReduction_26
happyReduction_26 (HappyAbsSyn17  happy_var_2)
>>>>>>> db4d06d5
	(HappyTerminal (T.String     _ happy_var_1))
	 =  HappyAbsSyn9
		 (Quote happy_var_1 happy_var_2
	)
<<<<<<< HEAD
happyReduction_23 _ _  = notHappyAtAll 

happyReduce_24 = happySpecReduce_2  12 happyReduction_24
happyReduction_24 (HappyAbsSyn15  happy_var_2)
=======
happyReduction_26 _ _  = notHappyAtAll 

happyReduce_27 = happySpecReduce_2  13 happyReduction_27
happyReduction_27 (HappyAbsSyn17  happy_var_2)
>>>>>>> db4d06d5
	(HappyTerminal (T.Integer    _ happy_var_1))
	 =  HappyAbsSyn9
		 (Z (read happy_var_1) happy_var_2
	)
<<<<<<< HEAD
happyReduction_24 _ _  = notHappyAtAll 

happyReduce_25 = happySpecReduce_2  12 happyReduction_25
happyReduction_25 (HappyAbsSyn15  happy_var_2)
=======
happyReduction_27 _ _  = notHappyAtAll 

happyReduce_28 = happySpecReduce_2  13 happyReduction_28
happyReduction_28 (HappyAbsSyn17  happy_var_2)
>>>>>>> db4d06d5
	(HappyTerminal (T.Identifier _ happy_var_1))
	 =  HappyAbsSyn9
		 (Var happy_var_1 happy_var_2
	)
<<<<<<< HEAD
happyReduction_25 _ _  = notHappyAtAll 

happyReduce_26 = happySpecReduce_3  12 happyReduction_26
happyReduction_26 _
	(HappyAbsSyn8  happy_var_2)
	_
	 =  HappyAbsSyn8
		 (happy_var_2
	)
happyReduction_26 _ _ _  = notHappyAtAll 

happyReduce_27 = happyReduce 4 12 happyReduction_27
happyReduction_27 ((HappyAbsSyn15  happy_var_4) `HappyStk`
=======
happyReduction_28 _ _  = notHappyAtAll 

happyReduce_29 = happySpecReduce_3  13 happyReduction_29
happyReduction_29 _
	(HappyAbsSyn9  happy_var_2)
	_
	 =  HappyAbsSyn9
		 (happy_var_2
	)
happyReduction_29 _ _ _  = notHappyAtAll 

happyReduce_30 = happyReduce 4 13 happyReduction_30
happyReduction_30 ((HappyAbsSyn17  happy_var_4) `HappyStk`
	_ `HappyStk`
	(HappyAbsSyn23  happy_var_2) `HappyStk`
	_ `HappyStk`
	happyRest)
	 = HappyAbsSyn9
		 (Array happy_var_2 happy_var_4
	) `HappyStk` happyRest

happyReduce_31 = happyReduce 4 13 happyReduction_31
happyReduction_31 ((HappyAbsSyn17  happy_var_4) `HappyStk`
>>>>>>> db4d06d5
	_ `HappyStk`
	(HappyAbsSyn20  happy_var_2) `HappyStk`
	_ `HappyStk`
	happyRest)
	 = HappyAbsSyn9
		 (Record happy_var_2 happy_var_4
	) `HappyStk` happyRest

<<<<<<< HEAD
happyReduce_28 = happyReduce 4 12 happyReduction_28
happyReduction_28 ((HappyAbsSyn15  happy_var_4) `HappyStk`
	_ `HappyStk`
	(HappyAbsSyn22  happy_var_2) `HappyStk`
	_ `HappyStk`
	happyRest)
	 = HappyAbsSyn8
		 (Record happy_var_2 happy_var_4
	) `HappyStk` happyRest

happyReduce_29 = happyReduce 4 12 happyReduction_29
happyReduction_29 (_ `HappyStk`
	(HappyAbsSyn19  happy_var_3) `HappyStk`
=======
happyReduce_32 = happyReduce 4 13 happyReduction_32
happyReduction_32 (_ `HappyStk`
	(HappyAbsSyn22  happy_var_3) `HappyStk`
>>>>>>> db4d06d5
	_ `HappyStk`
	_ `HappyStk`
	happyRest)
	 = HappyAbsSyn9
		 (Block happy_var_3 Nothing
	) `HappyStk` happyRest

<<<<<<< HEAD
happyReduce_30 = happyReduce 4 12 happyReduction_30
happyReduction_30 ((HappyAbsSyn15  happy_var_4) `HappyStk`
=======
happyReduce_33 = happyReduce 4 13 happyReduction_33
happyReduction_33 ((HappyAbsSyn17  happy_var_4) `HappyStk`
>>>>>>> db4d06d5
	(HappyTerminal (T.Identifier _ happy_var_3)) `HappyStk`
	_ `HappyStk`
	(HappyAbsSyn9  happy_var_1) `HappyStk`
	happyRest)
	 = HappyAbsSyn9
		 (Lookup happy_var_1 happy_var_3 happy_var_4
	) `HappyStk` happyRest

<<<<<<< HEAD
happyReduce_31 = happyReduce 5 12 happyReduction_31
happyReduction_31 ((HappyAbsSyn15  happy_var_5) `HappyStk`
=======
happyReduce_34 = happyReduce 5 13 happyReduction_34
happyReduction_34 ((HappyAbsSyn17  happy_var_5) `HappyStk`
>>>>>>> db4d06d5
	_ `HappyStk`
	(HappyAbsSyn9  happy_var_3) `HappyStk`
	_ `HappyStk`
	(HappyAbsSyn9  happy_var_1) `HappyStk`
	happyRest)
	 = HappyAbsSyn9
		 (Index happy_var_1 happy_var_3 happy_var_5
	) `HappyStk` happyRest

<<<<<<< HEAD
happyReduce_32 = happySpecReduce_3  13 happyReduction_32
happyReduction_32 (HappyAbsSyn8  happy_var_3)
	_
	(HappyTerminal (T.Identifier _ happy_var_1))
	 =  HappyAbsSyn13
		 ((happy_var_1, happy_var_3)
	)
happyReduction_32 _ _ _  = notHappyAtAll 

happyReduce_33 = happySpecReduce_3  13 happyReduction_33
happyReduction_33 (HappyAbsSyn8  happy_var_3)
	_
	(HappyTerminal (T.String     _ happy_var_1))
	 =  HappyAbsSyn13
		 ((happy_var_1, happy_var_3)
	)
happyReduction_33 _ _ _  = notHappyAtAll 

happyReduce_34 = happySpecReduce_1  14 happyReduction_34
happyReduction_34 _
	 =  HappyAbsSyn14
		 (Z'
	)

happyReduce_35 = happySpecReduce_1  14 happyReduction_35
happyReduction_35 (HappyTerminal (T.Identifier _ happy_var_1))
	 =  HappyAbsSyn14
		 (Var' happy_var_1
	)
happyReduction_35 _  = notHappyAtAll 

happyReduce_36 = happySpecReduce_3  14 happyReduction_36
happyReduction_36 _
	(HappyTerminal (T.Integer    _ happy_var_2))
	_
	 =  HappyAbsSyn14
		 (Array' Bit' (read happy_var_2)
	)
happyReduction_36 _ _ _  = notHappyAtAll 

happyReduce_37 = happySpecReduce_3  14 happyReduction_37
happyReduction_37 _
	(HappyTerminal (T.Integer    _ happy_var_2))
	_
	 =  HappyAbsSyn14
		 (Array' Bit' (read happy_var_2)
	)
happyReduction_37 _ _ _  = notHappyAtAll 

happyReduce_38 = happySpecReduce_3  14 happyReduction_38
happyReduction_38 _
	(HappyAbsSyn14  happy_var_2)
	_
	 =  HappyAbsSyn14
		 (Array' happy_var_2 Nothing
	)
happyReduction_38 _ _ _  = notHappyAtAll 

happyReduce_39 = happySpecReduce_3  14 happyReduction_39
happyReduction_39 _
	(HappyAbsSyn14  happy_var_2)
	_
	 =  HappyAbsSyn14
		 (Array' happy_var_2 Nothing
	)
happyReduction_39 _ _ _  = notHappyAtAll 

happyReduce_40 = happySpecReduce_0  15 happyReduction_40
happyReduction_40  =  HappyAbsSyn15
		 (Nothing
	)

happyReduce_41 = happySpecReduce_2  15 happyReduction_41
happyReduction_41 (HappyAbsSyn14  happy_var_2)
	_
	 =  HappyAbsSyn15
		 (Just happy_var_2
	)
happyReduction_41 _ _  = notHappyAtAll 

happyReduce_42 = happySpecReduce_1  16 happyReduction_42
happyReduction_42 (HappyAbsSyn5  happy_var_1)
	 =  HappyAbsSyn16
		 ([happy_var_1]
	)
happyReduction_42 _  = notHappyAtAll 

happyReduce_43 = happySpecReduce_3  16 happyReduction_43
happyReduction_43 (HappyAbsSyn16  happy_var_3)
	_
	(HappyAbsSyn5  happy_var_1)
	 =  HappyAbsSyn16
		 (happy_var_1:happy_var_3
	)
happyReduction_43 _ _ _  = notHappyAtAll 

happyReduce_44 = happySpecReduce_0  17 happyReduction_44
happyReduction_44  =  HappyAbsSyn17
		 ([]
	)

happyReduce_45 = happySpecReduce_1  17 happyReduction_45
happyReduction_45 (HappyAbsSyn17  happy_var_1)
	 =  HappyAbsSyn17
		 (happy_var_1
	)
happyReduction_45 _  = notHappyAtAll 

happyReduce_46 = happySpecReduce_1  18 happyReduction_46
happyReduction_46 (HappyAbsSyn7  happy_var_1)
	 =  HappyAbsSyn17
		 ([happy_var_1]
	)
happyReduction_46 _  = notHappyAtAll 

happyReduce_47 = happySpecReduce_2  18 happyReduction_47
happyReduction_47 (HappyAbsSyn17  happy_var_2)
	(HappyAbsSyn7  happy_var_1)
	 =  HappyAbsSyn17
		 (happy_var_1:happy_var_2
	)
happyReduction_47 _ _  = notHappyAtAll 

happyReduce_48 = happySpecReduce_0  19 happyReduction_48
happyReduction_48  =  HappyAbsSyn19
		 ([]
	)

happyReduce_49 = happySpecReduce_3  19 happyReduction_49
happyReduction_49 (HappyAbsSyn19  happy_var_3)
	_
	(HappyAbsSyn4  happy_var_1)
	 =  HappyAbsSyn19
		 (happy_var_1:happy_var_3
	)
happyReduction_49 _ _ _  = notHappyAtAll 

happyReduce_50 = happySpecReduce_0  20 happyReduction_50
happyReduction_50  =  HappyAbsSyn20
		 ([]
	)

happyReduce_51 = happySpecReduce_1  20 happyReduction_51
happyReduction_51 (HappyAbsSyn20  happy_var_1)
	 =  HappyAbsSyn20
		 (happy_var_1
	)
happyReduction_51 _  = notHappyAtAll 

happyReduce_52 = happySpecReduce_1  21 happyReduction_52
happyReduction_52 (HappyAbsSyn8  happy_var_1)
	 =  HappyAbsSyn20
		 ([happy_var_1]
	)
happyReduction_52 _  = notHappyAtAll 

happyReduce_53 = happySpecReduce_3  21 happyReduction_53
happyReduction_53 (HappyAbsSyn20  happy_var_3)
	_
	(HappyAbsSyn8  happy_var_1)
	 =  HappyAbsSyn20
		 (happy_var_1:happy_var_3
	)
happyReduction_53 _ _ _  = notHappyAtAll 

happyReduce_54 = happySpecReduce_0  22 happyReduction_54
happyReduction_54  =  HappyAbsSyn22
		 ([]
	)

happyReduce_55 = happySpecReduce_1  22 happyReduction_55
happyReduction_55 (HappyAbsSyn22  happy_var_1)
	 =  HappyAbsSyn22
		 (happy_var_1
	)
happyReduction_55 _  = notHappyAtAll 

happyReduce_56 = happySpecReduce_1  23 happyReduction_56
happyReduction_56 (HappyAbsSyn13  happy_var_1)
	 =  HappyAbsSyn22
		 ([happy_var_1]
	)
happyReduction_56 _  = notHappyAtAll 

happyReduce_57 = happySpecReduce_3  23 happyReduction_57
happyReduction_57 (HappyAbsSyn22  happy_var_3)
	_
	(HappyAbsSyn13  happy_var_1)
	 =  HappyAbsSyn22
		 (happy_var_1:happy_var_3
	)
happyReduction_57 _ _ _  = notHappyAtAll 

happyReduce_58 = happySpecReduce_0  24 happyReduction_58
happyReduction_58  =  HappyAbsSyn24
		 ([]
	)

happyReduce_59 = happySpecReduce_1  24 happyReduction_59
happyReduction_59 (HappyAbsSyn24  happy_var_1)
	 =  HappyAbsSyn24
		 (happy_var_1
	)
happyReduction_59 _  = notHappyAtAll 

happyReduce_60 = happySpecReduce_1  25 happyReduction_60
happyReduction_60 (HappyTerminal (T.Identifier _ happy_var_1))
	 =  HappyAbsSyn24
		 ([happy_var_1]
	)
happyReduction_60 _  = notHappyAtAll 

happyReduce_61 = happySpecReduce_3  25 happyReduction_61
happyReduction_61 (HappyAbsSyn24  happy_var_3)
	_
	(HappyTerminal (T.Identifier _ happy_var_1))
	 =  HappyAbsSyn24
		 (happy_var_1:happy_var_3
	)
happyReduction_61 _ _ _  = notHappyAtAll 

happyNewToken action sts stk [] =
	action 54 54 notHappyAtAll (HappyState action) sts stk []
=======
happyReduce_35 = happySpecReduce_3  14 happyReduction_35
happyReduction_35 (HappyAbsSyn9  happy_var_3)
	_
	(HappyTerminal (T.Identifier _ happy_var_1))
	 =  HappyAbsSyn6
		 ((happy_var_1, happy_var_3)
	)
happyReduction_35 _ _ _  = notHappyAtAll 

happyReduce_36 = happySpecReduce_3  14 happyReduction_36
happyReduction_36 (HappyAbsSyn9  happy_var_3)
	_
	(HappyTerminal (T.String     _ happy_var_1))
	 =  HappyAbsSyn6
		 ((happy_var_1, happy_var_3)
	)
happyReduction_36 _ _ _  = notHappyAtAll 

happyReduce_37 = happySpecReduce_1  15 happyReduction_37
happyReduction_37 _
	 =  HappyAbsSyn15
		 (z
	)

happyReduce_38 = happySpecReduce_1  15 happyReduction_38
happyReduction_38 (HappyTerminal (T.Identifier _ happy_var_1))
	 =  HappyAbsSyn15
		 (syn happy_var_1
	)
happyReduction_38 _  = notHappyAtAll 

happyReduce_39 = happySpecReduce_3  15 happyReduction_39
happyReduction_39 _
	(HappyTerminal (T.Integer    _ happy_var_2))
	_
	 =  HappyAbsSyn15
		 (array bit (read happy_var_2)
	)
happyReduction_39 _ _ _  = notHappyAtAll 

happyReduce_40 = happySpecReduce_3  15 happyReduction_40
happyReduction_40 _
	(HappyTerminal (T.Integer    _ happy_var_2))
	_
	 =  HappyAbsSyn15
		 (array bit (read happy_var_2)
	)
happyReduction_40 _ _ _  = notHappyAtAll 

happyReduce_41 = happyReduce 4 15 happyReduction_41
happyReduction_41 ((HappyAbsSyn15  happy_var_4) `HappyStk`
	_ `HappyStk`
	(HappyTerminal (T.Integer    _ happy_var_2)) `HappyStk`
	_ `HappyStk`
	happyRest)
	 = HappyAbsSyn15
		 (array happy_var_4  (read happy_var_2)
	) `HappyStk` happyRest

happyReduce_42 = happySpecReduce_1  16 happyReduction_42
happyReduction_42 _
	 =  HappyAbsSyn16
		 (z
	)

happyReduce_43 = happySpecReduce_1  16 happyReduction_43
happyReduction_43 (HappyTerminal (T.Identifier _ happy_var_1))
	 =  HappyAbsSyn16
		 (syn happy_var_1
	)
happyReduction_43 _  = notHappyAtAll 

happyReduce_44 = happySpecReduce_3  16 happyReduction_44
happyReduction_44 _
	(HappyTerminal (T.Integer    _ happy_var_2))
	_
	 =  HappyAbsSyn16
		 (array bit (read happy_var_2)
	)
happyReduction_44 _ _ _  = notHappyAtAll 

happyReduce_45 = happySpecReduce_3  16 happyReduction_45
happyReduction_45 _
	(HappyTerminal (T.Integer    _ happy_var_2))
	_
	 =  HappyAbsSyn16
		 (array bit (read happy_var_2)
	)
happyReduction_45 _ _ _  = notHappyAtAll 

happyReduce_46 = happySpecReduce_0  17 happyReduction_46
happyReduction_46  =  HappyAbsSyn17
		 (Nothing
	)

happyReduce_47 = happySpecReduce_2  17 happyReduction_47
happyReduction_47 (HappyAbsSyn16  happy_var_2)
	_
	 =  HappyAbsSyn17
		 (Just happy_var_2
	)
happyReduction_47 _ _  = notHappyAtAll 

happyReduce_48 = happySpecReduce_1  18 happyReduction_48
happyReduction_48 (HappyAbsSyn6  happy_var_1)
	 =  HappyAbsSyn18
		 ([happy_var_1]
	)
happyReduction_48 _  = notHappyAtAll 

happyReduce_49 = happySpecReduce_3  18 happyReduction_49
happyReduction_49 (HappyAbsSyn18  happy_var_3)
	_
	(HappyAbsSyn6  happy_var_1)
	 =  HappyAbsSyn18
		 (happy_var_1:happy_var_3
	)
happyReduction_49 _ _ _  = notHappyAtAll 

happyReduce_50 = happySpecReduce_0  19 happyReduction_50
happyReduction_50  =  HappyAbsSyn19
		 ([]
	)

happyReduce_51 = happySpecReduce_1  19 happyReduction_51
happyReduction_51 (HappyAbsSyn19  happy_var_1)
	 =  HappyAbsSyn19
		 (happy_var_1
	)
happyReduction_51 _  = notHappyAtAll 

happyReduce_52 = happySpecReduce_1  20 happyReduction_52
happyReduction_52 (HappyAbsSyn8  happy_var_1)
	 =  HappyAbsSyn19
		 ([happy_var_1]
	)
happyReduction_52 _  = notHappyAtAll 

happyReduce_53 = happySpecReduce_2  20 happyReduction_53
happyReduction_53 (HappyAbsSyn19  happy_var_2)
	(HappyAbsSyn8  happy_var_1)
	 =  HappyAbsSyn19
		 (happy_var_1:happy_var_2
	)
happyReduction_53 _ _  = notHappyAtAll 

happyReduce_54 = happySpecReduce_0  21 happyReduction_54
happyReduction_54  =  HappyAbsSyn21
		 ([]
	)

happyReduce_55 = happySpecReduce_3  21 happyReduction_55
happyReduction_55 (HappyAbsSyn21  happy_var_3)
	_
	(HappyAbsSyn4  happy_var_1)
	 =  HappyAbsSyn21
		 (happy_var_1:happy_var_3
	)
happyReduction_55 _ _ _  = notHappyAtAll 

happyReduce_56 = happySpecReduce_0  22 happyReduction_56
happyReduction_56  =  HappyAbsSyn22
		 ([]
	)

happyReduce_57 = happySpecReduce_3  22 happyReduction_57
happyReduction_57 (HappyAbsSyn22  happy_var_3)
	_
	(HappyAbsSyn5  happy_var_1)
	 =  HappyAbsSyn22
		 (happy_var_1:happy_var_3
	)
happyReduction_57 _ _ _  = notHappyAtAll 

happyReduce_58 = happySpecReduce_0  23 happyReduction_58
happyReduction_58  =  HappyAbsSyn23
		 ([]
	)

happyReduce_59 = happySpecReduce_1  23 happyReduction_59
happyReduction_59 (HappyAbsSyn23  happy_var_1)
	 =  HappyAbsSyn23
		 (happy_var_1
	)
happyReduction_59 _  = notHappyAtAll 

happyReduce_60 = happySpecReduce_1  24 happyReduction_60
happyReduction_60 (HappyAbsSyn9  happy_var_1)
	 =  HappyAbsSyn23
		 ([happy_var_1]
	)
happyReduction_60 _  = notHappyAtAll 

happyReduce_61 = happySpecReduce_3  24 happyReduction_61
happyReduction_61 (HappyAbsSyn23  happy_var_3)
	_
	(HappyAbsSyn9  happy_var_1)
	 =  HappyAbsSyn23
		 (happy_var_1:happy_var_3
	)
happyReduction_61 _ _ _  = notHappyAtAll 

happyReduce_62 = happySpecReduce_0  25 happyReduction_62
happyReduction_62  =  HappyAbsSyn18
		 ([]
	)

happyReduce_63 = happySpecReduce_1  25 happyReduction_63
happyReduction_63 (HappyAbsSyn18  happy_var_1)
	 =  HappyAbsSyn18
		 (happy_var_1
	)
happyReduction_63 _  = notHappyAtAll 

happyReduce_64 = happySpecReduce_1  26 happyReduction_64
happyReduction_64 (HappyAbsSyn6  happy_var_1)
	 =  HappyAbsSyn18
		 ([happy_var_1]
	)
happyReduction_64 _  = notHappyAtAll 

happyReduce_65 = happySpecReduce_3  26 happyReduction_65
happyReduction_65 (HappyAbsSyn18  happy_var_3)
	_
	(HappyAbsSyn6  happy_var_1)
	 =  HappyAbsSyn18
		 (happy_var_1:happy_var_3
	)
happyReduction_65 _ _ _  = notHappyAtAll 

happyReduce_66 = happySpecReduce_0  27 happyReduction_66
happyReduction_66  =  HappyAbsSyn27
		 ([]
	)

happyReduce_67 = happySpecReduce_1  27 happyReduction_67
happyReduction_67 (HappyAbsSyn27  happy_var_1)
	 =  HappyAbsSyn27
		 (happy_var_1
	)
happyReduction_67 _  = notHappyAtAll 

happyReduce_68 = happySpecReduce_1  28 happyReduction_68
happyReduction_68 (HappyTerminal (T.Identifier _ happy_var_1))
	 =  HappyAbsSyn27
		 ([happy_var_1]
	)
happyReduction_68 _  = notHappyAtAll 

happyReduce_69 = happySpecReduce_3  28 happyReduction_69
happyReduction_69 (HappyAbsSyn27  happy_var_3)
	_
	(HappyTerminal (T.Identifier _ happy_var_1))
	 =  HappyAbsSyn27
		 (happy_var_1:happy_var_3
	)
happyReduction_69 _ _ _  = notHappyAtAll 

happyNewToken action sts stk [] =
	action 57 57 notHappyAtAll (HappyState action) sts stk []
>>>>>>> db4d06d5

happyNewToken action sts stk (tk:tks) =
	let cont i = action i i tk (HappyState action) sts stk tks in
	case tk of {
<<<<<<< HEAD
	T.Keyword    _ "import" -> cont 26;
	T.Keyword    _ "as" -> cont 27;
	T.Keyword    _ "let" -> cont 28;
	T.Keyword    _ "and" -> cont 29;
	T.Keyword    _ "fun" -> cont 30;
	T.Keyword    _ "in" -> cont 31;
	T.Keyword    _ "type" -> cont 32;
	T.Keyword    _ "do" -> cont 33;
	T.Keyword    _ "integer" -> cont 34;
	T.Infix      _ "=" -> cont 35;
	T.Infix      _ "->" -> cont 36;
	T.Infix      _ ";" -> cont 37;
	T.Infix      _ "," -> cont 38;
	T.Infix      _ ":" -> cont 39;
	T.Infix      _ "::" -> cont 40;
	T.OutfixL    _ "(" -> cont 41;
	T.OutfixR    _ ")" -> cont 42;
	T.OutfixL    _ "[" -> cont 43;
	T.OutfixR    _ "]" -> cont 44;
	T.OutfixL    _ "{" -> cont 45;
	T.OutfixR    _ "}" -> cont 46;
	T.Postfix    _ "[" -> cont 47;
	T.Postfix    _ "." -> cont 48;
	T.Infix      _ happy_dollar_dollar -> cont 49;
	T.Bitfield   _ happy_dollar_dollar -> cont 50;
	T.String     _ happy_dollar_dollar -> cont 51;
	T.Integer    _ happy_dollar_dollar -> cont 52;
	T.Identifier _ happy_dollar_dollar -> cont 53;
	_ -> happyError' (tk:tks)
	}

happyError_ 54 tk tks = happyError' tks
=======
	T.Keyword    _ "import" -> cont 29;
	T.Keyword    _ "as" -> cont 30;
	T.Keyword    _ "let" -> cont 31;
	T.Keyword    _ "and" -> cont 32;
	T.Keyword    _ "fun" -> cont 33;
	T.Keyword    _ "in" -> cont 34;
	T.Keyword    _ "type" -> cont 35;
	T.Keyword    _ "do" -> cont 36;
	T.Keyword    _ "integer" -> cont 37;
	T.Infix      _ "=" -> cont 38;
	T.Infix      _ "->" -> cont 39;
	T.Infix      _ ";" -> cont 40;
	T.Infix      _ "," -> cont 41;
	T.Infix      _ ":" -> cont 42;
	T.Infix      _ "::" -> cont 43;
	T.OutfixL    _ "(" -> cont 44;
	T.OutfixR    _ ")" -> cont 45;
	T.OutfixL    _ "[" -> cont 46;
	T.OutfixR    _ "]" -> cont 47;
	T.OutfixL    _ "{" -> cont 48;
	T.OutfixR    _ "}" -> cont 49;
	T.Postfix    _ "[" -> cont 50;
	T.Postfix    _ "." -> cont 51;
	T.Infix      _ happy_dollar_dollar -> cont 52;
	T.Bitfield   _ happy_dollar_dollar -> cont 53;
	T.String     _ happy_dollar_dollar -> cont 54;
	T.Integer    _ happy_dollar_dollar -> cont 55;
	T.Identifier _ happy_dollar_dollar -> cont 56;
	_ -> happyError' (tk:tks)
	}

happyError_ 57 tk tks = happyError' tks
>>>>>>> db4d06d5
happyError_ _ tk tks = happyError' (tk:tks)

newtype HappyIdentity a = HappyIdentity a
happyIdentity = HappyIdentity
happyRunIdentity (HappyIdentity a) = a

instance Monad HappyIdentity where
    return = HappyIdentity
    (HappyIdentity p) >>= q = q p

happyThen :: () => HappyIdentity a -> (a -> HappyIdentity b) -> HappyIdentity b
happyThen = (>>=)
happyReturn :: () => a -> HappyIdentity a
happyReturn = (return)
happyThen1 m k tks = (>>=) m (\a -> k a tks)
happyReturn1 :: () => a -> b -> HappyIdentity a
happyReturn1 = \a tks -> (return) a
happyError' :: () => [(T.Token AlexPosn)] -> HappyIdentity a
happyError' = HappyIdentity . parseError

parse tks = happyRunIdentity happySomeParser where
  happySomeParser = happyThen (happyParse action_0 tks) (\x -> case x of {HappyAbsSyn4 z -> happyReturn z; _other -> notHappyAtAll })

happySeq = happyDontSeq


parseError :: [T.Token a] -> b
parseError _ = error "Parse error"

<<<<<<< HEAD
bitsOfString :: String -> [Expr (Maybe Type)]
bitsOfString = (map (\b -> Bit b (Just Bit'))) . (map (/='0'))

uncurryFunction :: [(Name, Maybe Type)] -> Maybe Type -> Expr (Maybe Type) -> Expr (Maybe Type)
uncurryFunction [a]    mt e = Function a e mt
uncurryFunction (a:as) mt e = Function a (uncurryFunction as mt e) Nothing
=======
bitsOfString :: String -> [Expr MPType]
bitsOfString = (map (\b -> Bit b (Just bit))) . (map (/='0'))

-- 'FIXME: Insert the mt argument correctly
uncurryFunction :: [(Name, MPType)] -> MPType -> Expr MPType -> Expr MPType
uncurryFunction [(name, annot)] mt e    = 
  Function name annot e Nothing
uncurryFunction ((name, annot):as) mt e = 
  Function name annot (uncurryFunction as mt e) Nothing
>>>>>>> db4d06d5
{-# LINE 1 "templates/GenericTemplate.hs" #-}
{-# LINE 1 "templates/GenericTemplate.hs" #-}
{-# LINE 1 "<command-line>" #-}
{-# LINE 1 "templates/GenericTemplate.hs" #-}
-- Id: GenericTemplate.hs,v 1.26 2005/01/14 14:47:22 simonmar Exp 

{-# LINE 30 "templates/GenericTemplate.hs" #-}








{-# LINE 51 "templates/GenericTemplate.hs" #-}

{-# LINE 61 "templates/GenericTemplate.hs" #-}

{-# LINE 70 "templates/GenericTemplate.hs" #-}

infixr 9 `HappyStk`
data HappyStk a = HappyStk a (HappyStk a)

-----------------------------------------------------------------------------
-- starting the parse

happyParse start_state = happyNewToken start_state notHappyAtAll notHappyAtAll

-----------------------------------------------------------------------------
-- Accepting the parse

-- If the current token is (1), it means we've just accepted a partial
-- parse (a %partial parser).  We must ignore the saved token on the top of
-- the stack in this case.
happyAccept (1) tk st sts (_ `HappyStk` ans `HappyStk` _) =
	happyReturn1 ans
happyAccept j tk st sts (HappyStk ans _) = 
	 (happyReturn1 ans)

-----------------------------------------------------------------------------
-- Arrays only: do the next action

{-# LINE 148 "templates/GenericTemplate.hs" #-}

-----------------------------------------------------------------------------
-- HappyState data type (not arrays)



newtype HappyState b c = HappyState
        (Int ->                    -- token number
         Int ->                    -- token number (yes, again)
         b ->                           -- token semantic value
         HappyState b c ->              -- current state
         [HappyState b c] ->            -- state stack
         c)



-----------------------------------------------------------------------------
-- Shifting a token

happyShift new_state (1) tk st sts stk@(x `HappyStk` _) =
     let (i) = (case x of { HappyErrorToken (i) -> i }) in
--     trace "shifting the error token" $
     new_state i i tk (HappyState (new_state)) ((st):(sts)) (stk)

happyShift new_state i tk st sts stk =
     happyNewToken new_state ((st):(sts)) ((HappyTerminal (tk))`HappyStk`stk)

-- happyReduce is specialised for the common cases.

happySpecReduce_0 i fn (1) tk st sts stk
     = happyFail (1) tk st sts stk
happySpecReduce_0 nt fn j tk st@((HappyState (action))) sts stk
     = action nt j tk st ((st):(sts)) (fn `HappyStk` stk)

happySpecReduce_1 i fn (1) tk st sts stk
     = happyFail (1) tk st sts stk
happySpecReduce_1 nt fn j tk _ sts@(((st@(HappyState (action))):(_))) (v1`HappyStk`stk')
     = let r = fn v1 in
       happySeq r (action nt j tk st sts (r `HappyStk` stk'))

happySpecReduce_2 i fn (1) tk st sts stk
     = happyFail (1) tk st sts stk
happySpecReduce_2 nt fn j tk _ ((_):(sts@(((st@(HappyState (action))):(_))))) (v1`HappyStk`v2`HappyStk`stk')
     = let r = fn v1 v2 in
       happySeq r (action nt j tk st sts (r `HappyStk` stk'))

happySpecReduce_3 i fn (1) tk st sts stk
     = happyFail (1) tk st sts stk
happySpecReduce_3 nt fn j tk _ ((_):(((_):(sts@(((st@(HappyState (action))):(_))))))) (v1`HappyStk`v2`HappyStk`v3`HappyStk`stk')
     = let r = fn v1 v2 v3 in
       happySeq r (action nt j tk st sts (r `HappyStk` stk'))

happyReduce k i fn (1) tk st sts stk
     = happyFail (1) tk st sts stk
happyReduce k nt fn j tk st sts stk
     = case happyDrop (k - ((1) :: Int)) sts of
	 sts1@(((st1@(HappyState (action))):(_))) ->
        	let r = fn stk in  -- it doesn't hurt to always seq here...
       		happyDoSeq r (action nt j tk st1 sts1 r)

happyMonadReduce k nt fn (1) tk st sts stk
     = happyFail (1) tk st sts stk
happyMonadReduce k nt fn j tk st sts stk =
        happyThen1 (fn stk tk) (\r -> action nt j tk st1 sts1 (r `HappyStk` drop_stk))
       where (sts1@(((st1@(HappyState (action))):(_)))) = happyDrop k ((st):(sts))
             drop_stk = happyDropStk k stk

happyMonad2Reduce k nt fn (1) tk st sts stk
     = happyFail (1) tk st sts stk
happyMonad2Reduce k nt fn j tk st sts stk =
       happyThen1 (fn stk tk) (\r -> happyNewToken new_state sts1 (r `HappyStk` drop_stk))
       where (sts1@(((st1@(HappyState (action))):(_)))) = happyDrop k ((st):(sts))
             drop_stk = happyDropStk k stk





             new_state = action


happyDrop (0) l = l
happyDrop n ((_):(t)) = happyDrop (n - ((1) :: Int)) t

happyDropStk (0) l = l
happyDropStk n (x `HappyStk` xs) = happyDropStk (n - ((1)::Int)) xs

-----------------------------------------------------------------------------
-- Moving to a new state after a reduction

{-# LINE 246 "templates/GenericTemplate.hs" #-}
happyGoto action j tk st = action j j tk (HappyState action)


-----------------------------------------------------------------------------
-- Error recovery ((1) is the error token)

-- parse error if we are in recovery and we fail again
happyFail (1) tk old_st _ stk@(x `HappyStk` _) =
     let (i) = (case x of { HappyErrorToken (i) -> i }) in
--	trace "failing" $ 
        happyError_ i tk

{-  We don't need state discarding for our restricted implementation of
    "error".  In fact, it can cause some bogus parses, so I've disabled it
    for now --SDM

-- discard a state
happyFail  (1) tk old_st (((HappyState (action))):(sts)) 
						(saved_tok `HappyStk` _ `HappyStk` stk) =
--	trace ("discarding state, depth " ++ show (length stk))  $
	action (1) (1) tk (HappyState (action)) sts ((saved_tok`HappyStk`stk))
-}

-- Enter error recovery: generate an error token,
--                       save the old token and carry on.
happyFail  i tk (HappyState (action)) sts stk =
--      trace "entering error recovery" $
	action (1) (1) tk (HappyState (action)) sts ( (HappyErrorToken (i)) `HappyStk` stk)

-- Internal happy errors:

notHappyAtAll :: a
notHappyAtAll = error "Internal Happy error\n"

-----------------------------------------------------------------------------
-- Hack to get the typechecker to accept our action functions







-----------------------------------------------------------------------------
-- Seq-ing.  If the --strict flag is given, then Happy emits 
--	happySeq = happyDoSeq
-- otherwise it emits
-- 	happySeq = happyDontSeq

happyDoSeq, happyDontSeq :: a -> b -> b
happyDoSeq   a b = a `seq` b
happyDontSeq a b = b

-----------------------------------------------------------------------------
-- Don't inline any functions from the template.  GHC has a nasty habit
-- of deciding to inline happyGoto everywhere, which increases the size of
-- the generated parser quite a bit.

{-# LINE 312 "templates/GenericTemplate.hs" #-}
{-# NOINLINE happyShift #-}
{-# NOINLINE happySpecReduce_0 #-}
{-# NOINLINE happySpecReduce_1 #-}
{-# NOINLINE happySpecReduce_2 #-}
{-# NOINLINE happySpecReduce_3 #-}
{-# NOINLINE happyReduce #-}
{-# NOINLINE happyMonadReduce #-}
{-# NOINLINE happyGoto #-}
{-# NOINLINE happyFail #-}

-- end of Happy Template.<|MERGE_RESOLUTION|>--- conflicted
+++ resolved
@@ -11,21 +11,6 @@
 data HappyAbsSyn 
 	= HappyTerminal (T.Token AlexPosn)
 	| HappyErrorToken Int
-<<<<<<< HEAD
-	| HappyAbsSyn4 (Statement (Maybe Type))
-	| HappyAbsSyn5 (Declaration (Maybe Type))
-	| HappyAbsSyn7 ((Name, Maybe Type))
-	| HappyAbsSyn8 (Expr (Maybe Type))
-	| HappyAbsSyn13 ((Name, Expr (Maybe Type)))
-	| HappyAbsSyn14 (Type)
-	| HappyAbsSyn15 (Maybe Type)
-	| HappyAbsSyn16 ([Declaration (Maybe Type)])
-	| HappyAbsSyn17 ([(Name, Maybe Type)])
-	| HappyAbsSyn19 ([Statement (Maybe Type)])
-	| HappyAbsSyn20 ([Expr (Maybe Type)])
-	| HappyAbsSyn22 ([(Name, Expr (Maybe Type))])
-	| HappyAbsSyn24 ([Name])
-=======
 	| HappyAbsSyn4 (TopStmt MPType)
 	| HappyAbsSyn5 (BlockStmt MPType)
 	| HappyAbsSyn6 ((Name, Expr MPType))
@@ -40,7 +25,6 @@
 	| HappyAbsSyn22 ([BlockStmt MPType])
 	| HappyAbsSyn23 ([Expr MPType])
 	| HappyAbsSyn27 ([Name])
->>>>>>> db4d06d5
 
 {- to allow type-synonyms as our monads (likely
  - with explicitly-specified bind and return)
@@ -181,9 +165,6 @@
  action_121,
  action_122,
  action_123,
-<<<<<<< HEAD
- action_124 :: () => Int -> ({-HappyReduction (HappyIdentity) = -}
-=======
  action_124,
  action_125,
  action_126,
@@ -195,7 +176,6 @@
  action_132,
  action_133,
  action_134 :: () => Int -> ({-HappyReduction (HappyIdentity) = -}
->>>>>>> db4d06d5
 	   Int 
 	-> (T.Token AlexPosn)
 	-> HappyState (T.Token AlexPosn) (HappyStk HappyAbsSyn -> [(T.Token AlexPosn)] -> (HappyIdentity) HappyAbsSyn)
@@ -263,9 +243,6 @@
  happyReduce_58,
  happyReduce_59,
  happyReduce_60,
-<<<<<<< HEAD
- happyReduce_61 :: () => ({-HappyReduction (HappyIdentity) = -}
-=======
  happyReduce_61,
  happyReduce_62,
  happyReduce_63,
@@ -275,7 +252,6 @@
  happyReduce_67,
  happyReduce_68,
  happyReduce_69 :: () => ({-HappyReduction (HappyIdentity) = -}
->>>>>>> db4d06d5
 	   Int 
 	-> (T.Token AlexPosn)
 	-> HappyState (T.Token AlexPosn) (HappyStk HappyAbsSyn -> [(T.Token AlexPosn)] -> (HappyIdentity) HappyAbsSyn)
@@ -283,632 +259,6 @@
 	-> HappyStk HappyAbsSyn 
 	-> [(T.Token AlexPosn)] -> (HappyIdentity) HappyAbsSyn)
 
-<<<<<<< HEAD
-action_0 (26) = happyShift action_9
-action_0 (28) = happyShift action_10
-action_0 (30) = happyShift action_11
-action_0 (32) = happyShift action_12
-action_0 (33) = happyShift action_13
-action_0 (41) = happyShift action_14
-action_0 (43) = happyShift action_15
-action_0 (45) = happyShift action_16
-action_0 (50) = happyShift action_17
-action_0 (51) = happyShift action_18
-action_0 (52) = happyShift action_19
-action_0 (53) = happyShift action_20
-action_0 (4) = happyGoto action_3
-action_0 (8) = happyGoto action_4
-action_0 (9) = happyGoto action_5
-action_0 (10) = happyGoto action_6
-action_0 (11) = happyGoto action_7
-action_0 (12) = happyGoto action_8
-action_0 _ = happyFail
-
-action_1 (28) = happyShift action_2
-action_1 _ = happyFail
-
-action_2 (53) = happyShift action_46
-action_2 (5) = happyGoto action_44
-action_2 (16) = happyGoto action_55
-action_2 _ = happyFail
-
-action_3 (54) = happyAccept
-action_3 _ = happyFail
-
-action_4 _ = happyReduce_5
-
-action_5 _ = happyReduce_13
-
-action_6 (28) = happyShift action_35
-action_6 (30) = happyShift action_11
-action_6 (33) = happyShift action_13
-action_6 (41) = happyShift action_14
-action_6 (43) = happyShift action_15
-action_6 (45) = happyShift action_16
-action_6 (50) = happyShift action_17
-action_6 (51) = happyShift action_18
-action_6 (52) = happyShift action_19
-action_6 (53) = happyShift action_36
-action_6 (9) = happyGoto action_54
-action_6 (11) = happyGoto action_7
-action_6 (12) = happyGoto action_50
-action_6 _ = happyReduce_14
-
-action_7 _ = happyReduce_15
-
-action_8 (28) = happyShift action_35
-action_8 (30) = happyShift action_11
-action_8 (33) = happyShift action_13
-action_8 (41) = happyShift action_14
-action_8 (43) = happyShift action_15
-action_8 (45) = happyShift action_16
-action_8 (47) = happyShift action_51
-action_8 (48) = happyShift action_52
-action_8 (49) = happyShift action_53
-action_8 (50) = happyShift action_17
-action_8 (51) = happyShift action_18
-action_8 (52) = happyShift action_19
-action_8 (53) = happyShift action_36
-action_8 (9) = happyGoto action_49
-action_8 (11) = happyGoto action_7
-action_8 (12) = happyGoto action_50
-action_8 _ = happyReduce_16
-
-action_9 (53) = happyShift action_48
-action_9 (6) = happyGoto action_47
-action_9 _ = happyFail
-
-action_10 (53) = happyShift action_46
-action_10 (5) = happyGoto action_44
-action_10 (16) = happyGoto action_45
-action_10 _ = happyFail
-
-action_11 (41) = happyShift action_42
-action_11 (53) = happyShift action_43
-action_11 (7) = happyGoto action_40
-action_11 (18) = happyGoto action_41
-action_11 _ = happyFail
-
-action_12 (53) = happyShift action_39
-action_12 _ = happyFail
-
-action_13 (45) = happyShift action_38
-action_13 _ = happyFail
-
-action_14 (28) = happyShift action_35
-action_14 (30) = happyShift action_11
-action_14 (33) = happyShift action_13
-action_14 (41) = happyShift action_14
-action_14 (43) = happyShift action_15
-action_14 (45) = happyShift action_16
-action_14 (50) = happyShift action_17
-action_14 (51) = happyShift action_18
-action_14 (52) = happyShift action_19
-action_14 (53) = happyShift action_36
-action_14 (8) = happyGoto action_37
-action_14 (9) = happyGoto action_5
-action_14 (10) = happyGoto action_6
-action_14 (11) = happyGoto action_7
-action_14 (12) = happyGoto action_8
-action_14 _ = happyFail
-
-action_15 (28) = happyShift action_35
-action_15 (30) = happyShift action_11
-action_15 (33) = happyShift action_13
-action_15 (41) = happyShift action_14
-action_15 (43) = happyShift action_15
-action_15 (45) = happyShift action_16
-action_15 (50) = happyShift action_17
-action_15 (51) = happyShift action_18
-action_15 (52) = happyShift action_19
-action_15 (53) = happyShift action_36
-action_15 (8) = happyGoto action_32
-action_15 (9) = happyGoto action_5
-action_15 (10) = happyGoto action_6
-action_15 (11) = happyGoto action_7
-action_15 (12) = happyGoto action_8
-action_15 (20) = happyGoto action_33
-action_15 (21) = happyGoto action_34
-action_15 _ = happyReduce_50
-
-action_16 (51) = happyShift action_30
-action_16 (53) = happyShift action_31
-action_16 (13) = happyGoto action_27
-action_16 (22) = happyGoto action_28
-action_16 (23) = happyGoto action_29
-action_16 _ = happyReduce_54
-
-action_17 (39) = happyShift action_22
-action_17 (15) = happyGoto action_26
-action_17 _ = happyReduce_40
-
-action_18 (39) = happyShift action_22
-action_18 (15) = happyGoto action_25
-action_18 _ = happyReduce_40
-
-action_19 (39) = happyShift action_22
-action_19 (15) = happyGoto action_24
-action_19 _ = happyReduce_40
-
-action_20 (39) = happyShift action_22
-action_20 (40) = happyShift action_23
-action_20 (15) = happyGoto action_21
-action_20 _ = happyReduce_40
-
-action_21 _ = happyReduce_25
-
-action_22 (34) = happyShift action_80
-action_22 (43) = happyShift action_81
-action_22 (47) = happyShift action_82
-action_22 (53) = happyShift action_83
-action_22 (14) = happyGoto action_84
-action_22 _ = happyFail
-
-action_23 (34) = happyShift action_80
-action_23 (43) = happyShift action_81
-action_23 (47) = happyShift action_82
-action_23 (53) = happyShift action_83
-action_23 (14) = happyGoto action_79
-action_23 _ = happyFail
-
-action_24 _ = happyReduce_24
-
-action_25 _ = happyReduce_23
-
-action_26 _ = happyReduce_22
-
-action_27 (38) = happyShift action_78
-action_27 _ = happyReduce_56
-
-action_28 (46) = happyShift action_77
-action_28 _ = happyFail
-
-action_29 _ = happyReduce_55
-
-action_30 (39) = happyShift action_76
-action_30 _ = happyFail
-
-action_31 (39) = happyShift action_75
-action_31 _ = happyFail
-
-action_32 (38) = happyShift action_74
-action_32 _ = happyReduce_52
-
-action_33 (44) = happyShift action_73
-action_33 _ = happyFail
-
-action_34 _ = happyReduce_51
-
-action_35 (53) = happyShift action_46
-action_35 (5) = happyGoto action_44
-action_35 (16) = happyGoto action_72
-action_35 _ = happyFail
-
-action_36 (39) = happyShift action_22
-action_36 (15) = happyGoto action_21
-action_36 _ = happyReduce_40
-
-action_37 (42) = happyShift action_71
-action_37 _ = happyFail
-
-action_38 (26) = happyShift action_9
-action_38 (28) = happyShift action_10
-action_38 (30) = happyShift action_11
-action_38 (32) = happyShift action_12
-action_38 (33) = happyShift action_13
-action_38 (41) = happyShift action_14
-action_38 (43) = happyShift action_15
-action_38 (45) = happyShift action_16
-action_38 (50) = happyShift action_17
-action_38 (51) = happyShift action_18
-action_38 (52) = happyShift action_19
-action_38 (53) = happyShift action_20
-action_38 (4) = happyGoto action_69
-action_38 (8) = happyGoto action_4
-action_38 (9) = happyGoto action_5
-action_38 (10) = happyGoto action_6
-action_38 (11) = happyGoto action_7
-action_38 (12) = happyGoto action_8
-action_38 (19) = happyGoto action_70
-action_38 _ = happyReduce_48
-
-action_39 (35) = happyShift action_68
-action_39 _ = happyFail
-
-action_40 (41) = happyShift action_42
-action_40 (53) = happyShift action_43
-action_40 (7) = happyGoto action_40
-action_40 (18) = happyGoto action_67
-action_40 _ = happyReduce_46
-
-action_41 (39) = happyShift action_22
-action_41 (15) = happyGoto action_66
-action_41 _ = happyReduce_40
-
-action_42 (53) = happyShift action_65
-action_42 _ = happyFail
-
-action_43 _ = happyReduce_11
-
-action_44 (29) = happyShift action_64
-action_44 _ = happyReduce_42
-
-action_45 (31) = happyShift action_63
-action_45 _ = happyReduce_1
-
-action_46 (41) = happyShift action_42
-action_46 (53) = happyShift action_43
-action_46 (7) = happyGoto action_40
-action_46 (17) = happyGoto action_61
-action_46 (18) = happyGoto action_62
-action_46 _ = happyReduce_44
-
-action_47 _ = happyReduce_4
-
-action_48 (27) = happyShift action_59
-action_48 (41) = happyShift action_60
-action_48 _ = happyReduce_7
-
-action_49 _ = happyReduce_17
-
-action_50 (47) = happyShift action_51
-action_50 (48) = happyShift action_52
-action_50 (49) = happyShift action_53
-action_50 _ = happyReduce_16
-
-action_51 (28) = happyShift action_35
-action_51 (30) = happyShift action_11
-action_51 (33) = happyShift action_13
-action_51 (41) = happyShift action_14
-action_51 (43) = happyShift action_15
-action_51 (45) = happyShift action_16
-action_51 (50) = happyShift action_17
-action_51 (51) = happyShift action_18
-action_51 (52) = happyShift action_19
-action_51 (53) = happyShift action_36
-action_51 (8) = happyGoto action_58
-action_51 (9) = happyGoto action_5
-action_51 (10) = happyGoto action_6
-action_51 (11) = happyGoto action_7
-action_51 (12) = happyGoto action_8
-action_51 _ = happyFail
-
-action_52 (53) = happyShift action_57
-action_52 _ = happyFail
-
-action_53 (28) = happyShift action_35
-action_53 (30) = happyShift action_11
-action_53 (33) = happyShift action_13
-action_53 (41) = happyShift action_14
-action_53 (43) = happyShift action_15
-action_53 (45) = happyShift action_16
-action_53 (50) = happyShift action_17
-action_53 (51) = happyShift action_18
-action_53 (52) = happyShift action_19
-action_53 (53) = happyShift action_36
-action_53 (8) = happyGoto action_56
-action_53 (9) = happyGoto action_5
-action_53 (10) = happyGoto action_6
-action_53 (11) = happyGoto action_7
-action_53 (12) = happyGoto action_8
-action_53 _ = happyFail
-
-action_54 _ = happyReduce_18
-
-action_55 _ = happyFail
-
-action_56 _ = happyReduce_21
-
-action_57 (39) = happyShift action_22
-action_57 (15) = happyGoto action_108
-action_57 _ = happyReduce_40
-
-action_58 (44) = happyShift action_107
-action_58 _ = happyFail
-
-action_59 (53) = happyShift action_106
-action_59 _ = happyFail
-
-action_60 (53) = happyShift action_105
-action_60 (24) = happyGoto action_103
-action_60 (25) = happyGoto action_104
-action_60 _ = happyReduce_58
-
-action_61 (39) = happyShift action_22
-action_61 (15) = happyGoto action_102
-action_61 _ = happyReduce_40
-
-action_62 _ = happyReduce_45
-
-action_63 (28) = happyShift action_35
-action_63 (30) = happyShift action_11
-action_63 (33) = happyShift action_13
-action_63 (41) = happyShift action_14
-action_63 (43) = happyShift action_15
-action_63 (45) = happyShift action_16
-action_63 (50) = happyShift action_17
-action_63 (51) = happyShift action_18
-action_63 (52) = happyShift action_19
-action_63 (53) = happyShift action_36
-action_63 (8) = happyGoto action_101
-action_63 (9) = happyGoto action_5
-action_63 (10) = happyGoto action_6
-action_63 (11) = happyGoto action_7
-action_63 (12) = happyGoto action_8
-action_63 _ = happyFail
-
-action_64 (53) = happyShift action_46
-action_64 (5) = happyGoto action_44
-action_64 (16) = happyGoto action_100
-action_64 _ = happyFail
-
-action_65 (39) = happyShift action_99
-action_65 _ = happyFail
-
-action_66 (36) = happyShift action_98
-action_66 _ = happyFail
-
-action_67 _ = happyReduce_47
-
-action_68 (34) = happyShift action_80
-action_68 (43) = happyShift action_81
-action_68 (47) = happyShift action_82
-action_68 (53) = happyShift action_83
-action_68 (14) = happyGoto action_97
-action_68 _ = happyFail
-
-action_69 (37) = happyShift action_96
-action_69 _ = happyFail
-
-action_70 (46) = happyShift action_95
-action_70 _ = happyFail
-
-action_71 _ = happyReduce_26
-
-action_72 (31) = happyShift action_63
-action_72 _ = happyFail
-
-action_73 (39) = happyShift action_22
-action_73 (15) = happyGoto action_94
-action_73 _ = happyReduce_40
-
-action_74 (28) = happyShift action_35
-action_74 (30) = happyShift action_11
-action_74 (33) = happyShift action_13
-action_74 (41) = happyShift action_14
-action_74 (43) = happyShift action_15
-action_74 (45) = happyShift action_16
-action_74 (50) = happyShift action_17
-action_74 (51) = happyShift action_18
-action_74 (52) = happyShift action_19
-action_74 (53) = happyShift action_36
-action_74 (8) = happyGoto action_32
-action_74 (9) = happyGoto action_5
-action_74 (10) = happyGoto action_6
-action_74 (11) = happyGoto action_7
-action_74 (12) = happyGoto action_8
-action_74 (21) = happyGoto action_93
-action_74 _ = happyFail
-
-action_75 (28) = happyShift action_35
-action_75 (30) = happyShift action_11
-action_75 (33) = happyShift action_13
-action_75 (41) = happyShift action_14
-action_75 (43) = happyShift action_15
-action_75 (45) = happyShift action_16
-action_75 (50) = happyShift action_17
-action_75 (51) = happyShift action_18
-action_75 (52) = happyShift action_19
-action_75 (53) = happyShift action_36
-action_75 (8) = happyGoto action_92
-action_75 (9) = happyGoto action_5
-action_75 (10) = happyGoto action_6
-action_75 (11) = happyGoto action_7
-action_75 (12) = happyGoto action_8
-action_75 _ = happyFail
-
-action_76 (28) = happyShift action_35
-action_76 (30) = happyShift action_11
-action_76 (33) = happyShift action_13
-action_76 (41) = happyShift action_14
-action_76 (43) = happyShift action_15
-action_76 (45) = happyShift action_16
-action_76 (50) = happyShift action_17
-action_76 (51) = happyShift action_18
-action_76 (52) = happyShift action_19
-action_76 (53) = happyShift action_36
-action_76 (8) = happyGoto action_91
-action_76 (9) = happyGoto action_5
-action_76 (10) = happyGoto action_6
-action_76 (11) = happyGoto action_7
-action_76 (12) = happyGoto action_8
-action_76 _ = happyFail
-
-action_77 (39) = happyShift action_22
-action_77 (15) = happyGoto action_90
-action_77 _ = happyReduce_40
-
-action_78 (51) = happyShift action_30
-action_78 (53) = happyShift action_31
-action_78 (13) = happyGoto action_27
-action_78 (23) = happyGoto action_89
-action_78 _ = happyFail
-
-action_79 _ = happyReduce_2
-
-action_80 _ = happyReduce_34
-
-action_81 (34) = happyShift action_80
-action_81 (43) = happyShift action_81
-action_81 (47) = happyShift action_82
-action_81 (52) = happyShift action_88
-action_81 (53) = happyShift action_83
-action_81 (14) = happyGoto action_87
-action_81 _ = happyFail
-
-action_82 (34) = happyShift action_80
-action_82 (43) = happyShift action_81
-action_82 (47) = happyShift action_82
-action_82 (52) = happyShift action_86
-action_82 (53) = happyShift action_83
-action_82 (14) = happyGoto action_85
-action_82 _ = happyFail
-
-action_83 _ = happyReduce_35
-
-action_84 _ = happyReduce_41
-
-action_85 (44) = happyShift action_119
-action_85 _ = happyFail
-
-action_86 (44) = happyShift action_118
-action_86 _ = happyFail
-
-action_87 (44) = happyShift action_117
-action_87 _ = happyFail
-
-action_88 (44) = happyShift action_116
-action_88 _ = happyFail
-
-action_89 _ = happyReduce_57
-
-action_90 _ = happyReduce_28
-
-action_91 _ = happyReduce_33
-
-action_92 _ = happyReduce_32
-
-action_93 _ = happyReduce_53
-
-action_94 _ = happyReduce_27
-
-action_95 _ = happyReduce_29
-
-action_96 (26) = happyShift action_9
-action_96 (28) = happyShift action_10
-action_96 (30) = happyShift action_11
-action_96 (32) = happyShift action_12
-action_96 (33) = happyShift action_13
-action_96 (41) = happyShift action_14
-action_96 (43) = happyShift action_15
-action_96 (45) = happyShift action_16
-action_96 (50) = happyShift action_17
-action_96 (51) = happyShift action_18
-action_96 (52) = happyShift action_19
-action_96 (53) = happyShift action_20
-action_96 (4) = happyGoto action_69
-action_96 (8) = happyGoto action_4
-action_96 (9) = happyGoto action_5
-action_96 (10) = happyGoto action_6
-action_96 (11) = happyGoto action_7
-action_96 (12) = happyGoto action_8
-action_96 (19) = happyGoto action_115
-action_96 _ = happyReduce_48
-
-action_97 _ = happyReduce_3
-
-action_98 (28) = happyShift action_35
-action_98 (30) = happyShift action_11
-action_98 (33) = happyShift action_13
-action_98 (41) = happyShift action_14
-action_98 (43) = happyShift action_15
-action_98 (45) = happyShift action_16
-action_98 (50) = happyShift action_17
-action_98 (51) = happyShift action_18
-action_98 (52) = happyShift action_19
-action_98 (53) = happyShift action_36
-action_98 (8) = happyGoto action_114
-action_98 (9) = happyGoto action_5
-action_98 (10) = happyGoto action_6
-action_98 (11) = happyGoto action_7
-action_98 (12) = happyGoto action_8
-action_98 _ = happyFail
-
-action_99 (34) = happyShift action_80
-action_99 (43) = happyShift action_81
-action_99 (47) = happyShift action_82
-action_99 (53) = happyShift action_83
-action_99 (14) = happyGoto action_113
-action_99 _ = happyFail
-
-action_100 _ = happyReduce_43
-
-action_101 _ = happyReduce_20
-
-action_102 (35) = happyShift action_112
-action_102 _ = happyFail
-
-action_103 (42) = happyShift action_111
-action_103 _ = happyFail
-
-action_104 _ = happyReduce_59
-
-action_105 (38) = happyShift action_110
-action_105 _ = happyReduce_60
-
-action_106 _ = happyReduce_9
-
-action_107 (39) = happyShift action_22
-action_107 (15) = happyGoto action_109
-action_107 _ = happyReduce_40
-
-action_108 _ = happyReduce_30
-
-action_109 _ = happyReduce_31
-
-action_110 (53) = happyShift action_105
-action_110 (25) = happyGoto action_123
-action_110 _ = happyFail
-
-action_111 (27) = happyShift action_122
-action_111 _ = happyReduce_8
-
-action_112 (28) = happyShift action_35
-action_112 (30) = happyShift action_11
-action_112 (33) = happyShift action_13
-action_112 (41) = happyShift action_14
-action_112 (43) = happyShift action_15
-action_112 (45) = happyShift action_16
-action_112 (50) = happyShift action_17
-action_112 (51) = happyShift action_18
-action_112 (52) = happyShift action_19
-action_112 (53) = happyShift action_36
-action_112 (8) = happyGoto action_121
-action_112 (9) = happyGoto action_5
-action_112 (10) = happyGoto action_6
-action_112 (11) = happyGoto action_7
-action_112 (12) = happyGoto action_8
-action_112 _ = happyFail
-
-action_113 (42) = happyShift action_120
-action_113 _ = happyFail
-
-action_114 _ = happyReduce_19
-
-action_115 _ = happyReduce_49
-
-action_116 _ = happyReduce_37
-
-action_117 _ = happyReduce_39
-
-action_118 _ = happyReduce_36
-
-action_119 _ = happyReduce_38
-
-action_120 _ = happyReduce_12
-
-action_121 _ = happyReduce_6
-
-action_122 (53) = happyShift action_124
-action_122 _ = happyFail
-
-action_123 _ = happyReduce_61
-
-action_124 _ = happyReduce_10
-
-happyReduce_1 = happySpecReduce_2  4 happyReduction_1
-happyReduction_1 (HappyAbsSyn16  happy_var_2)
-=======
 action_0 (29) = happyShift action_4
 action_0 (31) = happyShift action_2
 action_0 (35) = happyShift action_5
@@ -1555,7 +905,6 @@
 
 happyReduce_1 = happySpecReduce_2  4 happyReduction_1
 happyReduction_1 (HappyAbsSyn18  happy_var_2)
->>>>>>> db4d06d5
 	_
 	 =  HappyAbsSyn4
 		 (TopLet happy_var_2
@@ -1563,11 +912,7 @@
 happyReduction_1 _ _  = notHappyAtAll 
 
 happyReduce_2 = happySpecReduce_3  4 happyReduction_2
-<<<<<<< HEAD
-happyReduction_2 (HappyAbsSyn14  happy_var_3)
-=======
 happyReduction_2 (HappyAbsSyn15  happy_var_3)
->>>>>>> db4d06d5
 	_
 	(HappyTerminal (T.Identifier _ happy_var_1))
 	 =  HappyAbsSyn4
@@ -1576,11 +921,7 @@
 happyReduction_2 _ _ _  = notHappyAtAll 
 
 happyReduce_3 = happyReduce 4 4 happyReduction_3
-<<<<<<< HEAD
-happyReduction_3 ((HappyAbsSyn14  happy_var_4) `HappyStk`
-=======
 happyReduction_3 ((HappyAbsSyn15  happy_var_4) `HappyStk`
->>>>>>> db4d06d5
 	_ `HappyStk`
 	(HappyTerminal (T.Identifier _ happy_var_2)) `HappyStk`
 	_ `HappyStk`
@@ -1633,13 +974,8 @@
 happyReduce_9 = happyReduce 5 6 happyReduction_9
 happyReduction_9 ((HappyAbsSyn9  happy_var_5) `HappyStk`
 	_ `HappyStk`
-<<<<<<< HEAD
-	(HappyAbsSyn15  happy_var_3) `HappyStk`
-	(HappyAbsSyn17  happy_var_2) `HappyStk`
-=======
 	(HappyAbsSyn17  happy_var_3) `HappyStk`
 	(HappyAbsSyn19  happy_var_2) `HappyStk`
->>>>>>> db4d06d5
 	(HappyTerminal (T.Identifier _ happy_var_1)) `HappyStk`
 	happyRest)
 	 = HappyAbsSyn6
@@ -1653,15 +989,9 @@
 	)
 happyReduction_10 _  = notHappyAtAll 
 
-<<<<<<< HEAD
-happyReduce_8 = happyReduce 4 6 happyReduction_8
-happyReduction_8 (_ `HappyStk`
-	(HappyAbsSyn24  happy_var_3) `HappyStk`
-=======
 happyReduce_11 = happyReduce 4 7 happyReduction_11
 happyReduction_11 (_ `HappyStk`
 	(HappyAbsSyn27  happy_var_3) `HappyStk`
->>>>>>> db4d06d5
 	_ `HappyStk`
 	(HappyTerminal (T.Identifier _ happy_var_1)) `HappyStk`
 	happyRest)
@@ -1682,11 +1012,7 @@
 happyReduction_13 ((HappyTerminal (T.Identifier _ happy_var_6)) `HappyStk`
 	_ `HappyStk`
 	_ `HappyStk`
-<<<<<<< HEAD
-	(HappyAbsSyn24  happy_var_3) `HappyStk`
-=======
 	(HappyAbsSyn27  happy_var_3) `HappyStk`
->>>>>>> db4d06d5
 	_ `HappyStk`
 	(HappyTerminal (T.Identifier _ happy_var_1)) `HappyStk`
 	happyRest)
@@ -1701,15 +1027,9 @@
 	)
 happyReduction_14 _  = notHappyAtAll 
 
-<<<<<<< HEAD
-happyReduce_12 = happyReduce 5 7 happyReduction_12
-happyReduction_12 (_ `HappyStk`
-	(HappyAbsSyn14  happy_var_4) `HappyStk`
-=======
 happyReduce_15 = happyReduce 5 8 happyReduction_15
 happyReduction_15 (_ `HappyStk`
 	(HappyAbsSyn16  happy_var_4) `HappyStk`
->>>>>>> db4d06d5
 	_ `HappyStk`
 	(HappyTerminal (T.Identifier _ happy_var_2)) `HappyStk`
 	_ `HappyStk`
@@ -1732,53 +1052,6 @@
 	)
 happyReduction_17 _  = notHappyAtAll 
 
-<<<<<<< HEAD
-happyReduce_15 = happySpecReduce_1  9 happyReduction_15
-happyReduction_15 (HappyAbsSyn8  happy_var_1)
-	 =  HappyAbsSyn8
-		 (happy_var_1
-	)
-happyReduction_15 _  = notHappyAtAll 
-
-happyReduce_16 = happySpecReduce_1  9 happyReduction_16
-happyReduction_16 (HappyAbsSyn8  happy_var_1)
-	 =  HappyAbsSyn8
-		 (happy_var_1
-	)
-happyReduction_16 _  = notHappyAtAll 
-
-happyReduce_17 = happySpecReduce_2  10 happyReduction_17
-happyReduction_17 (HappyAbsSyn8  happy_var_2)
-	(HappyAbsSyn8  happy_var_1)
-	 =  HappyAbsSyn8
-		 (Application happy_var_1 happy_var_2 Nothing
-	)
-happyReduction_17 _ _  = notHappyAtAll 
-
-happyReduce_18 = happySpecReduce_2  10 happyReduction_18
-happyReduction_18 (HappyAbsSyn8  happy_var_2)
-	(HappyAbsSyn8  happy_var_1)
-	 =  HappyAbsSyn8
-		 (Application happy_var_1 happy_var_2 Nothing
-	)
-happyReduction_18 _ _  = notHappyAtAll 
-
-happyReduce_19 = happyReduce 5 11 happyReduction_19
-happyReduction_19 ((HappyAbsSyn8  happy_var_5) `HappyStk`
-	_ `HappyStk`
-	(HappyAbsSyn15  happy_var_3) `HappyStk`
-	(HappyAbsSyn17  happy_var_2) `HappyStk`
-	_ `HappyStk`
-	happyRest)
-	 = HappyAbsSyn8
-		 (uncurryFunction happy_var_2 happy_var_3 happy_var_5
-	) `HappyStk` happyRest
-
-happyReduce_20 = happyReduce 4 11 happyReduction_20
-happyReduction_20 ((HappyAbsSyn8  happy_var_4) `HappyStk`
-	_ `HappyStk`
-	(HappyAbsSyn16  happy_var_2) `HappyStk`
-=======
 happyReduce_18 = happySpecReduce_1  10 happyReduction_18
 happyReduction_18 (HappyAbsSyn9  happy_var_1)
 	 =  HappyAbsSyn9
@@ -1824,39 +1097,19 @@
 happyReduction_23 ((HappyAbsSyn9  happy_var_4) `HappyStk`
 	_ `HappyStk`
 	(HappyAbsSyn18  happy_var_2) `HappyStk`
->>>>>>> db4d06d5
 	_ `HappyStk`
 	happyRest)
 	 = HappyAbsSyn9
 		 (LetBlock happy_var_2 happy_var_4
 	) `HappyStk` happyRest
 
-<<<<<<< HEAD
-happyReduce_21 = happySpecReduce_3  11 happyReduction_21
-happyReduction_21 (HappyAbsSyn8  happy_var_3)
-=======
 happyReduce_24 = happySpecReduce_3  12 happyReduction_24
 happyReduction_24 (HappyAbsSyn9  happy_var_3)
->>>>>>> db4d06d5
 	(HappyTerminal (T.Infix      _ happy_var_2))
 	(HappyAbsSyn9  happy_var_1)
 	 =  HappyAbsSyn9
 		 (Application (Application (Var happy_var_2 Nothing ) happy_var_1 Nothing) happy_var_3 Nothing
 	)
-<<<<<<< HEAD
-happyReduction_21 _ _ _  = notHappyAtAll 
-
-happyReduce_22 = happySpecReduce_2  12 happyReduction_22
-happyReduction_22 (HappyAbsSyn15  happy_var_2)
-	(HappyTerminal (T.Bitfield   _ happy_var_1))
-	 =  HappyAbsSyn8
-		 (Array (bitsOfString happy_var_1) happy_var_2
-	)
-happyReduction_22 _ _  = notHappyAtAll 
-
-happyReduce_23 = happySpecReduce_2  12 happyReduction_23
-happyReduction_23 (HappyAbsSyn15  happy_var_2)
-=======
 happyReduction_24 _ _ _  = notHappyAtAll 
 
 happyReduce_25 = happySpecReduce_2  13 happyReduction_25
@@ -1869,56 +1122,26 @@
 
 happyReduce_26 = happySpecReduce_2  13 happyReduction_26
 happyReduction_26 (HappyAbsSyn17  happy_var_2)
->>>>>>> db4d06d5
 	(HappyTerminal (T.String     _ happy_var_1))
 	 =  HappyAbsSyn9
 		 (Quote happy_var_1 happy_var_2
 	)
-<<<<<<< HEAD
-happyReduction_23 _ _  = notHappyAtAll 
-
-happyReduce_24 = happySpecReduce_2  12 happyReduction_24
-happyReduction_24 (HappyAbsSyn15  happy_var_2)
-=======
 happyReduction_26 _ _  = notHappyAtAll 
 
 happyReduce_27 = happySpecReduce_2  13 happyReduction_27
 happyReduction_27 (HappyAbsSyn17  happy_var_2)
->>>>>>> db4d06d5
 	(HappyTerminal (T.Integer    _ happy_var_1))
 	 =  HappyAbsSyn9
 		 (Z (read happy_var_1) happy_var_2
 	)
-<<<<<<< HEAD
-happyReduction_24 _ _  = notHappyAtAll 
-
-happyReduce_25 = happySpecReduce_2  12 happyReduction_25
-happyReduction_25 (HappyAbsSyn15  happy_var_2)
-=======
 happyReduction_27 _ _  = notHappyAtAll 
 
 happyReduce_28 = happySpecReduce_2  13 happyReduction_28
 happyReduction_28 (HappyAbsSyn17  happy_var_2)
->>>>>>> db4d06d5
 	(HappyTerminal (T.Identifier _ happy_var_1))
 	 =  HappyAbsSyn9
 		 (Var happy_var_1 happy_var_2
 	)
-<<<<<<< HEAD
-happyReduction_25 _ _  = notHappyAtAll 
-
-happyReduce_26 = happySpecReduce_3  12 happyReduction_26
-happyReduction_26 _
-	(HappyAbsSyn8  happy_var_2)
-	_
-	 =  HappyAbsSyn8
-		 (happy_var_2
-	)
-happyReduction_26 _ _ _  = notHappyAtAll 
-
-happyReduce_27 = happyReduce 4 12 happyReduction_27
-happyReduction_27 ((HappyAbsSyn15  happy_var_4) `HappyStk`
-=======
 happyReduction_28 _ _  = notHappyAtAll 
 
 happyReduce_29 = happySpecReduce_3  13 happyReduction_29
@@ -1942,7 +1165,6 @@
 
 happyReduce_31 = happyReduce 4 13 happyReduction_31
 happyReduction_31 ((HappyAbsSyn17  happy_var_4) `HappyStk`
->>>>>>> db4d06d5
 	_ `HappyStk`
 	(HappyAbsSyn20  happy_var_2) `HappyStk`
 	_ `HappyStk`
@@ -1951,25 +1173,9 @@
 		 (Record happy_var_2 happy_var_4
 	) `HappyStk` happyRest
 
-<<<<<<< HEAD
-happyReduce_28 = happyReduce 4 12 happyReduction_28
-happyReduction_28 ((HappyAbsSyn15  happy_var_4) `HappyStk`
-	_ `HappyStk`
-	(HappyAbsSyn22  happy_var_2) `HappyStk`
-	_ `HappyStk`
-	happyRest)
-	 = HappyAbsSyn8
-		 (Record happy_var_2 happy_var_4
-	) `HappyStk` happyRest
-
-happyReduce_29 = happyReduce 4 12 happyReduction_29
-happyReduction_29 (_ `HappyStk`
-	(HappyAbsSyn19  happy_var_3) `HappyStk`
-=======
 happyReduce_32 = happyReduce 4 13 happyReduction_32
 happyReduction_32 (_ `HappyStk`
 	(HappyAbsSyn22  happy_var_3) `HappyStk`
->>>>>>> db4d06d5
 	_ `HappyStk`
 	_ `HappyStk`
 	happyRest)
@@ -1977,13 +1183,8 @@
 		 (Block happy_var_3 Nothing
 	) `HappyStk` happyRest
 
-<<<<<<< HEAD
-happyReduce_30 = happyReduce 4 12 happyReduction_30
-happyReduction_30 ((HappyAbsSyn15  happy_var_4) `HappyStk`
-=======
 happyReduce_33 = happyReduce 4 13 happyReduction_33
 happyReduction_33 ((HappyAbsSyn17  happy_var_4) `HappyStk`
->>>>>>> db4d06d5
 	(HappyTerminal (T.Identifier _ happy_var_3)) `HappyStk`
 	_ `HappyStk`
 	(HappyAbsSyn9  happy_var_1) `HappyStk`
@@ -1992,13 +1193,8 @@
 		 (Lookup happy_var_1 happy_var_3 happy_var_4
 	) `HappyStk` happyRest
 
-<<<<<<< HEAD
-happyReduce_31 = happyReduce 5 12 happyReduction_31
-happyReduction_31 ((HappyAbsSyn15  happy_var_5) `HappyStk`
-=======
 happyReduce_34 = happyReduce 5 13 happyReduction_34
 happyReduction_34 ((HappyAbsSyn17  happy_var_5) `HappyStk`
->>>>>>> db4d06d5
 	_ `HappyStk`
 	(HappyAbsSyn9  happy_var_3) `HappyStk`
 	_ `HappyStk`
@@ -2008,231 +1204,6 @@
 		 (Index happy_var_1 happy_var_3 happy_var_5
 	) `HappyStk` happyRest
 
-<<<<<<< HEAD
-happyReduce_32 = happySpecReduce_3  13 happyReduction_32
-happyReduction_32 (HappyAbsSyn8  happy_var_3)
-	_
-	(HappyTerminal (T.Identifier _ happy_var_1))
-	 =  HappyAbsSyn13
-		 ((happy_var_1, happy_var_3)
-	)
-happyReduction_32 _ _ _  = notHappyAtAll 
-
-happyReduce_33 = happySpecReduce_3  13 happyReduction_33
-happyReduction_33 (HappyAbsSyn8  happy_var_3)
-	_
-	(HappyTerminal (T.String     _ happy_var_1))
-	 =  HappyAbsSyn13
-		 ((happy_var_1, happy_var_3)
-	)
-happyReduction_33 _ _ _  = notHappyAtAll 
-
-happyReduce_34 = happySpecReduce_1  14 happyReduction_34
-happyReduction_34 _
-	 =  HappyAbsSyn14
-		 (Z'
-	)
-
-happyReduce_35 = happySpecReduce_1  14 happyReduction_35
-happyReduction_35 (HappyTerminal (T.Identifier _ happy_var_1))
-	 =  HappyAbsSyn14
-		 (Var' happy_var_1
-	)
-happyReduction_35 _  = notHappyAtAll 
-
-happyReduce_36 = happySpecReduce_3  14 happyReduction_36
-happyReduction_36 _
-	(HappyTerminal (T.Integer    _ happy_var_2))
-	_
-	 =  HappyAbsSyn14
-		 (Array' Bit' (read happy_var_2)
-	)
-happyReduction_36 _ _ _  = notHappyAtAll 
-
-happyReduce_37 = happySpecReduce_3  14 happyReduction_37
-happyReduction_37 _
-	(HappyTerminal (T.Integer    _ happy_var_2))
-	_
-	 =  HappyAbsSyn14
-		 (Array' Bit' (read happy_var_2)
-	)
-happyReduction_37 _ _ _  = notHappyAtAll 
-
-happyReduce_38 = happySpecReduce_3  14 happyReduction_38
-happyReduction_38 _
-	(HappyAbsSyn14  happy_var_2)
-	_
-	 =  HappyAbsSyn14
-		 (Array' happy_var_2 Nothing
-	)
-happyReduction_38 _ _ _  = notHappyAtAll 
-
-happyReduce_39 = happySpecReduce_3  14 happyReduction_39
-happyReduction_39 _
-	(HappyAbsSyn14  happy_var_2)
-	_
-	 =  HappyAbsSyn14
-		 (Array' happy_var_2 Nothing
-	)
-happyReduction_39 _ _ _  = notHappyAtAll 
-
-happyReduce_40 = happySpecReduce_0  15 happyReduction_40
-happyReduction_40  =  HappyAbsSyn15
-		 (Nothing
-	)
-
-happyReduce_41 = happySpecReduce_2  15 happyReduction_41
-happyReduction_41 (HappyAbsSyn14  happy_var_2)
-	_
-	 =  HappyAbsSyn15
-		 (Just happy_var_2
-	)
-happyReduction_41 _ _  = notHappyAtAll 
-
-happyReduce_42 = happySpecReduce_1  16 happyReduction_42
-happyReduction_42 (HappyAbsSyn5  happy_var_1)
-	 =  HappyAbsSyn16
-		 ([happy_var_1]
-	)
-happyReduction_42 _  = notHappyAtAll 
-
-happyReduce_43 = happySpecReduce_3  16 happyReduction_43
-happyReduction_43 (HappyAbsSyn16  happy_var_3)
-	_
-	(HappyAbsSyn5  happy_var_1)
-	 =  HappyAbsSyn16
-		 (happy_var_1:happy_var_3
-	)
-happyReduction_43 _ _ _  = notHappyAtAll 
-
-happyReduce_44 = happySpecReduce_0  17 happyReduction_44
-happyReduction_44  =  HappyAbsSyn17
-		 ([]
-	)
-
-happyReduce_45 = happySpecReduce_1  17 happyReduction_45
-happyReduction_45 (HappyAbsSyn17  happy_var_1)
-	 =  HappyAbsSyn17
-		 (happy_var_1
-	)
-happyReduction_45 _  = notHappyAtAll 
-
-happyReduce_46 = happySpecReduce_1  18 happyReduction_46
-happyReduction_46 (HappyAbsSyn7  happy_var_1)
-	 =  HappyAbsSyn17
-		 ([happy_var_1]
-	)
-happyReduction_46 _  = notHappyAtAll 
-
-happyReduce_47 = happySpecReduce_2  18 happyReduction_47
-happyReduction_47 (HappyAbsSyn17  happy_var_2)
-	(HappyAbsSyn7  happy_var_1)
-	 =  HappyAbsSyn17
-		 (happy_var_1:happy_var_2
-	)
-happyReduction_47 _ _  = notHappyAtAll 
-
-happyReduce_48 = happySpecReduce_0  19 happyReduction_48
-happyReduction_48  =  HappyAbsSyn19
-		 ([]
-	)
-
-happyReduce_49 = happySpecReduce_3  19 happyReduction_49
-happyReduction_49 (HappyAbsSyn19  happy_var_3)
-	_
-	(HappyAbsSyn4  happy_var_1)
-	 =  HappyAbsSyn19
-		 (happy_var_1:happy_var_3
-	)
-happyReduction_49 _ _ _  = notHappyAtAll 
-
-happyReduce_50 = happySpecReduce_0  20 happyReduction_50
-happyReduction_50  =  HappyAbsSyn20
-		 ([]
-	)
-
-happyReduce_51 = happySpecReduce_1  20 happyReduction_51
-happyReduction_51 (HappyAbsSyn20  happy_var_1)
-	 =  HappyAbsSyn20
-		 (happy_var_1
-	)
-happyReduction_51 _  = notHappyAtAll 
-
-happyReduce_52 = happySpecReduce_1  21 happyReduction_52
-happyReduction_52 (HappyAbsSyn8  happy_var_1)
-	 =  HappyAbsSyn20
-		 ([happy_var_1]
-	)
-happyReduction_52 _  = notHappyAtAll 
-
-happyReduce_53 = happySpecReduce_3  21 happyReduction_53
-happyReduction_53 (HappyAbsSyn20  happy_var_3)
-	_
-	(HappyAbsSyn8  happy_var_1)
-	 =  HappyAbsSyn20
-		 (happy_var_1:happy_var_3
-	)
-happyReduction_53 _ _ _  = notHappyAtAll 
-
-happyReduce_54 = happySpecReduce_0  22 happyReduction_54
-happyReduction_54  =  HappyAbsSyn22
-		 ([]
-	)
-
-happyReduce_55 = happySpecReduce_1  22 happyReduction_55
-happyReduction_55 (HappyAbsSyn22  happy_var_1)
-	 =  HappyAbsSyn22
-		 (happy_var_1
-	)
-happyReduction_55 _  = notHappyAtAll 
-
-happyReduce_56 = happySpecReduce_1  23 happyReduction_56
-happyReduction_56 (HappyAbsSyn13  happy_var_1)
-	 =  HappyAbsSyn22
-		 ([happy_var_1]
-	)
-happyReduction_56 _  = notHappyAtAll 
-
-happyReduce_57 = happySpecReduce_3  23 happyReduction_57
-happyReduction_57 (HappyAbsSyn22  happy_var_3)
-	_
-	(HappyAbsSyn13  happy_var_1)
-	 =  HappyAbsSyn22
-		 (happy_var_1:happy_var_3
-	)
-happyReduction_57 _ _ _  = notHappyAtAll 
-
-happyReduce_58 = happySpecReduce_0  24 happyReduction_58
-happyReduction_58  =  HappyAbsSyn24
-		 ([]
-	)
-
-happyReduce_59 = happySpecReduce_1  24 happyReduction_59
-happyReduction_59 (HappyAbsSyn24  happy_var_1)
-	 =  HappyAbsSyn24
-		 (happy_var_1
-	)
-happyReduction_59 _  = notHappyAtAll 
-
-happyReduce_60 = happySpecReduce_1  25 happyReduction_60
-happyReduction_60 (HappyTerminal (T.Identifier _ happy_var_1))
-	 =  HappyAbsSyn24
-		 ([happy_var_1]
-	)
-happyReduction_60 _  = notHappyAtAll 
-
-happyReduce_61 = happySpecReduce_3  25 happyReduction_61
-happyReduction_61 (HappyAbsSyn24  happy_var_3)
-	_
-	(HappyTerminal (T.Identifier _ happy_var_1))
-	 =  HappyAbsSyn24
-		 (happy_var_1:happy_var_3
-	)
-happyReduction_61 _ _ _  = notHappyAtAll 
-
-happyNewToken action sts stk [] =
-	action 54 54 notHappyAtAll (HappyState action) sts stk []
-=======
 happyReduce_35 = happySpecReduce_3  14 happyReduction_35
 happyReduction_35 (HappyAbsSyn9  happy_var_3)
 	_
@@ -2493,45 +1464,10 @@
 
 happyNewToken action sts stk [] =
 	action 57 57 notHappyAtAll (HappyState action) sts stk []
->>>>>>> db4d06d5
 
 happyNewToken action sts stk (tk:tks) =
 	let cont i = action i i tk (HappyState action) sts stk tks in
 	case tk of {
-<<<<<<< HEAD
-	T.Keyword    _ "import" -> cont 26;
-	T.Keyword    _ "as" -> cont 27;
-	T.Keyword    _ "let" -> cont 28;
-	T.Keyword    _ "and" -> cont 29;
-	T.Keyword    _ "fun" -> cont 30;
-	T.Keyword    _ "in" -> cont 31;
-	T.Keyword    _ "type" -> cont 32;
-	T.Keyword    _ "do" -> cont 33;
-	T.Keyword    _ "integer" -> cont 34;
-	T.Infix      _ "=" -> cont 35;
-	T.Infix      _ "->" -> cont 36;
-	T.Infix      _ ";" -> cont 37;
-	T.Infix      _ "," -> cont 38;
-	T.Infix      _ ":" -> cont 39;
-	T.Infix      _ "::" -> cont 40;
-	T.OutfixL    _ "(" -> cont 41;
-	T.OutfixR    _ ")" -> cont 42;
-	T.OutfixL    _ "[" -> cont 43;
-	T.OutfixR    _ "]" -> cont 44;
-	T.OutfixL    _ "{" -> cont 45;
-	T.OutfixR    _ "}" -> cont 46;
-	T.Postfix    _ "[" -> cont 47;
-	T.Postfix    _ "." -> cont 48;
-	T.Infix      _ happy_dollar_dollar -> cont 49;
-	T.Bitfield   _ happy_dollar_dollar -> cont 50;
-	T.String     _ happy_dollar_dollar -> cont 51;
-	T.Integer    _ happy_dollar_dollar -> cont 52;
-	T.Identifier _ happy_dollar_dollar -> cont 53;
-	_ -> happyError' (tk:tks)
-	}
-
-happyError_ 54 tk tks = happyError' tks
-=======
 	T.Keyword    _ "import" -> cont 29;
 	T.Keyword    _ "as" -> cont 30;
 	T.Keyword    _ "let" -> cont 31;
@@ -2564,7 +1500,6 @@
 	}
 
 happyError_ 57 tk tks = happyError' tks
->>>>>>> db4d06d5
 happyError_ _ tk tks = happyError' (tk:tks)
 
 newtype HappyIdentity a = HappyIdentity a
@@ -2594,14 +1529,6 @@
 parseError :: [T.Token a] -> b
 parseError _ = error "Parse error"
 
-<<<<<<< HEAD
-bitsOfString :: String -> [Expr (Maybe Type)]
-bitsOfString = (map (\b -> Bit b (Just Bit'))) . (map (/='0'))
-
-uncurryFunction :: [(Name, Maybe Type)] -> Maybe Type -> Expr (Maybe Type) -> Expr (Maybe Type)
-uncurryFunction [a]    mt e = Function a e mt
-uncurryFunction (a:as) mt e = Function a (uncurryFunction as mt e) Nothing
-=======
 bitsOfString :: String -> [Expr MPType]
 bitsOfString = (map (\b -> Bit b (Just bit))) . (map (/='0'))
 
@@ -2611,7 +1538,6 @@
   Function name annot e Nothing
 uncurryFunction ((name, annot):as) mt e = 
   Function name annot (uncurryFunction as mt e) Nothing
->>>>>>> db4d06d5
 {-# LINE 1 "templates/GenericTemplate.hs" #-}
 {-# LINE 1 "templates/GenericTemplate.hs" #-}
 {-# LINE 1 "<command-line>" #-}
