--- conflicted
+++ resolved
@@ -52,15 +52,11 @@
 prim assume_valid       : {a} ProofScript (ProofResult a);
 prim assume_unsat       : {a} ProofScript (SatResult a);
 prim abc                : {a} ProofScript a;
-<<<<<<< HEAD
-prim abc2               : {a} ProofScript a;
 prim boolector          : {a} ProofScript a;
 prim cvc4               : {a} ProofScript a;
 prim z3                 : {a} ProofScript a;
 prim mathsat            : {a} ProofScript a;
-=======
 prim abc_old            : {a} ProofScript a;
->>>>>>> 7bfa194e
 prim yices              : {a} ProofScript a;
 prim offline_aig        : {a} String -> ProofScript a;
 prim offline_extcore    : {a} String -> ProofScript a;
