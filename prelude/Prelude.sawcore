--- conflicted
+++ resolved
@@ -119,11 +119,7 @@
 -- structure of the Eq type
 Eq__rec :: (t :: sort 1) -> (x :: t) -> (p :: (y :: t) -> Eq t x y -> sort 1) ->
            p x (Refl t x) -> (y :: t) -> (pf :: Eq t x y) -> p y pf;
-<<<<<<< HEAD
 Eq__rec t x p f1 y pf = Eq#rec t x p f1 y pf;
-=======
-Eq__rec t x p f1 _ (Refl _ _) = f1;
->>>>>>> 58d1ba23
 
 -- Congruence closure for equality
 eq_cong :: (t :: sort 1) -> (x :: t) -> (y :: t) -> Eq t x y ->
@@ -131,12 +127,6 @@
 eq_cong t x y eq u f =
   Eq__rec t x (\ (y'::t) -> \ (eq'::Eq t x y') -> Eq u (f x) (f y'))
           (Refl u (f x)) y eq;
-<<<<<<< HEAD
-=======
-
-trans :: (a :: sort 1) -> (x y z :: a) -> Eq a x y -> Eq a y z -> Eq a x z;
-trans _ _ _ _ (Refl _ _) eq = eq;
->>>>>>> 58d1ba23
 
 sym :: (a :: sort 1) -> (x y :: a) -> Eq a x y -> Eq a y x;
 sym a x y eq =
@@ -146,6 +136,8 @@
 trans a x y z eq1 eq2 =
   Eq__rec a y (\ (y'::a) -> \ (eq'::Eq a y y') -> Eq a x y') eq1 z eq2;
 
+trans2 :: (a :: sort 1) -> (x y z :: a) -> Eq a x z -> Eq a y z -> Eq a x y;
+trans2 a x y z eq1 eq2 = trans a x z y eq1 (sym a y z eq2);
 
 trans4 :: (a :: sort 1) -> (w x y z :: a) ->
           Eq a w x -> Eq a x y -> Eq a y z -> Eq a w z;
@@ -162,9 +154,6 @@
     (trans b (f1 a2) (f2 a2) (f2 a1) eq_f
            (eq_cong a a2 a1 (sym a a1 a2 eq_a) b f2));
 
-trans2 :: (a :: sort 1) -> (x y z :: a) -> Eq a x z -> Eq a y z -> Eq a x y;
-trans2 _ _ _ _ eq (Refl _ _) = eq;
-
 -- Unchecked assertion that two types are equal.
 axiom unsafeAssert :: (a :: sort 1) -> (x :: a) -> (y :: a) -> Eq a x y;
 
@@ -224,7 +213,6 @@
 
 
 --------------------------------------------------------------------------------
-<<<<<<< HEAD
 -- Bits
 
 data Bit :: sort 0 where {
@@ -316,6 +304,11 @@
 axiom xor__eq :: (b1 b2::Bool) ->
                  Eq Bool (xor b1 b2) (ite Bool b1 (not b2) b2);
 
+-- Decidable Boolean equality, also known as iff
+primitive boolEq :: Bool -> Bool -> Bool;
+axiom boolEq__eq :: (b1 b2::Bool) ->
+                    Eq Bool (boolEq b1 b2) (ite Bool b1 b2 (not b2));
+
 -- Implies is not a primitive, as it is not mapped by any of the simulator
 -- back-ends; instead, it is just defined in terms of or and not
 implies :: Bool -> Bool -> Bool;
@@ -325,70 +318,9 @@
 implies__eq :: (a b::Bool) -> Eq Bool (implies a b) (or (not a) b);
 implies__eq a b = Refl Bool (implies a b);
 
--- Decidable Boolean equality, also known as iff
-primitive boolEq :: Bool -> Bool -> Bool;
-axiom boolEq__eq :: (b1 b2::Bool) ->
-                    Eq Bool (boolEq b1 b2) (ite Bool b1 b2 (not b2));
-
-=======
--- Booleans
-
--- Boolean is a primitive type, because it is handled specially by some of the
--- back-ends (e.g., the SAT/SMT solvers)
-primitive Bool :: sort 0;
-primitive True :: Bool;
-primitive False :: Bool;
-
-primitive iteDep :: (p :: Bool -> sort 1) -> (b::Bool) ->
-                    p True -> p False -> p b;
-
--- Reduction rules for iteDep
-axiom iteDep_True :: (p :: Bool -> sort 1) -> (f1::p True) -> (f2::p False) ->
-                     Eq (p True) (iteDep p True f1 f2) f1;
-axiom iteDep_False :: (p :: Bool -> sort 1) -> (f1::p True) -> (f2::p False) ->
-                      Eq (p False) (iteDep p False f1 f2) f2;
-
-primitive ite :: (a :: sort 1) -> Bool -> a -> a -> a;
-
--- ite should be the same as iteDep
-axiom ite_eq_iteDep :: (a::sort 1) -> (b::Bool) -> (x y::a) ->
-                       Eq a (ite a b x y) (iteDep (\ (_::Bool) -> a) b x y);
-
-ite_true :: (a :: sort 1) -> (x y :: a) -> Eq a (ite a True x y) x;
-ite_true a x y =
-  trans a (ite a True x y) (iteDep (\ (b::Bool) -> a) True x y) x
-        (ite_eq_iteDep a True x y) (iteDep_True (\ (_::Bool) -> a) x y);
-
-ite_false :: (a :: sort 1) -> (x y :: a) -> Eq a (ite a False x y) y;
-ite_false a x y =
-  trans a (ite a False x y) (iteDep (\ (b::Bool) -> a) False x y) y
-        (ite_eq_iteDep a False x y) (iteDep_False (\ (_::Bool) -> a) x y);
-
 --
--- The Boolean operations
+-- Rewrite rules for booleans
 --
-
-primitive not :: Bool -> Bool;
-axiom not__eq :: (b::Bool) -> Eq Bool (not b) (ite Bool b False True);
-
-primitive and :: Bool -> Bool -> Bool;
-axiom and__eq :: (b1 b2::Bool) -> Eq Bool (and b1 b2) (ite Bool b1 b2 False);
-
-primitive or :: Bool -> Bool -> Bool;
-axiom or__eq :: (b1 b2::Bool) -> Eq Bool (or b1 b2) (ite Bool b1 True b2);
-
-primitive xor :: Bool -> Bool -> Bool;
-axiom xor__eq :: (b1 b2::Bool) ->
-                 Eq Bool (xor b1 b2) (ite Bool b1 (not b2) b2);
-
-primitive boolEq :: Bool -> Bool -> Bool;
-axiom boolEq__eq :: (b1 b2::Bool) ->
-                    Eq Bool (boolEq b1 b2) (ite Bool b1 b2 (not b2));
-
-implies :: Bool -> Bool -> Bool;
-implies a b = or (not a) b;
-
--- Rewrite rules for booleans.
 
 not_True :: Eq Bool (not True) False;
 not_True =
@@ -409,6 +341,7 @@
          (trans Bool (not (not False)) (not True) False
                 (eq_cong Bool (not False) True not_False Bool not)
                 not_True);
+
 
 and_True1 :: (x :: Bool) -> Eq Bool (and True x) x;
 and_True1 x =
@@ -447,6 +380,7 @@
   iteDep (\ (b::Bool) -> Eq Bool (and b b) b) x
          (and_True1 True) (and_False1 False);
 
+
 or_True1 :: (x :: Bool) -> Eq Bool (or True x) True;
 or_True1 x =
   trans Bool (or True x) (ite Bool True True x) True
@@ -483,6 +417,7 @@
 or_idem x =
   iteDep (\ (b::Bool) -> Eq Bool (or b b) b) x
          (or_True1 True) (or_False1 False);
+
 
 true_implies :: (x :: Bool) -> Eq Bool (implies True x) x;
 true_implies x =
@@ -585,189 +520,6 @@
                 (sym a (ite a False y x) x (ite_false a y x)));
 
 ite_nest1 :: (a :: sort 1) -> (b :: Bool) -> (x y z :: a) ->
-             Eq a (ite a b x (ite a b y z)) (ite a b x z);
-ite_nest1 a b x y z =
-  iteDep (\ (b'::Bool) -> Eq a (ite a b' x (ite a b' y z)) (ite a b' x z))
-         b
-         (trans a (ite a True x (ite a True y z)) x (ite a True x z)
-                (ite_true a x (ite a True y z))
-                (sym a (ite a True x z) x (ite_true a x z)))
-         (trans a (ite a False x (ite a False y z)) z (ite a False x z)
-                (trans a (ite a False x (ite a False y z)) (ite a False y z) z
-                       (ite_false a x (ite a False y z))
-                       (ite_false a y z))
-                (sym a (ite a False x z) z (ite_false a x z)));
-
-ite_nest2 :: (a :: sort 1) -> (b :: Bool) -> (x y z :: a) ->
-             Eq a (ite a b (ite a b x y) z) (ite a b x z);
-ite_nest2 a b x y z =
-  iteDep (\ (b'::Bool) -> Eq a (ite a b' (ite a b' x y) z) (ite a b' x z))
-         b
-         (trans a (ite a True (ite a True x y) z) x (ite a True x z)
-                (trans a (ite a True (ite a True x y) z) (ite a True x y) x
-                       (ite_true a (ite a True x y) z)
-                       (ite_true a x y))
-                (sym a (ite a True x z) x (ite_true a x z)))
-         (trans a (ite a False (ite a False x y) z) z (ite a False x z)
-                (ite_false a (ite a False x y) z)
-                (sym a (ite a False x z) z (ite_false a x z)));
->>>>>>> 58d1ba23
-
---
--- Rewrite rules for booleans
---
-
-<<<<<<< HEAD
-not_True :: Eq Bool (not True) False;
-not_True =
-  trans Bool (not True) (ite Bool True False True) False
-        (not__eq True) (ite_true Bool False True);
-
-not_False :: Eq Bool (not False) True;
-not_False =
-  trans Bool (not False) (ite Bool False False True) True
-        (not__eq False) (ite_false Bool False True);
-
-not_not :: (x :: Bool) -> Eq Bool (not (not x)) x;
-not_not x =
-  iteDep (\ (b::Bool) -> Eq Bool (not (not b)) b) x
-         (trans Bool (not (not True)) (not False) True
-                (eq_cong Bool (not True) False not_True Bool not)
-                not_False)
-         (trans Bool (not (not False)) (not True) False
-                (eq_cong Bool (not False) True not_False Bool not)
-                not_True);
-
-
-and_True1 :: (x :: Bool) -> Eq Bool (and True x) x;
-and_True1 x =
-  trans Bool (and True x) (ite Bool True x False) x
-        (and__eq True x) (ite_true Bool x False);
-
-and_False1 :: (x :: Bool) -> Eq Bool (and False x) False;
-and_False1 x =
-  trans Bool (and False x) (ite Bool False x False) False
-        (and__eq False x) (ite_false Bool x False);
-
-and_True2 :: (x :: Bool) -> Eq Bool (and x True) x;
-and_True2 x =
-  iteDep (\ (b::Bool) -> Eq Bool (and b True) b) x
-         (and_True1 True) (and_False1 True);
-
-and_False2 :: (x :: Bool) -> Eq Bool (and x False) False;
-and_False2 x =
-  iteDep (\ (b::Bool) -> Eq Bool (and b False) False) x
-         (and_True1 False) (and_False1 False);
-
--- This is provable with iteDep on x and then y, but yuck!
-axiom and_assoc :: (x y z :: Bool) ->
-                   Eq Bool (and x (and y z)) (and (and x y) z);
-
-and_idem :: (x :: Bool) -> Eq Bool (and x x) x;
-and_idem x =
-  iteDep (\ (b::Bool) -> Eq Bool (and b b) b) x
-         (and_True1 True) (and_False1 False);
-=======
-ite_fold_not :: (b :: Bool) -> Eq Bool (ite Bool b False True) (not b);
-ite_fold_not b =
-  iteDep (\ (b'::Bool) -> Eq Bool (ite Bool b' False True) (not b'))
-         b
-         (trans Bool (ite Bool True False True) False (not True)
-                (ite_true Bool False True)
-                (sym Bool (not True) False not_True))
-         (trans Bool (ite Bool False False True) True (not False)
-                (ite_false Bool False True)
-                (sym Bool (not False) True not_False));
-
-ite_eq :: (a :: sort 1) -> (b :: Bool) -> (x :: a) -> Eq a (ite a b x x) x;
-ite_eq a b x =
-  iteDep (\ (b'::Bool) -> Eq a (ite a b' x x) x)
-         b (ite_true a x x) (ite_false a x x);
->>>>>>> 58d1ba23
-
-
-or_True1 :: (x :: Bool) -> Eq Bool (or True x) True;
-or_True1 x =
-  trans Bool (or True x) (ite Bool True True x) True
-        (or__eq True x) (ite_true Bool True x);
-
-or_False1 :: (x :: Bool) -> Eq Bool (or False x) x;
-or_False1 x =
-  trans Bool (or False x) (ite Bool False True x) x
-        (or__eq False x) (ite_false Bool True x);
-
-or_True2 :: (x :: Bool) -> Eq Bool (or x True) True;
-or_True2 x =
-  iteDep (\ (b::Bool) -> Eq Bool (or b True) True) x
-         (or_True1 True) (or_False1 True);
-
-or_False2 :: (x :: Bool) -> Eq Bool (or x False) x;
-or_False2 x =
-  iteDep (\ (b::Bool) -> Eq Bool (or b False) b) x
-         (or_True1 False) (or_False1 False);
-
--- This is provable with iteDep on x and then y, but yuck!
-axiom or_assoc :: (x y z :: Bool) -> Eq Bool (or x (or y z)) (or (or x y) z);
-
-or_idem :: (x :: Bool) -> Eq Bool (or x x) x;
-or_idem x =
-  iteDep (\ (b::Bool) -> Eq Bool (or b b) b) x
-         (or_True1 True) (or_False1 False);
-
-
-true_implies :: (x :: Bool) -> Eq Bool (implies True x) x;
-true_implies x =
-  trans
-    Bool (or (not True) x) (or False x) x
-    (eq_cong Bool (not True) False not_True
-             Bool (\ (y::Bool) -> or y x))
-    (or_False1 x);
-
-not_or :: (x y :: Bool) -> Eq Bool (not (or x y)) (and (not x) (not y));
-not_or x y =
-  iteDep (\ (b::Bool) -> Eq Bool (not (or b y)) (and (not b) (not y)))
-         x
-         (trans Bool (not (or True y)) False (and (not True) (not y))
-                (trans Bool (not (or True y)) (not True) False
-                       (eq_cong Bool (or True y) True (or_True1 y)
-                                Bool not)
-                       not_True)
-                (trans Bool False (and False (not y)) (and (not True) (not y))
-                       (sym Bool (and False (not y)) False (and_False1 (not y)))
-                       (eq_cong Bool False (not True)
-                                (sym Bool (not True) False not_True)
-                                Bool (\ (z::Bool) -> (and z (not y))))))
-         (trans Bool (not (or False y)) (not y) (and (not False) (not y))
-                (eq_cong Bool (or False y) y (or_False1 y) Bool not)
-                (sym Bool (and (not False) (not y)) (not y)
-                     (trans Bool (and (not False) (not y)) (and True (not y))
-                            (not y)
-                            (eq_cong Bool (not False) True not_False Bool
-                                     (\ (z::Bool) -> (and z (not y))))
-                            (and_True1 (not y)))));
-
--- We can prove this like not_or, but yuck!
-axiom not_and :: (x y :: Bool) -> Eq Bool (not (and x y)) (or (not x) (not y));
-
-ite_not :: (a :: sort 1) -> (b :: Bool) -> (x y :: a) ->
-           Eq a (ite a (not b) x y) (ite a b y x);
-ite_not a b x y =
-  iteDep (\ (b'::Bool) -> Eq a (ite a (not b') x y) (ite a b' y x))
-         b
-         (trans a (ite a (not True) x y) y (ite a True y x)
-                (trans a (ite a (not True) x y) (ite a False x y) y
-                       (eq_cong Bool (not True) False not_True a
-                                (\ (z::Bool) -> ite a z x y))
-                       (ite_false a x y))
-                (sym a (ite a True y x) y (ite_true a y x)))
-         (trans a (ite a (not False) x y) x (ite a False y x)
-                (trans a (ite a (not False) x y) (ite a True x y) x
-                       (eq_cong Bool (not False) True not_False a
-                                (\ (z::Bool) -> ite a z x y))
-                       (ite_true a x y))
-                (sym a (ite a False y x) x (ite_false a y x)));
-
-ite_nest1 :: (a :: sort 1) -> (b :: Bool) -> (x y z :: a) ->
              Eq a (ite a b (ite a b x y) z) (ite a b x z);
 ite_nest1 a b x y z =
   iteDep (\ (b'::Bool) -> Eq a (ite a b' (ite a b' x y) z) (ite a b' x z))
@@ -877,10 +629,7 @@
          (trans Bool (and (not True) True) (not True) False
                 (and_True2 (not True)) not_True)
          (and_False2 (not False));
-<<<<<<< HEAD
-
-=======
->>>>>>> 58d1ba23
+
 
 --------------------------------------------------------------------------------
 -- Decidable equality
@@ -1111,13 +860,6 @@
 -- An if-then-else for whether a Nat = 0
 if0Nat :: (a :: sort 0) -> Nat -> a -> a -> a;
 if0Nat a n x y = natCase (\ (_::Nat) -> a) x (\ (_::Nat) -> y) n;
-<<<<<<< HEAD
-=======
-
---------------------------------------------------------------------------------
--- "Vec n a" is an array of n elements, each with type "a".
-primitive data Vec :: Nat -> sort 0 -> sort 0;
->>>>>>> 58d1ba23
 
 
 --------------------------------------------------------------------------------
