--- conflicted
+++ resolved
@@ -730,11 +730,7 @@
 
 -- | Get bit in vector by index with least significant bit at index 0.
 bvMbit :: (n :: Nat) -> bitvector n -> Fin n -> Bool;
-<<<<<<< HEAD
 bvMbit n v i = get n Bool v i;
-=======
-bvMbit n v i = get n Bool v (finSwap n i);
->>>>>>> 4357dd8f
 
 -- | Return true if two bitvectors are equal.
 bvEq :: (n :: Nat) -> bitvector n -> bitvector n -> Bool;
@@ -752,39 +748,30 @@
 bvsgt bvsge bvslt bvsle :: (n :: Nat) -> bitvector (Succ n) -> bitvector (Succ n) -> Bool;
 
 -- | Truncates a vector a smaller size.
-<<<<<<< HEAD
-=======
+-- msb implementation:
+bvTrunc :: (x y :: Nat) -> bitvector (addNat x y) -> bitvector y;
+bvTrunc = vDrop Bool;
 -- lsb implementation:
 -- bvTrunc :: (x y :: Nat) -> bitvector (addNat y x) -> bitvector y;
 -- bvTrunc x y = vTake Bool y x;
->>>>>>> 4357dd8f
--- msb implementation:
-bvTrunc :: (x y :: Nat) -> bitvector (addNat x y) -> bitvector y;
-bvTrunc = vDrop Bool;
 
 -- | Perform a unsigned extension  of the bitvector.
 -- @bvUExt x y v@ adds x bits of zeros to the most-significant bits of
 -- the y-bit vector v.
-<<<<<<< HEAD
-=======
+-- msb implementation:
+bvUExt :: (x y :: Nat) -> bitvector y -> bitvector (addNat x y);
+bvUExt x y a = append x y ?Bool (replicate x Bool False) a;
 -- lsb implementation:
 -- bvUExt :: (x y :: Nat) -> bitvector y -> bitvector (addNat y x);
 -- bvUExt x y a = append y x ?Bool a (replicate x Bool False);
->>>>>>> 4357dd8f
+
+-- | Perform a signed extension of the bitvector.
 -- msb implementation:
-bvUExt :: (x y :: Nat) -> bitvector y -> bitvector (addNat x y);
-bvUExt x y a = append x y ?Bool (replicate x Bool False) a;
-
--- | Perform a signed extension of the bitvector.
-<<<<<<< HEAD
-=======
+bvSExt :: (x y :: Nat) -> bitvector (Succ y) -> bitvector (addNat x (Succ y));
+bvSExt x y a = append x (Succ y) ?Bool (replicate x Bool (msb y a)) a;
 -- lsb implementation:
 -- bvSExt :: (x y :: Nat) -> bitvector (Succ y) -> bitvector (addNat (Succ y) x);
 -- bvSExt x y a = append (Succ y) x ?Bool a (replicate x Bool (msb y a));
->>>>>>> 4357dd8f
--- msb implementation:
-bvSExt :: (x y :: Nat) -> bitvector (Succ y) -> bitvector (addNat x (Succ y));
-bvSExt x y a = append x (Succ y) ?Bool (replicate x Bool (msb y a)) a;
 
 --------------------------------------------------------------------------------
 -- String values
