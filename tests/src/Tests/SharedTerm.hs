{-
Copyright   : Galois, Inc. 2012-2015
License     : BSD3
Maintainer  : jhendrix@galois.com
Stability   : experimental
Portability : non-portable (language extensions)
-}

module Tests.SharedTerm
  ( sharedTermTests
  ) where

import Control.Monad
import Data.Hashable
import qualified Data.Map as Map

import Data.Time.Clock

import Test.Tasty
import Test.Tasty.HUnit

import Verifier.SAW.SharedTerm
import Verifier.SAW.Prelude


sharedTermTests :: [TestTree]
sharedTermTests =
  [ preludeSharedSmokeTest
  ]

-- | Tests that a shared context for the prelude can be created,
-- along with a single term.
preludeSharedSmokeTest :: TestTree
preludeSharedSmokeTest =
  testCase "preludeSharedSmokeTest" $ do
<<<<<<< HEAD
    sc <- mkSharedContext preludeModule
=======
    sc <- mkSharedContext
    scLoadPreludeModule sc
>>>>>>> d8d417b4
    void $ scApplyPrelude_Bool sc
    return ()<|MERGE_RESOLUTION|>--- conflicted
+++ resolved
@@ -33,11 +33,7 @@
 preludeSharedSmokeTest :: TestTree
 preludeSharedSmokeTest =
   testCase "preludeSharedSmokeTest" $ do
-<<<<<<< HEAD
-    sc <- mkSharedContext preludeModule
-=======
     sc <- mkSharedContext
     scLoadPreludeModule sc
->>>>>>> d8d417b4
     void $ scApplyPrelude_Bool sc
     return ()