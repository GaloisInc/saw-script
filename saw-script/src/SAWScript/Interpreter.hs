--- conflicted
+++ resolved
@@ -2398,13 +2398,8 @@
             _ -> panic "primTypes" ["Builtin typedef name not monomorphic"]
 
 
-<<<<<<< HEAD
-primitives :: Map SS.LName Primitive
+primitives :: Map SS.Name Primitive
 primitives = Map.fromList $
-=======
-primitives :: Map SS.Name Primitive
-primitives = Map.fromList
->>>>>>> 577791e5
   [ prim "return"              "{m, a} a -> m a"
     (pureVal (\v -> VReturn atRestPos [] v))
     Current
