name: SAWScript
on:
  push:
    branches: [master, "release-**"]
  pull_request:
  workflow_dispatch:
    inputs:
      releaseArtifacts:
        description: 'Set to 1 to upload the release bundles as workflow artifacts'
        required: true
        default: '0'

env:
  CACHE_VERSION: 1
  TEST_TARGETS: "cryptol-saw-core saw-remote-api"

jobs:
  outputs:
    runs-on: ubuntu-18.04
    outputs:
      changed: ${{ steps.outputs.outputs.changed-files }}
      saw-version: ${{ steps.outputs.outputs.saw-version }}
      name: ${{ steps.outputs.outputs.name }}
      release: ${{ steps.env.outputs.release }}
    steps:
      - uses: actions/checkout@v2
        with:
          fetch-depth: 0
      - id: env
        if: |
          startsWith(github.ref, 'refs/heads/release-')
            || (github.event_name == 'pull_request' && startsWith(github.head_ref, 'actions/'))
            || (github.event_name == 'workflow_dispatch' && github.event.inputs.releaseArtifacts == '1')
        run: .github/ci.sh output release 1
      - id: outputs
        run: |
          .github/ci.sh set_files ${{ github.sha }}
          .github/ci.sh set_version
          .github/ci.sh output name saw-$(.github/ci.sh ver)

  build:
    runs-on: ${{ matrix.os }}
    needs: [outputs]
    strategy:
      fail-fast: false
      matrix:
        os: [ubuntu-18.04]
        # ghc: ["8.6.5", "8.8.4", "8.10.3"]
        ghc: ["8.6.5"]
        continue-on-error: [false]
        # include:
        #   - os: macos-latest
        #     ghc: "8.6.5"
        #     continue-on-error: true
        #   - os: macos-latest
        #     ghc: "8.8.4"
        #     continue-on-error: true
        #   - os: windows-latest
        #     ghc: "8.6.5"
        #     continue-on-error: true
        # exclude:
        #   - os: windows-latest
        #     ghc: "8.8.4"
    name: SAWScript - GHC v${{ matrix.ghc }} - ${{ matrix.os }}
    env:
      RELEASE: ${{ needs.outputs.outputs.release }}
    continue-on-error: ${{ matrix.continue-on-error }}
    outputs:
      test-suites: ${{ steps.test-suites.outputs.suites }}
      test-suite-bins: ${{ steps.test-suites.outputs.bins }}
    steps:
      - uses: actions/checkout@v2
      - run: |
          git submodule update --init
          git -C deps/abcBridge submodule update --init

      - uses: actions/setup-python@v2
        with:
          python-version: "3.x"

      - shell: bash
        run: pip3 install virtualenv

      - uses: haskell/actions/setup@v1
        id: setup-haskell
        with:
          ghc-version: ${{ matrix.ghc }}

      - uses: actions/cache@v2
        name: Cache cabal store
        with:
          path: |
            ${{ steps.setup-haskell.outputs.cabal-store }}
            dist-newstyle
          key: ${{ env.CACHE_VERSION }}-cabal-${{ runner.os }}-${{ matrix.ghc }}-${{ hashFiles(format('cabal.GHC-{0}.config', matrix.ghc)) }}-${{ github.sha }}
          restore-keys: |
            ${{ env.CACHE_VERSION }}-cabal-${{ runner.os }}-${{ matrix.ghc }}-${{ hashFiles(format('cabal.GHC-{0}.config', matrix.ghc)) }}-

      - shell: bash
        run: .github/ci.sh build_abc
        if: runner.os != 'Windows'

      - shell: bash
        run: .github/ci.sh build
        continue-on-error: false

<<<<<<< HEAD
      # - uses: galoisinc/.github/actions/cabal-suites-bins
      #   id: test-suites
=======
      - shell: bash
        run: .github/ci.sh install_system_deps
        env:
          Z3_VERSION: "4.8.10"
          CVC4_VERSION: "4.1.8"
          YICES_VERSION: "2.6.2"
>>>>>>> a818032f

      - name: Cabal Suites Bins
        shell: bash
        id: test-suites
        run: |
          SUITES=""
          BINS_DIR=test-suite-bins
          mkdir -p $BINS_DIR
          for TARGET in $TEST_TARGETS; do
              export FILE=$(mktemp)
              cabal v2-test --test-wrapper=$PWD/.github/arg2file.sh $TARGET
              while IFS="" read -r BIN; do
                  SUITE=$(basename $BIN)
                  ln -s $BIN $BINS_DIR/$SUITE
                  SUITES="$SUITES $SUITE"
              done < $FILE
              rm $FILE
          done
          .github/ci.sh output suites "$(echo -n $SUITES | jq -Rsc 'split(" ")')"
          .github/ci.sh output bins $BINS_DIR
      - if: "matrix.ghc == '8.6.5'"
        uses: actions/upload-artifact@v2
        with:
          path: ${{ steps.test-suites.outputs.bins }}
          name: test-suite-bins-${{ matrix.os }}

      - shell: bash
        run: .github/ci.sh setup_dist_bins

      # - uses: actions/setup-java@v1
      #   with:
      #     java-version: "8"
      #     java-package: jdk
      #     architecture: x64

      # - shell: bash
      #   id: test
      #   continue-on-error: ${{ matrix.continue-on-error }}
      #   name: Integration Tests
      #   run: |
      #     .github/ci.sh test_dist

      - if: >-
          env.RELEASE && matrix.ghc == '8.6.5'
        run: |
          .github/ci.sh build_cryptol
          .github/ci.sh extract_exe "cryptol" "dist/bin" "deps/cryptol/dist-newstyle"

      - if: >-
          env.RELEASE && matrix.ghc == '8.6.5'
        uses: actions/upload-artifact@v2
        with:
          path: dist/bin
          name: ${{ runner.os }}-bins

      - name: Upload artifacts
        if: "matrix.os == 'ubuntu-18.04'"
        uses: actions/upload-artifact@v2
        with:
          name: "saw-${{ runner.os }}-${{ matrix.ghc }}"
          path: dist/bin/saw

  cabal-test:
    runs-on: ${{ matrix.os }}
    needs: [build]
    name: Cabal Test Suite - ${{ matrix.suite }} - ${{ matrix.os }}
    strategy:
      matrix:
        suite: ${{ fromJson(needs.build.outputs.test-suites) }}
        os: [ubuntu-18.04]
    steps:
      - uses: actions/checkout@v2
        submodules: true
      - uses: haskell/actions/setup@v1
        id: setup-haskell
        with:
          ghc-version: ${{ matrix.ghc }}
      - shell: bash
        run: .github/ci.sh install_system_deps
        env:
          Z3_VERSION: "4.8.8"
          CVC4_VERSION: "4.1.8"
          YICES_VERSION: "2.6.2"
      - uses: actions/download-artifact@v2
        with:
          name: "${{ runner.os }}-bins"
          path: dist/bin
      - uses: actions/download-artifact@v2
        with:
          name: test-suite-bins-${{ matrix.os }}
          path: test-suite-bins
      - name: Run suite
        id: run-suite
        continue-on-error: ${{ contains(fromJson('["test-saw-remote-api"]'), matrix.suite) }}
        env:
          SAW_SERVER: ${GITHUB_WORKSPACE}/dist/bin/saw-remote-api
        run: |
          export PATH="$PATH:$PWD/dist/bin"
          chmod -R +x test-suite-bins
          test-suite-bins/${{ matrix.suite }}
      - shell: bash
        if: "steps.run-suite.outcome == 'failure'"
        name: Warn if tests failed
        run: echo "::error ::${{ matrix.suite }} failed. Pipeline allowed to pass until suite is reliable."

  # docker:
  #   runs-on: ubuntu-18.04
  #   needs: [outputs]
  #   if: contains(needs.outputs.outputs.changed, 'Dockerfile')
  #   steps:
  #     - uses: actions/checkout@v2
  #     - run: |
  #         git submodule update --init
  #         git -C deps/abcBridge submodule update --init
  #     - name: Publish to Registry
  #       uses: docker/build-push-action@v1
  #       with:
  #         repository: galoisinc/saw
  #         push: false

  # s2n-tests:
  #   name: "Test s2n proofs"
  #   timeout-minutes: 60
  #   needs: build
  #   runs-on: ubuntu-18.04
  #   strategy:
  #     fail-fast: false
  #     matrix:
  #       s2n-target:
  #         - hmac
  #         - drbg
  #         - sike
  #         - bike
  #         - tls
  #         - hmac-failure
  #         - awslc
  #         - blst
  #       ghc: ["8.6.5", "8.8.4", "8.10.3"]
  #   steps:
  #     - uses: actions/checkout@v2
  #     - run: |
  #         mkdir -p s2nTests/bin

  #     - name: Download previously-built SAW
  #       uses: actions/download-artifact@v2
  #       with:
  #         name: "saw-Linux-${{ matrix.ghc }}"
  #         path: ./s2nTests/bin

  #     - shell: bash
  #       working-directory: s2nTests
  #       run: |
  #         docker-compose pull
  #         grep -h '^FROM' docker/*.dockerfile | sort -u | awk '{print $2}' | xargs -n1 -P8 docker pull

  #     - uses: satackey/action-docker-layer-caching@v0.0.11
  #       continue-on-error: true

  #     - shell: bash
  #       name: "make s2n"
  #       working-directory: s2nTests
  #       run: docker-compose build s2n

  #     - shell: bash
  #       name: "s2n tests: ${{ matrix.s2n-target }}"
  #       working-directory: s2nTests
  #       run: |
  #         chmod +x bin/saw
  #         make ${{ matrix.s2n-target }}

  # bundle:
  #   runs-on: ${{ matrix.os }}
  #   if: needs.outputs.outputs.release
  #   strategy:
  #     fail-fast: false
  #     matrix:
  #       os: [ubuntu-18.04, macos-latest, windows-latest]
  #       ghc: ["8.6.5"]
  #   needs: [outputs, build]
  #   env:
  #     VERSION: ${{ needs.outputs.outputs.saw-version }}
  #     RELEASE: ${{ needs.outputs.outputs.release }}
  #   steps:
  #     - uses: actions/checkout@v2
  #     - run: |
  #         git submodule update --init
  #         git -C deps/abcBridge submodule update --init

  #     - uses: actions/download-artifact@v2
  #       with:
  #         path: dist/bin
  #         name: ${{ runner.os }}-bins

  #     - shell: bash
  #       run: .github/ci.sh bundle_files

  #     - shell: bash
  #       env:
  #         SIGNING_PASSPHRASE: ${{ secrets.SIGNING_PASSPHRASE }}
  #         SIGNING_KEY: ${{ secrets.SIGNING_KEY }}
  #       run: .github/ci.sh zip_dist

  #     - uses: actions/upload-artifact@v2
  #       with:
  #         name: ${{ needs.outputs.outputs.name }}-${{ runner.os }}-x86_64
  #         path: "${{ needs.outputs.outputs.name }}-${{ runner.os }}-x86_64.tar.gz*"

  # # Indicates sufficient CI success for the purposes of mergify merging the pull
  # # request, see .github/mergify.yml. This is done instead of enumerating each
  # # instance of each job in the mergify configuration for a number of reasons:
  # # - continue-on-error is respected, won't block merge
  # # - changes to jobs or job instances don't require a mergify config update
  # # - dependencies through `needs:` are validated, CI will fail if it's invalid
  # mergify:
  #   runs-on: ubuntu-latest
  #   needs: [build, s2n-tests]
  #   steps:
  #     - run: "true"<|MERGE_RESOLUTION|>--- conflicted
+++ resolved
@@ -104,17 +104,15 @@
         run: .github/ci.sh build
         continue-on-error: false
 
-<<<<<<< HEAD
-      # - uses: galoisinc/.github/actions/cabal-suites-bins
-      #   id: test-suites
-=======
       - shell: bash
         run: .github/ci.sh install_system_deps
         env:
           Z3_VERSION: "4.8.10"
           CVC4_VERSION: "4.1.8"
           YICES_VERSION: "2.6.2"
->>>>>>> a818032f
+
+      # - uses: galoisinc/.github/actions/cabal-suites-bins
+      #   id: test-suites
 
       - name: Cabal Suites Bins
         shell: bash
