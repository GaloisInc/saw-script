--- conflicted
+++ resolved
@@ -24,12 +24,9 @@
     mtl,
     prettyprinter,
     saw-core,
-<<<<<<< HEAD
     parameterized-utils,
     bv-sized,
-=======
     text,
->>>>>>> 7978fdc1
     vector
   hs-source-dirs: src
   exposed-modules:
