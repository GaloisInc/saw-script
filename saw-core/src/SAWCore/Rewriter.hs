--- conflicted
+++ resolved
@@ -695,98 +695,6 @@
        let ?cache = cache
        setRef <- newIORef mempty
        let ?annSet = setRef
-<<<<<<< HEAD
-=======
-       t <- rewriteAll t0
-       anns <- readIORef setRef
-       pure (anns, t)
-
-  where
-    rewriteAll :: (?cache :: Cache IO TermIndex Term, ?annSet :: IORef (Set a)) => Term -> IO Term
-    rewriteAll STApp{ stAppIndex = tidx, stAppTermF = tf } =
-        useCache ?cache tidx (traverseTF rewriteAll tf >>= scTermF sc >>= rewriteTop)
-
-    traverseTF :: (Term -> IO Term) -> TermF Term -> IO (TermF Term)
-    traverseTF f tf =
-      case tf of
-        -- Maintain invariant that types on Lambda/Pi binders should
-        -- exactly match types on the bound variables in the body.
-        Variable {} -> pure tf
-        Lambda x t1 t2 ->
-          do t1' <- f t1
-             var <- scVariable sc x t1'
-             t2' <- scInstantiate sc (IntMap.singleton (vnIndex x) var) t2
-             t2'' <- f t2'
-             pure (Lambda x t1' t2'')
-        Pi x t1 t2 ->
-          do t1' <- f t1
-             var <- scVariable sc x t1'
-             t2' <- scInstantiate sc (IntMap.singleton (vnIndex x) var) t2
-             t2'' <- f t2'
-             pure (Pi x t1' t2'')
-        _ -> traverse f tf
-
-    rewriteTop :: (?cache :: Cache IO TermIndex Term, ?annSet :: IORef (Set a)) => Term -> IO Term
-    rewriteTop t =
-      do mt <- reduceSharedTerm sc t
-         case mt of
-           Nothing -> apply (Net.unify_term ss (termPat t)) t
-           Just t' -> rewriteAll t'
-
-    recordAnn :: (?annSet :: IORef (Set a)) => Maybe a -> IO ()
-    recordAnn Nothing  = return ()
-    recordAnn (Just a) = modifyIORef' ?annSet (Set.insert a)
-
-    apply :: (?cache :: Cache IO TermIndex Term, ?annSet :: IORef (Set a)) =>
-             [Either (RewriteRule a) Conversion] -> Term -> IO Term
-    apply [] t = return t
-    apply (Left (RewriteRule {ctxt, lhs, rhs, permutative, shallow, annotation}) : rules) t = do
-      result <- scMatch sc ctxt lhs t
-      case result of
-        Nothing -> apply rules t
-        Just inst
-          | lhs == rhs ->
-            -- This should never happen because we avoid inserting
-            -- reflexive rules into simp sets in the first place.
-            do putStrLn $ "rewriteSharedTerm: skipping reflexive rule " ++
-                          "(THE IMPOSSIBLE HAPPENED!): " ++ scPrettyTerm PPS.defaultOpts lhs
-               apply rules t
-          | IntMap.keysSet inst /= IntSet.fromList (map (vnIndex . fst) ctxt) ->
-            do putStrLn $ "rewriteSharedTerm: invalid lhs does not contain all variables: "
-                 ++ scPrettyTerm PPS.defaultOpts lhs
-               apply rules t
-          | permutative ->
-            do
-              t' <- scInstantiate sc inst rhs
-              case termWeightLt t' t of
-                True -> recordAnn annotation >> rewriteAll t' -- keep the result only if it is "smaller"
-                False -> apply rules t
-          | shallow ->
-            -- do not to further rewriting to the result of a "shallow" rule
-            do recordAnn annotation
-               scInstantiate sc inst rhs
-          | otherwise ->
-            do -- putStrLn "REWRITING:"
-               -- print lhs
-               recordAnn annotation
-               rewriteAll =<< scInstantiate sc inst rhs
-    apply (Right conv : rules) t =
-        do -- putStrLn "REWRITING:"
-           -- print (Net.toPat conv)
-           case runConversion conv t of
-             Nothing -> apply rules t
-             Just tb -> rewriteAll =<< OT.complete sc tb
-
-data Convertibility = AllRules | ConvertibleRulesOnly
-
--- | Type-safe rewriter for shared terms
-rewriteSharedTermTypeSafe :: forall a. Ord a => SharedContext -> Simpset a -> Term -> IO (Set a, Term)
-rewriteSharedTermTypeSafe sc ss t0 =
-    do cache <- newCache
-       let ?cache = cache
-       setRef <- newIORef mempty
-       let ?annSet = setRef
->>>>>>> ce3c761f
        t <- rewriteAll AllRules t0
        anns <- readIORef setRef
        pure (anns, t)
