{-# LANGUAGE GeneralizedNewtypeDeriving #-}
{-# LANGUAGE NamedFieldPuns #-}
{-# LANGUAGE TypeSynonymInstances #-}
{-# LANGUAGE ViewPatterns #-}
module SAWScript.CommandExec(runProofs) where

-- Imports {{{1
import Control.Exception
import Control.Monad
import Data.Int
import Data.List (intercalate)
import Data.Map (Map)
import qualified Data.Map as Map
import Data.Maybe
import Data.Set (Set)
import qualified Data.Set as Set
import qualified Data.Vector as V
import Prelude hiding (catch)
import System.Directory (makeRelativeToCurrentDirectory)
import System.Exit
import System.FilePath
import System.IO (hFlush, stdout)
import Text.PrettyPrint.HughesPJ

import qualified Execution.Codebase as JSS
import SAWScript.Utils
import qualified SAWScript.MethodAST as AST
import qualified SAWScript.MethodSpec as TC
import qualified SAWScript.TypeChecker as TC
import qualified SBVModel.SBV as SBV
import qualified SBVParser as SBV
import qualified Simulation as JSS
import Symbolic
import Utils.IOStateT
import Utils.LogMonad

-- Executor primitives {{{1

data ExecutorState = ES {
    -- | Java codebase
    codebase :: JSS.Codebase
  , execOptions :: SSOpts
    -- | Maps SAWScript function names to corresponding operator definition.
  , sawOpMap :: Map String OpDef
    -- | Map from names to constant value bound to name.
  , globalLetBindings :: Map String (CValue,DagType)
    -- | Maps file paths to verifier commands.
  , parsedFiles :: Map FilePath [AST.VerifierCommand]
    -- | Flag that indicates if verification commands should be executed.
  , runVerification :: Bool
    -- | Maps rule and let binding names to location where it was introduced.
    -- Contains names in sawOpMap
  , definedNames :: Map String Pos
    -- | Maps function names read in from SBV file into corresponding
    -- operator definition and position where operator was introduced.
  , sbvOpMap :: Map String (Pos,OpDef)
    -- | List of method specs added to state.
  , methodSpecs :: [TC.MethodSpecIR]
    -- | Maps rule names to corresponding rule.
  , rules :: Map String Rule
    -- | Set of currently enabled rules.
  , enabledRules :: Set String
  } deriving (Show)

newtype MExecutor m a = Ex (StateT ExecutorState m a)
  deriving ( CatchMIO
           , Functor
           , Monad
           , MonadIO
           , MonadState ExecutorState
           , MonadTrans
           )

type Executor = MExecutor OpSession

instance JSS.HasCodebase Executor where
  getCodebase = gets codebase

-- | Given a file path, this returns the verifier commands in the file,
-- or throws an exception.
parseFile :: FilePath -> Executor [AST.VerifierCommand]
parseFile path = do
  m <- gets parsedFiles
  case Map.lookup path m of
    Nothing -> error $ "internal: Could not find file " ++ path
    Just cmds -> return cmds

getGlobalBindings :: Executor TC.GlobalBindings
getGlobalBindings = do
  cb <- gets codebase
  opts <- gets execOptions
  opBindings <- gets sawOpMap
  constBindings <- gets globalLetBindings
  return $ TC.GlobalBindings { TC.codeBase = cb
                             , TC.ssOpts = opts
                             , TC.opBindings
                             , TC.constBindings
                             }

-- verbosity {{{2

instance LogMonad Executor where
  getVerbosity = fmap verbose $ gets execOptions
  setVerbosity v = modify $ \s -> s { execOptions = (execOptions s) { verbose = v } }

-- | Write messages to standard IO.
whenVerbosityWrite :: (Int -> Bool) -> String -> Executor ()
whenVerbosityWrite cond msg = whenVerbosity cond $ liftIO $ putStrLn msg

-- | Write messages to standard IO without printing a line.
whenVerbosityWriteNoLn :: (Int -> Bool) -> String -> Executor ()
whenVerbosityWriteNoLn cond msg =
  whenVerbosity cond $ liftIO $ do
    putStr msg
    hFlush stdout
          
normWrite :: String -> Executor ()
normWrite = whenVerbosityWrite (>=1)

-- | Write debug message to standard IO.
debugWrite :: String -> Executor ()
debugWrite = whenVerbosityWrite (>=6)

-- Rule functions {{{2

-- | Throw exception indicating a rule already exists.
checkNameIsUndefined :: Pos -> String -> Executor ()
checkNameIsUndefined pos name = do
  m <- gets definedNames
  case Map.lookup name m of
    Nothing -> return ()
    Just absPos -> do
      relPos <- liftIO $ posRelativeToCurrentDirectory absPos
      throwIOExecException pos
                           (ftext "The name " <+> quotes (text name)
                              <+> ftext "has already been defined at "
                              <+> text (show relPos) <> char '.')
                           ("Please ensure all names are distinct.")

checkNameIsDefined :: Pos -> String -> Executor ()
checkNameIsDefined pos name = do
  m <- gets rules
  unless (Map.member name m) $ do
    throwIOExecException pos
                         (text "No operator or rule named " <+> quotes (text name)
                           <+> text "has been defined.")
                         ("Please check that the name is correct.")

-- idRecordsInIRType {{{1

-- | Identify recors in IRType and register them with Executor.
idRecordsInIRType :: Pos -> Doc -> Maybe String -> SBV.IRType -> Executor ()
idRecordsInIRType pos relativePath uninterpName tp =
   case tp of
     SBV.TApp "->" [(SBV.TApp op irTypes), irResult]
        | SBV.isTuple op (length irTypes) -> mapM_ parseType (irResult:irTypes)
     SBV.TApp "->" [irType, irResult] -> mapM_ parseType [irType, irResult]
     _ -> parseType tp -- Contant
  where -- Parse single IRType to get records out of it and verify function names.
        parseType :: SBV.IRType -> Executor ()
        parseType (SBV.TVar _i) = return ()
        parseType (SBV.TInt _i) = return ()
        parseType (SBV.TApp fnName args)
          | SBV.isTuple fnName (length args) =
             case uninterpName of
               Just name ->
                throwIOExecException pos
                  (text "The SBV file" <+> relativePath
                    <+> ftext "references an uninterpreted function" <+> text name
                    <+> ftext "with a tuple type, however this is not currently supported by SAWScript.")
                  ("Please ensure that the SBV file was correctly generated.")
               Nothing ->
                throwIOExecException pos
                  (text "The SBV file" <+> relativePath
                    <+> ftext "has a tuple in its signature.  This is not currently supported by SAWScript.")
                  ("Please rewrite the Cryptol function to use a record rather than a tuple.")
          | otherwise = mapM_ parseType args
        parseType (SBV.TRecord (unzip -> (names,schemes))) = do
          -- Lookup record def for files to ensure it is known to executor.
          _ <- lift $ getStructuralRecord (Set.fromList names)
          mapM_ (parseType . SBV.schemeType) schemes

-- Operations for extracting DagType from AST expression types {{{1

-- | Returns argument types and result type.
opDefType :: OpDef -> ([DagType], DagType)
opDefType def = (V.toList (opDefArgTypes def), opDefResultType def)

-- | Parse the FnType returned by the parser into symbolic dag types.
parseFnType :: AST.FnType -> Executor ([DagType], DagType)
parseFnType (AST.FnType args res) = do
  globalBindings <- getGlobalBindings
  let config = TC.mkGlobalTCConfig globalBindings Map.empty
  lift $ do
    parsedArgs <- mapM (TC.tcType config) args
    parsedRes <- TC.tcType config res
    return (parsedArgs, parsedRes)

-- Operations used for SBV Parsing {{{1

-- | Create record def map using currently known records.
getRecordDefMap :: OpSession SBV.RecordDefMap
getRecordDefMap = do
  curRecDefs <- listStructuralRecords
  let recordFn :: [(String, DagType)] -> Maybe DagType
      recordFn fields =
        let fieldNames = Set.fromList (map fst fields)
            sub = emptySubst { shapeSubst = Map.fromList fields }
         in fmap (flip SymRec sub) $ Map.lookup fieldNames curRecDefs
  return recordFn

-- | Check uninterpreted functions expected in SBV are already defined.
checkSBVUninterpretedFunctions :: Pos -> Doc -> SBV.SBVPgm -> Executor ()
checkSBVUninterpretedFunctions pos relativePath sbv = do
  let SBV.SBVPgm (_ver, _, _cmds, _vc, _warn, sbvUninterpFns) = sbv
  curSbvOps <- gets sbvOpMap
  recordFn <- lift $ getRecordDefMap
  forM_ sbvUninterpFns $ \((name, _loc), irType, _) -> do
    case Map.lookup name curSbvOps of
      Nothing -> do
        let msg = text "The extern SBV file"
                    <+> relativePath
                    <+> text "calls an undefined uninterpreted function named"
                    <+> quotes (text name)
                    <> char '.'
            res = "Please load this extern SBV file before attempting to load \'"
                    ++ name ++ "\'."
        throwIOExecException pos msg res
      Just (_,def) ->
        unless (opDefType def == SBV.inferFunctionType recordFn irType) $ do
          let msg = text "The type of the uninterpreted function"
                     <+> quotes (text name)
                     <+> text "does not match the type expected in the extern SBV file"
                     <+> relativePath <> char '.'
              res = "Please check that the correct SBV files match the Cryptol source."
          throwIOExecException pos msg res

-- | Throw ExecException if SBVException is thrown.
throwSBVParseError :: MonadIO m => Pos -> Doc -> SBV.SBVException -> m a
throwSBVParseError pos relativePath e =
  let msg = text "An internal error occurred when loading the SBV"
              <+> relativePath <> colon $$
              text (SBV.ppSBVException e)
      res = "Please reconfirm that the SBV filename is a valid SBV file from Cryptol."
   in throwIOExecException pos msg res

-- Verifier command execution {{{1

-- | Execute command
execute :: AST.VerifierCommand -> Executor ()
-- Execute commands from file.
execute (AST.ImportCommand _pos path) = do
  mapM_ execute =<< parseFile path
execute (AST.ExternSBV pos nm absolutePath astFnType) = do
  -- Get relative path as Doc for error messages.
  relativePath <- liftIO $ fmap (doubleQuotes . text) $
                    makeRelativeToCurrentDirectory absolutePath
  -- Get name of op in Cryptol from filename.
  let sbvOpName = dropExtension (takeFileName absolutePath)
  -- Get current uninterpreted function map.
  curSbvOps <- gets sbvOpMap
  -- Check if rule for operator definition is undefined.
  checkNameIsUndefined pos nm
  -- Check SBV Op name is undefined.
  case Map.lookup sbvOpName curSbvOps of
    Nothing -> return ()
    Just (absPos,_) -> do
      relPos <- liftIO $ posRelativeToCurrentDirectory absPos
      let msg = (text "The Cryptol function"
                  <+> text sbvOpName
                  <+> ftext "has already been defined at"
                  <+> text (show relPos)
                  <> char '.')
          res = "Please check that each exported function is only loaded once."
       in throwIOExecException pos msg res
  -- Load SBV file
  sbv <- liftIO $ SBV.loadSBV absolutePath
  --- Parse SBV type to add recordDefs as needed.
  debugWrite $ "Parsing SBV type for " ++ nm
  let SBV.SBVPgm (_ver, sbvExprType, _cmds, _vc, _warn, sbvUninterpFns) = sbv
  idRecordsInIRType pos relativePath Nothing sbvExprType
  forM_ sbvUninterpFns $ \((name, _loc), irType, _) ->
    idRecordsInIRType pos relativePath (Just name) irType
  -- Define recordDefFn
  debugWrite $ "Defining recordDefFn for " ++ nm
  recordFn <- lift $ getRecordDefMap
  -- Check that op type matches expected type.
  debugWrite $ "Checking expected type matches inferred type for " ++ nm
  fnType <- parseFnType astFnType
  unless (fnType == SBV.inferFunctionType recordFn sbvExprType) $
    let msg = (ftext "The type of the function in the imported SBV file"
                 $$ relativePath
                 $$ ftext "differs from the type provided to the extern command.")
        res = "Please check that the function exported from Cryptol via SBV "
               ++ "matches the type in the SAWScript file."
     in throwIOExecException pos msg res
  -- Check uninterpreted functions are defined.
  debugWrite $ "Checking uninterpreted inputs for " ++ nm
  checkSBVUninterpretedFunctions pos relativePath sbv
  -- Define uninterpreted function map.
  let uninterpFns :: String -> [DagType] -> Maybe Op
      uninterpFns name _ = fmap (groundOp . snd) $ Map.lookup name curSbvOps
  -- Parse SBV file.
  debugWrite $ "Parsing SBV inport for " ++ nm
  (op, SBV.WEF opFn) <-
    flip catchMIO (throwSBVParseError pos relativePath) $ lift $
      SBV.parseSBVOp recordFn uninterpFns nm sbv
  -- Create rule for definition.
  debugWrite $ "Creating rule definition for for " ++ nm
  let (argTypes,_) = fnType
  let lhsArgs = map (uncurry mkVar) $ (map show ([0..] :: [Int]) `zip` argTypes)
  let lhs = evalTerm $ appTerm (groundOp op) lhsArgs
  rhs <- lift $ runSymSession $ do
    inputVars <- V.mapM freshUninterpretedVar (V.fromList argTypes)
    res <- opFn inputVars :: SymbolicMonad Node
    return $ nodeToTermCtor (fmap show . termInputId) res
  -- Update state with op and rules.
  modify $ \s -> s { sbvOpMap = Map.insert sbvOpName (pos,op) (sbvOpMap s)
                   , definedNames = Map.insert nm pos (definedNames s)
                   , sawOpMap = Map.insert nm op (sawOpMap s)
                   , rules = Map.insert nm (Rule nm lhs rhs) (rules s)
                   --, enabledRules = Set.insert nm (enabledRules s)
                   }
  debugWrite $ "Finished process extern SBV " ++ nm
execute (AST.GlobalLet pos name astExpr) = do
  debugWrite $ "Start defining let " ++ name
  checkNameIsUndefined pos name
  valueExpr <- do
    bindings <- getGlobalBindings
    let config = TC.mkGlobalTCConfig bindings Map.empty
    lift $ TC.tcExpr config astExpr
  val <- lift $ TC.globalEval valueExpr
  let tp = TC.getTypeOfExpr valueExpr
  modify $ \s -> s { definedNames = Map.insert name pos (definedNames s)
                   , globalLetBindings = Map.insert name (val, tp) (globalLetBindings s) }
  debugWrite $ "Finished defining let " ++ name
execute (AST.SetVerification _pos val) = do
  modify $ \s -> s { runVerification = val }
execute (AST.DeclareMethodSpec pos methodId cmds) = do
  let mName:revClasspath = reverse methodId
  when (null revClasspath) $
    throwIOExecException pos (ftext "Missing class in method declaration.") ""
  let jvmClassName = intercalate "/" $ reverse revClasspath
  -- Get class
  thisClass <- JSS.lookupClass jvmClassName
  -- Resolve method spec IR
  ir <- do
    bindings <- getGlobalBindings
    lift $ TC.resolveMethodSpecIR bindings pos thisClass mName cmds
  v <- gets runVerification
  normWriteNoLn $ "Verifying " ++ show (TC.methodSpecName ir) ++ "... "
  if v && (TC.methodSpecVerificationTactic ir /= AST.Skip)
    then do
<<<<<<< HEAD
      whenVerbosityWriteNoLn (==1) $
        "Verifying " ++ show (TC.methodSpecName ir) ++ "... "
      whenVerbosityWrite (>1) $
        "Starting verification of \"" ++ TC.methodSpecName ir ++ "\"."
=======
>>>>>>> fe08b826
      cb <- gets codebase
      opts <- gets execOptions
      overrides <- gets methodSpecs
      allRules <- gets rules
      enRules <- gets enabledRules
      let activeRules = map (allRules Map.!) $ Set.toList enRules
      lift $ TC.verifyMethodSpec pos cb opts ir overrides activeRules
      whenVerbosityWrite (==1) $ "Done."
      whenVerbosityWrite (>1) $
        "Completed verification of \"" ++ TC.methodSpecName ir ++ "\"."
    else do
<<<<<<< HEAD
      normWrite $ "Skipped " ++ show (TC.methodSpecName ir) 
                     ++ " (per user request)."
=======
      normWrite $ "Skipped."
>>>>>>> fe08b826
  -- Add methodIR to state for use in later verifications.
  modify $ \s -> s { methodSpecs = ir : methodSpecs s }
execute (AST.Rule pos ruleName params astLhsExpr astRhsExpr) = do
  debugWrite $ "Start defining rule " ++ ruleName
  checkNameIsUndefined pos ruleName
  bindings <- getGlobalBindings
  -- | Get map from variable names to typed expressions.
  nameTypeMap <- lift $ flip execStateT Map.empty $ do
    forM_ params $ \(fieldPos, fieldNm, astType) -> do
      m <- get
      case Map.lookup fieldNm m of
        Just _ ->
          let msg = "Rule contains multiple declarations of the variable \'"
                     ++ fieldNm ++ "\'."
           in throwIOExecException fieldPos (ftext msg) ""
        Nothing -> do
          let config = TC.mkGlobalTCConfig bindings Map.empty
          tp <- lift $ TC.tcType config astType
          modify $ Map.insert fieldNm (TC.Var fieldNm tp)
  let config = TC.mkGlobalTCConfig bindings nameTypeMap
  lhsExpr <- lift $ TC.tcExpr config astLhsExpr
  rhsExpr <- lift $ TC.tcExpr config astRhsExpr
  -- Check types are equivalence
  let lhsTp = TC.getTypeOfExpr lhsExpr
      rhsTp = TC.getTypeOfExpr rhsExpr
  unless (lhsTp == rhsTp) $ do
    let msg = "In the rule " ++ ruleName
                ++ ", the left hand and right hand sides of the rule have distinct types "
                ++ ppType lhsTp ++ " and " ++ ppType rhsTp ++ "."
        res = "Please ensure the left and right-hand side of the rule have equivalent types."
     in throwIOExecException pos (ftext msg) res
  -- Check all vars in quantifier are used.
  let paramVars = Set.fromList $ map (\(_,nm,_) -> nm) params
      lhsVars = TC.typedExprVarNames lhsExpr
  unless (lhsVars == paramVars) $ do
    let msg = "In the rule '" ++ ruleName ++ "', the left hand side term does"
               ++ " not refer to all of the variables in the quantifier."
        res = "Please ensure that all variables are referred to in the"
               ++ " left-hand side of the rule, ensure the right-hand side"
               ++ " does not refer to variables unbound in the left-hand side."
     in throwIOExecException pos (ftext msg) res
  -- TODO: Parse lhsExpr and rhsExpr and add rule.
  let mkRuleTerm :: TC.Expr -> Term
      mkRuleTerm (TC.Apply op args) = appTerm op (map mkRuleTerm args)
      mkRuleTerm (TC.Cns cns tp) = mkConst cns tp
      mkRuleTerm (TC.JavaValue _ _) = error "internal: Java value given to mkRuleTerm"
      mkRuleTerm (TC.Var name tp) = mkVar name tp
  let rl = Rule ruleName (evalTerm (mkRuleTerm lhsExpr)) (evalTerm (mkRuleTerm rhsExpr))
  modify $ \s -> s { rules = Map.insert ruleName rl (rules s)
                   , enabledRules = Set.insert ruleName (enabledRules s) }
  debugWrite $ "Finished defining rule " ++ ruleName
execute (AST.Disable pos name) = do
  checkNameIsDefined pos name
  modify $ \s -> s { enabledRules = Set.delete name (enabledRules s) }
execute (AST.Enable pos name) = do
  checkNameIsDefined pos name
  modify $ \s -> s { enabledRules = Set.insert name (enabledRules s) }

-- | This is the entry point from the front-end
-- The implicit assumption is that you can either return back with an exitCode;
-- or never come back with a proper call to exitWith..
runProofs :: JSS.Codebase
          -> SSOpts
          -> AST.SSPgm
          -> IO ExitCode
runProofs cb ssOpts files = do
  let initialPath = entryPoint ssOpts
  let initState = ES {
          codebase = cb
        , execOptions = ssOpts
        , parsedFiles = files
        , runVerification = True
        , definedNames = Map.empty
        , sawOpMap     = Map.fromList [ ("aget", getArrayValueOpDef)
                                      , ("aset", setArrayValueOpDef)]
        , sbvOpMap     = Map.empty
        , methodSpecs  = []
        , rules        = Map.empty
        , enabledRules = Set.empty
        , globalLetBindings = Map.empty
        }
      Ex action = do cmds <- parseFile initialPath
                     mapM_ execute cmds
                     liftIO $ putStrLn "Verification complete!"
                     return ExitSuccess
  catch (runOpSession (evalStateT action initState))
    (\(ExecException absPos errorMsg resolution) -> do
        relPos <- posRelativeToCurrentDirectory absPos
        putStrLn $ "\nVerification failed!\n"
        putStrLn $ show relPos
        let rend = renderStyle style { lineLength = 100 }
        putStrLn $ rend $ nest 2 errorMsg
        when (resolution /= "") $ do
          putStrLn ""
          putStrLn $ rend $ nest 2 $ ftext resolution
        return $ ExitFailure (-1))<|MERGE_RESOLUTION|>--- conflicted
+++ resolved
@@ -114,9 +114,6 @@
     putStr msg
     hFlush stdout
           
-normWrite :: String -> Executor ()
-normWrite = whenVerbosityWrite (>=1)
-
 -- | Write debug message to standard IO.
 debugWrite :: String -> Executor ()
 debugWrite = whenVerbosityWrite (>=6)
@@ -348,16 +345,12 @@
     bindings <- getGlobalBindings
     lift $ TC.resolveMethodSpecIR bindings pos thisClass mName cmds
   v <- gets runVerification
-  normWriteNoLn $ "Verifying " ++ show (TC.methodSpecName ir) ++ "... "
+  whenVerbosityWriteNoLn (==1) $
+    "Verifying \"" ++ TC.methodSpecName ir ++ "\"... "
   if v && (TC.methodSpecVerificationTactic ir /= AST.Skip)
     then do
-<<<<<<< HEAD
-      whenVerbosityWriteNoLn (==1) $
-        "Verifying " ++ show (TC.methodSpecName ir) ++ "... "
       whenVerbosityWrite (>1) $
         "Starting verification of \"" ++ TC.methodSpecName ir ++ "\"."
-=======
->>>>>>> fe08b826
       cb <- gets codebase
       opts <- gets execOptions
       overrides <- gets methodSpecs
@@ -369,12 +362,9 @@
       whenVerbosityWrite (>1) $
         "Completed verification of \"" ++ TC.methodSpecName ir ++ "\"."
     else do
-<<<<<<< HEAD
-      normWrite $ "Skipped " ++ show (TC.methodSpecName ir) 
-                     ++ " (per user request)."
-=======
-      normWrite $ "Skipped."
->>>>>>> fe08b826
+      whenVerbosityWrite (==1) $ "Skipped."
+      whenVerbosityWrite (>1) $
+        "Skipped verification of \"" ++ TC.methodSpecName ir ++ "\"."
   -- Add methodIR to state for use in later verifications.
   modify $ \s -> s { methodSpecs = ir : methodSpecs s }
 execute (AST.Rule pos ruleName params astLhsExpr astRhsExpr) = do
