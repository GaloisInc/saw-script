{-# LANGUAGE OverloadedStrings #-}

{- |
Copyright   : Galois, Inc. 2012-2015
License     : BSD3
Maintainer  : jhendrix@galois.com
Stability   : experimental
Portability : non-portable (language extensions)
-}

module Tests.Rewriter
  ( rewriter_tests
  ) where


import SAWCore.OpenTerm (OpenTerm)
import qualified SAWCore.OpenTerm as OT
import SAWCore.Prelude
import SAWCore.Rewriter
import SAWCore.SharedTerm

import Test.Tasty
import Test.Tasty.HUnit

scMkTerm :: SharedContext -> OpenTerm -> IO Term
scMkTerm sc t = OT.complete sc t

rewriter_tests :: [TestTree]
rewriter_tests =
  [ prelude_bveq_sameL_test ]

prelude_bveq_sameL_test :: TestTree
prelude_bveq_sameL_test =
  testCase "prelude_bveq_sameL_test" $ do
    sc <- mkSharedContext
    scLoadPreludeModule sc
    let eqs = [ "Prelude.bveq_sameL" ]
    ss <- scSimpset sc [] eqs [] :: IO (Simpset ())
    natType <- scNatType sc
    n <- scFreshVariable sc "n" natType
    boolType <- scBoolType sc
    bvType <- scVecType sc n boolType
    x <- scFreshVariable sc "x" bvType
    z <- scFreshVariable sc "z" bvType
    let lhs =
          OT.applyGlobal "Prelude.bvEq"
          [ OT.term n
          , OT.term x
          , OT.applyGlobal "Prelude.bvAdd" [OT.term n, OT.term x, OT.term z]
          ]
    let rhs =
<<<<<<< HEAD
          mkGlobalDef "Prelude.bvEq"
            `pureApp` n
            `mkApp` (mkGlobalDef "Prelude.bvNat" `pureApp` n `mkApp` mkNatLit 0)
            `pureApp` z
    (_, lhs_term) <- rewriteSharedTerm sc ss =<< scMkTerm sc lhs
    (_, rhs_term) <- rewriteSharedTerm sc ss =<< scMkTerm sc rhs
=======
          OT.applyGlobal "Prelude.bvEq"
          [ OT.term n
          , OT.applyGlobal "Prelude.bvNat" [OT.term n, OT.nat 0]
          , OT.term z
          ]
    (_, lhs_term) <- rewriteSharedTermTypeSafe sc ss =<< scMkTerm sc lhs
    (_, rhs_term) <- rewriteSharedTermTypeSafe sc ss =<< scMkTerm sc rhs
>>>>>>> ce3c761f
    assertEqual "Incorrect conversion\n" lhs_term rhs_term<|MERGE_RESOLUTION|>--- conflicted
+++ resolved
@@ -49,20 +49,11 @@
           , OT.applyGlobal "Prelude.bvAdd" [OT.term n, OT.term x, OT.term z]
           ]
     let rhs =
-<<<<<<< HEAD
-          mkGlobalDef "Prelude.bvEq"
-            `pureApp` n
-            `mkApp` (mkGlobalDef "Prelude.bvNat" `pureApp` n `mkApp` mkNatLit 0)
-            `pureApp` z
-    (_, lhs_term) <- rewriteSharedTerm sc ss =<< scMkTerm sc lhs
-    (_, rhs_term) <- rewriteSharedTerm sc ss =<< scMkTerm sc rhs
-=======
           OT.applyGlobal "Prelude.bvEq"
           [ OT.term n
           , OT.applyGlobal "Prelude.bvNat" [OT.term n, OT.nat 0]
           , OT.term z
           ]
-    (_, lhs_term) <- rewriteSharedTermTypeSafe sc ss =<< scMkTerm sc lhs
-    (_, rhs_term) <- rewriteSharedTermTypeSafe sc ss =<< scMkTerm sc rhs
->>>>>>> ce3c761f
+    (_, lhs_term) <- rewriteSharedTerm sc ss =<< scMkTerm sc lhs
+    (_, rhs_term) <- rewriteSharedTerm sc ss =<< scMkTerm sc rhs
     assertEqual "Incorrect conversion\n" lhs_term rhs_term