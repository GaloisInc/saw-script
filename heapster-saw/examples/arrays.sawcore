--- conflicted
+++ resolved
@@ -28,10 +28,9 @@
      LRT_Ret #(BVVec 64 len (Vec 64 Bool), Vec 64 Bool)))))
     #(BVVec 64 len_top (Vec 64 Bool), Vec 64 Bool)
     (\ (f : (len i:Vec 64 Bool) -> BVVec 64 len (Vec 64 Bool) ->
-<<<<<<< HEAD
             CompM #(BVVec 64 len (Vec 64 Bool), Vec 64 Bool)) ->
        (\ (len:Vec 64 Bool) (i:Vec 64 Bool) (v:BVVec 64 len (Vec 64 Bool)) ->
-          precondHint
+          invariantHint
             (CompM #(BVVec 64 len (Vec 64 Bool), Vec 64 Bool))
             (and (bvsle 64 0x0000000000000000 i)
                  (bvsle 64 i 0x0fffffffffffffff))
@@ -40,19 +39,6 @@
                           #(BVVec 64 len (Vec 64 Bool), Vec 64 Bool)
                           (returnM #(BVVec 64 len (Vec 64 Bool), Vec 64 Bool)))
                  (f len (bvAdd 64 i 0x0000000000000001) v))))
-=======
-            CompM (BVVec 64 len (Vec 64 Bool) * Vec 64 Bool)) ->
-       ((\ (len:Vec 64 Bool) (i:Vec 64 Bool) (v:BVVec 64 len (Vec 64 Bool)) ->
-           invariantHint
-             (CompM (BVVec 64 len (Vec 64 Bool) * Vec 64 Bool))
-             (and (bvsle 64 0x0000000000000000 i)
-                  (bvsle 64 i 0x0fffffffffffffff))
-             (orM (BVVec 64 len (Vec 64 Bool) * Vec 64 Bool)
-                  (existsM (BVVec 64 len (Vec 64 Bool) * Vec 64 Bool)
-                           (BVVec 64 len (Vec 64 Bool) * Vec 64 Bool)
-                           (returnM (BVVec 64 len (Vec 64 Bool) * Vec 64 Bool)))
-                  (f len (bvAdd 64 i 0x0000000000000001) v))), ()))
->>>>>>> 4ecdc834
     (\ (f : (len i:Vec 64 Bool) -> BVVec 64 len (Vec 64 Bool) ->
             CompM #(BVVec 64 len (Vec 64 Bool), Vec 64 Bool)) ->
        f len_top i_top v_top);
