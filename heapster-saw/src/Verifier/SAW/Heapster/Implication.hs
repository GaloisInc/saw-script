--- conflicted
+++ resolved
@@ -3792,19 +3792,12 @@
 implEndLifetimeM :: NuMatchingAny1 r => Proxy ps -> ExprVar LifetimeType ->
                     LOwnedPerms ps_in -> LOwnedPerms ps_out ->
                     ImplM vars s r ps (ps :++: ps_in :> LifetimeType) ()
-<<<<<<< HEAD
-implEndLifetimeM ps l ps_in ps_out@(lownedPermsToDistPerms -> Just dps_out) =
-  implSimplM ps (SImpl_EndLifetime l ps_in ps_out) >>>
-  recombinePermsPartial ps dps_out
-implEndLifetimeM _ _ _ _ = implFailM $ LifetimeError EndLifetimeError
-=======
 implEndLifetimeM ps l ps_in ps_out@(lownedPermsToDistPerms -> Just dps_out)
   | isJust (lownedPermsToDistPerms ps_in) =
     implSimplM ps (SImpl_EndLifetime l ps_in ps_out) >>>
     implTraceM (\i -> pretty "Ending lifetime:" <+> permPretty i l) >>>
     recombinePermsPartial ps (DistPermsCons dps_out l ValPerm_LFinished)
-implEndLifetimeM _ _ _ _ = implFailM "implEndLifetimeM: lownedPermsToDistPerms"
->>>>>>> d78f9b74
+implEndLifetimeM _ _ _ _ = implFailM (LifetimeError EndLifetimeError)
 
 -- | Save a permission for later by splitting it into part that is in the
 -- current lifetime and part that is saved in the lifetime for later. Assume
@@ -4624,17 +4617,12 @@
     getVarEqPerm x >>= \case
     Just e' ->
       proveEq e' mb_e >>= \eqp2 ->
-<<<<<<< HEAD
-      pure (someEqProofTrans (someEqProofPerm x e' True) eqp2)
-    Nothing -> 
+      pure (someEqProofTrans (someEqProof1 x e' True) eqp2)
+    Nothing ->
       use implStatePPInfo >>>= \ppinfo ->
-        implFailM $ EqualityProofError
-                      (permPretty ppinfo e)
-                      (permPretty ppinfo mb_e)
-=======
-      pure (someEqProofTrans (someEqProof1 x e' True) eqp2)
-    Nothing -> proveEqFail e mb_e
->>>>>>> d78f9b74
+      implFailM $ EqualityProofError 
+                    (permPretty ppinfo e)
+                    (permPretty ppinfo mb_e)
 
   -- To prove e=x, try to see if x:eq(e') and proceed by transitivity
   (_, [nuMP| PExpr_Var z |])
@@ -4642,17 +4630,12 @@
       getVarEqPerm x >>= \case
         Just e' ->
           proveEq e (fmap (const e') mb_e) >>= \eqp ->
-<<<<<<< HEAD
-          pure (someEqProofTrans eqp (someEqProofPerm x e' False))
-        Nothing -> 
+          pure (someEqProofTrans eqp (someEqProof1 x e' False))
+        Nothing ->
           use implStatePPInfo >>>= \ppinfo ->
-            implFailM $ EqualityProofError
-                          (permPretty ppinfo e)
-                          (permPretty ppinfo mb_e)
-=======
-          pure (someEqProofTrans eqp (someEqProof1 x e' False))
-        Nothing -> proveEqFail e mb_e
->>>>>>> d78f9b74
+          implFailM $ EqualityProofError 
+                        (permPretty ppinfo e)
+                        (permPretty ppinfo mb_e)
 
   -- FIXME: if proving word(e1)=word(e2) for ground e2, we could add an assertion
   -- that e1=e2 using a BVProp_Eq
@@ -4881,12 +4864,6 @@
   _ ->
     pure (Some MNil)
 
-<<<<<<< HEAD
-concatSomeRAssign :: [Some (RAssign f)] -> Some (RAssign f)
-concatSomeRAssign = foldl apSomeRAssign (Some MNil)
--- foldl is intentional, appending RAssign matches on the second argument
-=======
->>>>>>> d78f9b74
 
 -- | Determine what additional permissions from the variable permissions, if
 -- any, would be needed to prove one list of permissions implies another. Also
@@ -6420,11 +6397,7 @@
              lownedPermsToDistPerms ps_inR, lownedPermsToDistPerms ps_outR) of
           (Just dps_inL, Just dps_outL, Just dps_inR, Just dps_outR) ->
             pure (dps_inL, dps_outL, dps_inR, dps_outR)
-<<<<<<< HEAD
-          _ -> implFailM $ LifetimeError ImplicationLifetimeError)
-=======
-          _ -> implFailMsgM "proveVarAtomicImpl: lownedPermsToDistPerms")
->>>>>>> d78f9b74
+          _ -> implFailM (LifetimeError ImplicationLifetimeError))
       >>>= \(dps_inL, dps_outL, dps_inR, dps_outR) ->
       localProveVars (RL.append ps1 dps_inR) dps_inL >>>= \impl_in ->
       localProveVars (RL.append ps2 dps_outL) dps_outR >>>= \impl_out ->
@@ -7113,7 +7086,8 @@
   _ ->
     implTraceM (\i ->
                  pretty "implEndLifetimeRecM: could not end lifetime: " <>
-                 permPretty i l) >>>= implFailM
+                 permPretty i l) >>>
+    implFailM (LifetimeError EndLifetimeError)
 
 
 -- | Prove a list of existentially-quantified distinguished permissions, adding
