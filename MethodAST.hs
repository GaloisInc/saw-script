module SAWScript.MethodAST where

import SAWScript.Utils
import qualified Data.Map as M

-- result of parsing a bunch of method specs
type SSPgm = M.Map FilePath [VerifierCommand]

{-Notes.
To integerate this into the current symbolic simulator, we need to
change the type system so that:
 * Array types do not contain the type of the index.
 * Records are structural rather than nominal (may be implemented in SAWScript.exe).
-}

type BitWidth = Int

data ExprWidth
  = WidthVar String
  | WidthConst BitWidth
  | WidthAdd ExprWidth ExprWidth
  deriving (Show)

-- | Java types for symbolic simulator.
data JavaType
  = RefType [String] -- ^ Class with given dots. 
  | IntArray Int -- ^ Int array with given length
  | LongArray Int -- ^ Long array with given length.   


-- | Expressions types for AST.
data ExprType 
  = BitType
  | BitvectorType ExprWidth
  | Array Int ExprType
  | Record [(String, ExprType)]
  | ShapeVar String
 deriving (Show)

data FnType = FnType [ExprType] ExprType
  deriving (Show)

-- | Roughly correspond to Cryptol expressions, but can also reference
-- Java variables.
data MixExpr v
    = Extern v 
    | ConstantBool Pos Bool
    | ConstantInt  Pos Integer

    -- * Highest precedence
   
    -- | Array comprehension.
    | MkArray Pos [MixExpr v]
    -- | Making a record
    | MkRecord   Pos [(String, MixExpr v)]
    
    -- Precedence 13
    -- | Type annotation on an expression.
    | TypeExpr (MixExpr v) ExprType
    -- | Dereference field
    | DerefField Pos (MixExpr v) String

    -- Precedence 12
    -- | Uninterpreted functions.
    | ApplyExpr Pos String [MixExpr v]

    -- Precedence 11
    -- | Boolean negation (~)
    | NotExpr  Pos (MixExpr v)
    -- | Integer negation (-)
    | NegExpr Pos (MixExpr v)

    -- Precedence 10
    -- | Multiplication
    | MulExpr Pos (MixExpr v) (MixExpr v)
    -- | Signed division  (/s)
    | SDivExpr Pos (MixExpr v) (MixExpr v)
    -- | Signed remainder  (%s)
    | SRemExpr Pos (MixExpr v) (MixExpr v)

    -- Precedence 9
    -- | Addition
    | PlusExpr Pos (MixExpr v) (MixExpr v)
    -- | Subtraction
    | SubExpr Pos (MixExpr v) (MixExpr v)

    -- Precedence 8
    -- | Shift left (<<)
    | ShlExpr  Pos (MixExpr v) (MixExpr v)
    -- | Signed shift right (>>s)
    | SShrExpr Pos (MixExpr v) (MixExpr v)
    -- | Unsigned shift right (>>u)
    | UShrExpr Pos (MixExpr v) (MixExpr v)

    -- Precedence 7
    -- | Bitwise and (&)
    | BitAndExpr  Pos (MixExpr v) (MixExpr v)

    -- Precedence 6
    -- | Bitwise xor (^)
    | BitXorExpr  Pos (MixExpr v) (MixExpr v)

    -- Precedence 5
    -- | Bitwise or (|)
    | BitOrExpr  Pos (MixExpr v) (MixExpr v)

    -- Precedence 4
    -- | Cryptol append operator (#)
    | AppendExpr Pos (MixExpr v) (MixExpr v)

    -- Precedence 3
    -- | Equality (==)
    | EqExpr   Pos (MixExpr v) (MixExpr v)
    -- | Inequality
    | IneqExpr Pos (MixExpr v) (MixExpr v)

    -- Precedence 2
    -- | Signed greater than or equal operation (>=s)
    | SGeqExpr Pos (MixExpr v) (MixExpr v)
    -- | Unsigned greater than or equal operation (>=u)
    | UGeqExpr Pos (MixExpr v) (MixExpr v)
    -- | Signed greater than operation (>s)
    | SGtExpr  Pos (MixExpr v) (MixExpr v)
    -- | Unsigned greater than operation (>u)
    | UGtExpr  Pos (MixExpr v) (MixExpr v)
    -- | Signed less than or equal operation (<=s)
    | SLeqExpr Pos (MixExpr v) (MixExpr v)
    -- | Unsigned less than or equal operation (<=u)
    | ULeqExpr Pos (MixExpr v) (MixExpr v)
    -- | Signed less than operation (<s).
    | SLtExpr  Pos (MixExpr v) (MixExpr v)
    -- | Unsigned less than operation (<u).
    | ULtExpr  Pos (MixExpr v) (MixExpr v)

    -- Precedence 1
    -- | Boolean and (&&)
    | AndExpr  Pos (MixExpr v) (MixExpr v)
    -- | Boolean or (||)
    | OrExpr   Pos (MixExpr v) (MixExpr v)

    -- Precedence 0
    -- | If-then-else
    | IteExpr  Pos (MixExpr v) (MixExpr v) (MixExpr v)
  deriving (Show)

type JavaFieldName = String

-- | An expression representing a particular JVM value.
data JavaRef
    = This Pos
    -- | "args[0]" corresponds to argument in Java function.
    | Arg Pos Int
    -- | @InstanceField x "foo"@ corresponds to Java "x.foo"
    -- Same precedence as deref field.
    | InstanceField Pos JavaRef JavaFieldName
  deriving (Show)

-- | A method spec term is an expression that may refer to 
-- Java expressions.
type JavaExpr = MixExpr JavaRef

data RewriteVar = RewriteVar Pos String
  deriving (Show)

-- | A rewrite term is an expression that may refer to named and
-- typed variables.
type RewriteTerm = MixExpr RewriteVar

type SpecName = String

data VerificationMethod = Blast | Rewrite
  deriving (Show)

-- | Commands in a method spec.
data MethodSpecDecl 
<<<<<<< HEAD
  = Type [JavaRef] (Either [String] ExprType)
=======
  = Type [JavaExpr] JavaType
>>>>>>> 208019e4
  -- | List of Java expressions that may alias.
  | MayAlias [JavaRef]
  -- | Contant value in reference.
  | Const JavaRef JavaExpr
  -- | Local binding within a method spec.
  | MethodLet String JavaExpr
  | Ensures JavaRef JavaExpr
  | VerifyUsing VerificationMethod
 deriving (Show)

type RuleName = String

data VerifierCommand
  -- | Import declarations from another Java verifier file.
  = ImportCommand Pos FilePath
  -- | Load a SBV function from the given file path, and give
  -- it the corresponding name in this context.
  -- The function will be uninterpreted in future SBV function reads.
  -- This additionally introduces a rule named "<function_name>.def"
  | ExternSBV Pos String FilePath FnType
  -- | Global binding.
  | GlobalLet Pos String JavaExpr
  -- | Verification option ("on" == True && "off" == False)
  | SetVerification Pos Bool
  -- | Define a Java method spec.
  | DeclareMethodSpec Pos [String] [MethodSpecDecl]
  -- | Define a rewrite rule with the given name, left-hand-side and right-hand
  -- side.
  | Rule Pos String RewriteTerm RewriteTerm
  -- | Disable use of a rule or extern definition.
  | Disable Pos String
  -- | Enable use of a rule or extern definition.
  | Enable Pos String
 deriving (Show)<|MERGE_RESOLUTION|>--- conflicted
+++ resolved
@@ -173,11 +173,7 @@
 
 -- | Commands in a method spec.
 data MethodSpecDecl 
-<<<<<<< HEAD
-  = Type [JavaRef] (Either [String] ExprType)
-=======
-  = Type [JavaExpr] JavaType
->>>>>>> 208019e4
+  = Type [JavaRef] JavaType
   -- | List of Java expressions that may alias.
   | MayAlias [JavaRef]
   -- | Contant value in reference.
