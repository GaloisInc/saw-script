Name:          saw-script
Version:       0.6.0.99
Author:        Galois Inc.
Maintainer:    atomb@galois.com
Build-type:    Custom
Cabal-version: >= 1.24
License:       BSD3
License-file:  LICENSE

extra-source-files:
    src/SAWScript/Parser.y
    src/SAWScript/Lexer.x

custom-setup
  setup-depends:
      Cabal >= 1.24
    , base
    , directory
    , filepath
    , process

flag builtin-abc
  description: Link with ABC as a static library
  default: True

library
  default-language: Haskell2010
  build-depends:
      base >= 4
    , aig
    , array
    , binary
    , bimap
    , bytestring
    , bv-sized >= 1.0 && < 1.1
    , containers
    , constraints >= 0.6
    , cryptol
    , cryptol-saw-core
    , crucible >= 0.4
    , crucible-jvm
    , crucible-llvm >= 0.2
    , crucible-saw
    , deepseq
    , either
    , exceptions
    , executable-path
    , extra
    , directory
    , fgl
    , filepath
    , free
    , haskeline
    , IfElse
    , jvm-parser
    , jvm-verifier
    , lens
    , llvm-pretty >= 0.8
    , llvm-pretty-bc-parser >= 0.1.3.1
    , modern-uri >= 0.3.2 && < 0.4
    , mtl >= 2.1
    , old-locale
    , old-time
    , panic
    , parameterized-utils
    , parsec
    , pretty
    , prettyprinter
    , pretty-show
    , process
    , rme
    , saw-core
    , saw-core-aig
    , saw-core-coq
    , saw-core-sbv
    , saw-core-what4
    , sbv >= 8.6 && < 8.8
    , split
    , temporary
    , template-haskell
    , terminal-size
    , text
    , time
    , transformers
    , transformers-compat
    , unordered-containers
    , utf8-string
    , what4 >= 0.4
    , vector
    , xdg-basedir
    , GraphSCC
    , macaw-base
    , macaw-x86
    , macaw-symbolic
    , macaw-x86-symbolic
    , flexdis86
    , elf-edit
    , reflection
<<<<<<< HEAD
    , prettyprinter
=======
    , aeson
>>>>>>> d6ee4a3e

  hs-source-dirs: src

  exposed-modules:
    SAWScript.AST
    SAWScript.AutoMatch
    SAWScript.AutoMatch.Interaction
    SAWScript.AutoMatch.ArgMapping
    SAWScript.AutoMatch.Declaration
    SAWScript.AutoMatch.Cryptol
    SAWScript.AutoMatch.LLVM
    SAWScript.AutoMatch.JVM
    SAWScript.AutoMatch.Util
    SAWScript.Builtins
    SAWScript.CongruenceClosure
    SAWScript.Exceptions
    SAWScript.Import
    SAWScript.ImportAIG
    SAWScript.Interpreter
    SAWScript.JavaBuiltins
    SAWScript.JavaExpr
    SAWScript.JavaMethodSpec
    SAWScript.JavaMethodSpec.Evaluator
    SAWScript.JavaMethodSpecIR
    SAWScript.JavaUtils
    SAWScript.JavaPretty
    SAWScript.Lexer
    SAWScript.LLVMBuiltins
    SAWScript.Options
    SAWScript.Panic
    SAWScript.Parser
    SAWScript.PathVC
    SAWScript.Proof
    SAWScript.Position
    SAWScript.SBVParser
    SAWScript.SBVModel
    SAWScript.Token
    SAWScript.TopLevel
    SAWScript.MGU
    SAWScript.Utils
    SAWScript.Value
    SAWScript.VerificationCheck

    SAWScript.Crucible.Common
    SAWScript.Crucible.Common.MethodSpec
    SAWScript.Crucible.Common.Override
    SAWScript.Crucible.Common.Setup.Builtins
    SAWScript.Crucible.Common.Setup.Type

    SAWScript.Crucible.LLVM.Builtins
    SAWScript.Crucible.LLVM.Boilerplate
    SAWScript.Crucible.LLVM.CrucibleLLVM
    SAWScript.Crucible.LLVM.Override
    SAWScript.Crucible.LLVM.MethodSpecIR
    SAWScript.Crucible.LLVM.ResolveSetupValue
    SAWScript.Crucible.LLVM.Skeleton
    SAWScript.Crucible.LLVM.Skeleton.Builtins
    SAWScript.Crucible.LLVM.X86

    SAWScript.Crucible.JVM.Builtins
    SAWScript.Crucible.JVM.BuiltinsJVM
    SAWScript.Crucible.JVM.MethodSpecIR
    SAWScript.Crucible.JVM.Override
    SAWScript.Crucible.JVM.ResolveSetupValue

    SAWScript.Prover.Mode
    SAWScript.Prover.Rewrite
    SAWScript.Prover.SolverStats
    SAWScript.Prover.Util
    SAWScript.Prover.SBV
    SAWScript.Prover.MRSolver
    SAWScript.Prover.RME
    SAWScript.Prover.ABC
    SAWScript.Prover.What4
    SAWScript.Prover.Exporter
    SAWScript.Prover.Versions

    SAWScript.VerificationSummary

    SAWScript.X86
    SAWScript.X86Spec

  GHC-options: -O2 -Wall -fno-ignore-asserts -fno-spec-constr-count
  if impl(ghc == 8.0.1)
    ghc-options: -Wno-redundant-constraints

  build-tools:
    alex >= 3.1.3,
    happy >= 1.9.4

executable saw
  default-language: Haskell2010
  hs-source-dirs: saw

  main-is: Main.hs

  other-modules:
    Paths_saw_script
    GitRev
    SAWScript.REPL
    SAWScript.REPL.Command
    SAWScript.REPL.Haskeline
    SAWScript.REPL.Logo
    SAWScript.REPL.Monad
    SAWScript.REPL.Trie
    SAWScript.Version

  autogen-modules:
    Paths_saw_script
    GitRev

  build-depends:
      base >= 4
    , ansi-terminal
    , containers
    , cryptol
    , directory
    , either
    , exceptions
    , filepath
    , haskeline
    , QuickCheck
    , transformers
    , saw-script
    , saw-core
    , cryptol-saw-core

  if flag(builtin-abc)
    cpp-options: -DUSE_BUILTIN_ABC
    build-depends: abcBridge
    GHC-options: -O2 -Wall -Werror -fno-ignore-asserts -fno-spec-constr-count -pgmlc++
    extra-libraries:      stdc++
  else
    build-depends: aig
    GHC-options: -O2 -Wall -Werror -fno-ignore-asserts -fno-spec-constr-count<|MERGE_RESOLUTION|>--- conflicted
+++ resolved
@@ -96,11 +96,8 @@
     , flexdis86
     , elf-edit
     , reflection
-<<<<<<< HEAD
     , prettyprinter
-=======
     , aeson
->>>>>>> d6ee4a3e
 
   hs-source-dirs: src
 
