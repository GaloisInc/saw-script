Name:          sawScript
Version:       0.1
Author:        Galois Inc.
Maintainer:    atomb@galois.com
Build-type:    Simple
Cabal-version: >= 1.8.0.2

library
  build-depends:
      base >= 4
--    , abcBridge
    , array
--    , cmdargs
    , containers
    , deepseq
    , either
    , directory
    , fgl
    , filepath
    , haskeline
    , jvm-parser
    , jvm-verifier
    , lens
    , llvm-pretty
    , llvm-verifier >= 0.2.1
    , mtl >= 2.1
    , old-locale
    , old-time
    , pretty
    , pretty-show
    , saw-core
    , smtLib
--    , split
    , template-haskell
    , transformers
    , vector
    , Verinf
    , wl-pprint
    , GraphSCC

  hs-source-dirs: src

  exposed-modules:
    SAWScript.AST
    SAWScript.BuildModules
    SAWScript.Builtins
    SAWScript.CongruenceClosure
    SAWScript.Compiler
    SAWScript.FileQuote
    SAWScript.Import
    SAWScript.Interpreter
    SAWScript.JavaExpr
    SAWScript.Lexer
    SAWScript.MethodSpec
    SAWScript.MethodSpecIR
    SAWScript.NewAST
    SAWScript.Options
    SAWScript.Parser
    SAWScript.ProcessFile
    SAWScript.RenameRefs
    SAWScript.ResolveSyns
<<<<<<< HEAD
    SAWScript.TIMonad
=======
    SAWScript.REPL
>>>>>>> d95b93c2
    SAWScript.Token
    SAWScript.MGU
    SAWScript.Unify
    SAWScript.Unify.Fix
    SAWScript.Unify.Fresh
    SAWScript.Unify.Goal
    SAWScript.Unify.Ops
    SAWScript.Unify.Unification
    SAWScript.Utils

  GHC-options: -O2 -Wall -fno-ignore-asserts -fno-spec-constr-count

  if os(darwin)
      GHC-options: -optl-Wl,-dead_strip

  build-tools: alex, happy

executable saw
  hs-source-dirs: .

  GHC-options: -O2 -Wall -fno-ignore-asserts -fno-spec-constr-count

  main-is: src/Main.hs

  build-depends:
      base >= 4
    , containers
    , directory
    , either
    , filepath
    , haskeline
    , QuickCheck
    , transformers
    , sawScript
    , saw-core<|MERGE_RESOLUTION|>--- conflicted
+++ resolved
@@ -59,11 +59,8 @@
     SAWScript.ProcessFile
     SAWScript.RenameRefs
     SAWScript.ResolveSyns
-<<<<<<< HEAD
     SAWScript.TIMonad
-=======
     SAWScript.REPL
->>>>>>> d95b93c2
     SAWScript.Token
     SAWScript.MGU
     SAWScript.Unify
